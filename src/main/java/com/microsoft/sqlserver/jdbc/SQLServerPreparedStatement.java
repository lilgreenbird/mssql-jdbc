--- conflicted
+++ resolved
@@ -2524,7 +2524,7 @@
         long updateCounts[];
 
         PrepStmtBatchExecCmd(SQLServerPreparedStatement stmt) {
-            super(stmt.toString() + " executeBatch", queryTimeout);
+             super(stmt.toString() + " executeBatch", queryTimeout);
             this.stmt = stmt;
         }
 
@@ -2565,9 +2565,8 @@
         // Create the parameter array that we'll use for all the items in this batch.
         Parameter[] batchParam = new Parameter[inOutParam.length];
 
-<<<<<<< HEAD
         definitionChanged = false;
-=======
+/* 
         TDSWriter tdsWriter = null;
         while (numBatchesExecuted < numBatches) {
             // Fill in the parameter values for this batch
@@ -2582,7 +2581,7 @@
             if ((0 == numBatchesExecuted) && (Util.shouldHonorAEForParameters(stmtColumnEncriptionSetting, connection)) && (0 < batchParam.length)
                     && !isInternalEncryptionQuery && !encryptionMetadataIsRetrieved) {
                 getParameterEncryptionMetadata(batchParam);
->>>>>>> 16a76c7f
+*/
 
         TDSWriter tdsWriter = null;
         try {
