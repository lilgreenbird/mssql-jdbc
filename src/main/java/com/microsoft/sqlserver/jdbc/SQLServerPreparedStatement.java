/*
 * Microsoft JDBC Driver for SQL Server Copyright(c) Microsoft Corporation All rights reserved. This program is made
 * available under the terms of the MIT License. See the LICENSE file in the project root for more information.
 */

package com.microsoft.sqlserver.jdbc;

import static com.microsoft.sqlserver.jdbc.SQLServerConnection.getCachedParsedSQL;
import static com.microsoft.sqlserver.jdbc.SQLServerConnection.parseAndCacheSQL;

import java.io.ByteArrayInputStream;
import java.io.IOException;
import java.io.InputStream;
import java.io.Reader;
import java.math.BigDecimal;
import java.net.MalformedURLException;
import java.security.cert.CertificateException;
import java.security.cert.CertificateFactory;
import java.security.cert.X509Certificate;
import java.sql.BatchUpdateException;
import java.sql.NClob;
import java.sql.ParameterMetaData;
import java.sql.ResultSet;
import java.sql.RowId;
import java.sql.SQLException;
import java.sql.SQLTimeoutException;
import java.sql.SQLType;
import java.sql.SQLXML;
import java.sql.Statement;
import java.text.MessageFormat;
import java.util.ArrayList;
import java.util.Calendar;
import java.util.HashMap;
import java.util.Map;
import java.util.Vector;
import java.util.logging.Level;

import org.apache.commons.codec.DecoderException;

import com.microsoft.sqlserver.jdbc.SQLServerConnection.CityHash128Key;
import com.microsoft.sqlserver.jdbc.SQLServerConnection.PreparedStatementHandle;


/**
 * Provides an implementation of java.sql.PreparedStatement interface that assists in preparing Statements for SQL
 * Server.
 * <p>
 * SQLServerPreparedStatement prepares a statement using SQL Server's sp_prepexec and re-uses the returned statement
 * handle for each subsequent execution of the statement (typically using different parameters provided by the user)
 * <p>
 * SQLServerPreparedStatement supports batching whereby a set of prepared statements are executed in a single database
 * round trip to improve runtime performance.
 * <p>
 * The API javadoc for JDBC API methods that this class implements are not repeated here. Please see Sun's JDBC API
 * interfaces javadoc for those details.
 */
public class SQLServerPreparedStatement extends SQLServerStatement implements ISQLServerPreparedStatement {
    /**
     * Always update serialVersionUID when prompted.
     */
    private static final long serialVersionUID = -6292257029445685221L;

    /** Flag to indicate that it is an internal query to retrieve encryption metadata. */
    boolean isInternalEncryptionQuery = false;

    /** delimiter for multiple statements in a single batch */
    @SuppressWarnings("unused")
    private static final int BATCH_STATEMENT_DELIMITER_TDS_71 = 0x80;
    private static final int BATCH_STATEMENT_DELIMITER_TDS_72 = 0xFF;
    final int nBatchStatementDelimiter = BATCH_STATEMENT_DELIMITER_TDS_72;

    /** The prepared type definitions */
    private String preparedTypeDefinitions;

    /** Processed SQL statement text, may not be same as what user initially passed. */
    final String userSQL;

    /** Parameter positions in processed SQL statement text. */
    final int[] userSQLParamPositions;

    /** SQL statement with expanded parameter tokens */
    private String preparedSQL;

    /** True if this execute has been called for this statement at least once */
    private boolean isExecutedAtLeastOnce = false;

    /** Reference to cache item for statement handle pooling. Only used to decrement ref count on statement close. */
    private PreparedStatementHandle cachedPreparedStatementHandle;

    /** Hash of user supplied SQL statement used for various cache lookups */
    private CityHash128Key sqlTextCacheKey;

    /**
     * Array with parameter names generated in buildParamTypeDefinitions For mapping encryption information to
     * parameters, as the second result set returned by sp_describe_parameter_encryption doesn't depend on order of
     * input parameter
     **/
    private ArrayList<String> parameterNames;

    /** Set to true if the statement is a stored procedure call that expects a return value */
    final boolean bReturnValueSyntax;

    private boolean useFmtOnly = this.connection.getUseFmtOnly();

    /**
     * The number of OUT parameters to skip in the response to get to the first app-declared OUT parameter.
     *
     * When executing prepared and callable statements and/or statements that produce cursored results, the first OUT
     * parameters returned by the server contain the internal values like the prepared statement handle and the cursor
     * ID and row count. This value indicates how many of those internal OUT parameters were in the response.
     */
    int outParamIndexAdjustment;

    /** Set of parameter values in the current batch */
    ArrayList<Parameter[]> batchParamValues;

    /** The prepared statement handle returned by the server */
    private int prepStmtHandle = 0;

    /** Statement used for getMetadata(). Declared as a field to facilitate closing the statement. */
    private SQLServerStatement internalStmt = null;

    private void setPreparedStatementHandle(int handle) {
        this.prepStmtHandle = handle;
    }

    /**
     * boolean value for deciding if the driver should use bulk copy API for batch inserts
     */
    private boolean useBulkCopyForBatchInsert;

    /**
     * Returns the prepared statement's useBulkCopyForBatchInsert value.
     * 
     * @return Per the description.
     * @throws SQLServerException
     *         when an error occurs
     */
    @SuppressWarnings("unused")
    private boolean getUseBulkCopyForBatchInsert() throws SQLServerException {
        checkClosed();
        return useBulkCopyForBatchInsert;
    }

    /**
     * Sets the prepared statement's useBulkCopyForBatchInsert value.
     * 
     * @param useBulkCopyForBatchInsert
     *        the boolean value
     * @throws SQLServerException
     *         when an error occurs
     */
    @SuppressWarnings("unused")
    private void setUseBulkCopyForBatchInsert(boolean useBulkCopyForBatchInsert) throws SQLServerException {
        checkClosed();
        this.useBulkCopyForBatchInsert = useBulkCopyForBatchInsert;
    }

    @Override
    public int getPreparedStatementHandle() throws SQLServerException {
        checkClosed();
        return prepStmtHandle;
    }

    /**
     * Returns true if this statement has a server handle.
     * 
     * @return Per the description.
     */
    private boolean hasPreparedStatementHandle() {
        return 0 < prepStmtHandle;
    }

    /**
     * Resets the server handle for this prepared statement to no handle.
     */
    private boolean resetPrepStmtHandle(boolean discardCurrentCacheItem) {
        boolean statementPoolingUsed = null != cachedPreparedStatementHandle;
        // Return to pool and decrement reference count
        if (statementPoolingUsed) {
            // Make sure the cached handle does not get re-used more.
            if (discardCurrentCacheItem)
                cachedPreparedStatementHandle.setIsExplicitlyDiscarded();
        }
        prepStmtHandle = 0;
        return statementPoolingUsed;
    }

    /** Flag set to true when statement execution is expected to return the prepared statement handle */
    private boolean expectPrepStmtHandle = false;

    /**
     * Flag set to true when all encryption metadata of inOutParam is retrieved
     */
    private boolean encryptionMetadataIsRetrieved = false;

    private String localUserSQL;

    // Internal function used in tracing
    String getClassNameInternal() {
        return "SQLServerPreparedStatement";
    }

    /**
     * Constructs a SQLServerPreparedStatement.
     * 
     * @param conn
     *        the connection
     * @param sql
     *        the user's sql
     * @param nRSType
     *        the result set type
     * @param nRSConcur
     *        the result set concurrency
     * @param stmtColEncSetting
     *        the statement column encryption setting
     * @throws SQLServerException
     *         when an error occurs
     */
    SQLServerPreparedStatement(SQLServerConnection conn, String sql, int nRSType, int nRSConcur,
            SQLServerStatementColumnEncryptionSetting stmtColEncSetting) throws SQLServerException {
        super(conn, nRSType, nRSConcur, stmtColEncSetting);

        if (null == sql) {
            MessageFormat form = new MessageFormat(SQLServerException.getErrString("R_NullValue"));
            Object[] msgArgs1 = {"Statement SQL"};
            throw new SQLServerException(form.format(msgArgs1), null);
        }

        stmtPoolable = true;

        // Create a cache key for this statement.
        sqlTextCacheKey = new CityHash128Key(sql);

        // Parse or fetch SQL metadata from cache.
        ParsedSQLCacheItem parsedSQL = getCachedParsedSQL(sqlTextCacheKey);
        if (null != parsedSQL) {
            if (null != connection && connection.isStatementPoolingEnabled()) {
                isExecutedAtLeastOnce = true;
            }
        } else {
            parsedSQL = parseAndCacheSQL(sqlTextCacheKey, sql);
        }

        // Retrieve meta data from cache item.
        procedureName = parsedSQL.procedureName;
        bReturnValueSyntax = parsedSQL.bReturnValueSyntax;
        userSQL = parsedSQL.processedSQL;
        userSQLParamPositions = parsedSQL.parameterPositions;
        initParams(userSQLParamPositions.length);
        useBulkCopyForBatchInsert = conn.getUseBulkCopyForBatchInsert();
    }

    /**
     * Closes the prepared statement's prepared handle.
     */
    private void closePreparedHandle() {
        if (!hasPreparedStatementHandle())
            return;

        // If the connection is already closed, don't bother trying to close
        // the prepared handle. We won't be able to, and it's already closed
        // on the server anyway.
        if (connection.isSessionUnAvailable()) {
            if (loggerExternal.isLoggable(java.util.logging.Level.FINER))
                loggerExternal.finer(
                        this + ": Not closing PreparedHandle:" + prepStmtHandle + "; connection is already closed.");
        } else {
            isExecutedAtLeastOnce = false;
            final int handleToClose = prepStmtHandle;

            // Handle unprepare actions through statement pooling.
            if (resetPrepStmtHandle(false)) {
                connection.returnCachedPreparedStatementHandle(cachedPreparedStatementHandle);
            }
            // If no reference to a statement pool cache item is found handle unprepare actions through batching @
            // connection level.
            else if (connection.isPreparedStatementUnprepareBatchingEnabled()) {
                connection.enqueueUnprepareStatementHandle(
                        connection.new PreparedStatementHandle(null, handleToClose, executedSqlDirectly, true));
            } else {
                // Non batched behavior (same as pre batch clean-up implementation)
                if (loggerExternal.isLoggable(java.util.logging.Level.FINER))
                    loggerExternal.finer(this + ": Closing PreparedHandle:" + handleToClose);

                final class PreparedHandleClose extends UninterruptableTDSCommand {
                    /**
                     * Always update serialVersionUID when prompted.
                     */
                    private static final long serialVersionUID = -8944096664249990764L;

                    PreparedHandleClose() {
                        super("closePreparedHandle");
                    }

                    final boolean doExecute() throws SQLServerException {
                        TDSWriter tdsWriter = startRequest(TDS.PKT_RPC);
                        tdsWriter.writeShort((short) 0xFFFF); // procedure name length -> use ProcIDs
                        tdsWriter.writeShort(
                                executedSqlDirectly ? TDS.PROCID_SP_UNPREPARE : TDS.PROCID_SP_CURSORUNPREPARE);
                        tdsWriter.writeByte((byte) 0); // RPC procedure option 1
                        tdsWriter.writeByte((byte) 0); // RPC procedure option 2
                        tdsWriter.writeRPCInt(null, handleToClose, false);
                        TDSParser.parse(startResponse(), getLogContext());
                        return true;
                    }
                }

                // Try to close the server cursor. Any failure is caught, logged, and ignored.
                try {
                    executeCommand(new PreparedHandleClose());
                } catch (SQLServerException e) {
                    if (loggerExternal.isLoggable(java.util.logging.Level.FINER))
                        loggerExternal.log(Level.FINER,
                                this + ": Error (ignored) closing PreparedHandle:" + handleToClose, e);
                }

                if (loggerExternal.isLoggable(java.util.logging.Level.FINER))
                    loggerExternal.finer(this + ": Closed PreparedHandle:" + handleToClose);
            }

            // Always run any outstanding discard actions as statement pooling always uses batched sp_unprepare.
            connection.unprepareUnreferencedPreparedStatementHandles(false);
        }
    }

    /**
     * Closes this prepared statement.
     *
     * Note that the public Statement.close() method performs all of the cleanup work through this internal method which
     * cannot throw any exceptions. This is done deliberately to ensure that ALL of the object's client-side and
     * server-side state is cleaned up as best as possible, even under conditions which would normally result in
     * exceptions being thrown.
     */
    final void closeInternal() {
        super.closeInternal();

        // If we have a prepared statement handle, close it.
        closePreparedHandle();

        // Close the statement that was used to generate empty statement from getMetadata().
        try {
            if (null != internalStmt)
                internalStmt.close();
        } catch (SQLServerException e) {
            if (loggerExternal.isLoggable(java.util.logging.Level.FINER))
                loggerExternal
                        .finer("Ignored error closing internal statement: " + e.getErrorCode() + " " + e.getMessage());
        } finally {
            internalStmt = null;
        }

        // Clean up client-side state
        batchParamValues = null;
    }

    /**
     * Initializes the statement parameters.
     * 
     * @param nParams
     *        Number of parameters to initialize.
     */
    final void initParams(int nParams) {
        inOutParam = new Parameter[nParams];
        for (int i = 0; i < nParams; i++) {
            inOutParam[i] = new Parameter(Util.shouldHonorAEForParameters(stmtColumnEncriptionSetting, connection));
        }
    }

    @Override
    public final void clearParameters() throws SQLServerException {
        loggerExternal.entering(getClassNameLogging(), "clearParameters");
        checkClosed();
        encryptionMetadataIsRetrieved = false;
        int i;
        if (inOutParam == null)
            return;
        for (i = 0; i < inOutParam.length; i++) {
            inOutParam[i].clearInputValue();
        }
        loggerExternal.exiting(getClassNameLogging(), "clearParameters");
    }

    /**
     * Determines whether the statement needs to be reprepared based on a change in any of the type definitions of any
     * of the parameters due to changes in scale, length, etc., and, if so, sets the new type definition string.
     */
    private boolean buildPreparedStrings(Parameter[] params, boolean renewDefinition) throws SQLServerException {
        String newTypeDefinitions = buildParamTypeDefinitions(params, renewDefinition);
        if (null != preparedTypeDefinitions && newTypeDefinitions.equalsIgnoreCase(preparedTypeDefinitions))
            return false;

        preparedTypeDefinitions = newTypeDefinitions;

        /* Replace the parameter marker '?' with the param numbers @p1, @p2 etc */
        preparedSQL = connection.replaceParameterMarkers(userSQL, userSQLParamPositions, params, bReturnValueSyntax);
        if (bRequestedGeneratedKeys)
            preparedSQL = preparedSQL + identityQuery;

        return true;
    }

    /**
     * Builds the parameter type definitons for a JDBC prepared statement that will be used to prepare the statement.
     * 
     * @param params
     *        the statement parameters
     * @param renewDefinition
     *        True if renewing parameter definition, False otherwise
     * @throws SQLServerException
     *         when an error occurs.
     * @return the required data type definitions.
     */
    private String buildParamTypeDefinitions(Parameter[] params, boolean renewDefinition) throws SQLServerException {
        StringBuilder sb = new StringBuilder();
        int nCols = params.length;
        char cParamName[] = new char[10];
        parameterNames = new ArrayList<>();

        for (int i = 0; i < nCols; i++) {
            if (i > 0)
                sb.append(',');

            int l = SQLServerConnection.makeParamName(i, cParamName, 0);
            for (int j = 0; j < l; j++)
                sb.append(cParamName[j]);
            sb.append(' ');

            parameterNames.add(i, (new String(cParamName)).trim());

            params[i].renewDefinition = renewDefinition;
            String typeDefinition = params[i].getTypeDefinition(connection, resultsReader());
            if (null == typeDefinition) {
                MessageFormat form = new MessageFormat(SQLServerException.getErrString("R_valueNotSetForParameter"));
                Object[] msgArgs = {i + 1};
                SQLServerException.makeFromDriverError(connection, this, form.format(msgArgs), null, false);
            }

            sb.append(typeDefinition);

            if (params[i].isOutput())
                sb.append(" OUTPUT");
        }
        return sb.toString();
    }

    @Override
    public java.sql.ResultSet executeQuery() throws SQLServerException, SQLTimeoutException {
        loggerExternal.entering(getClassNameLogging(), "executeQuery");
        if (loggerExternal.isLoggable(Level.FINER) && Util.isActivityTraceOn()) {
            loggerExternal.finer(toString() + " ActivityId: " + ActivityCorrelator.getNext().toString());
        }
        checkClosed();
        executeStatement(new PrepStmtExecCmd(this, EXECUTE_QUERY));
        loggerExternal.exiting(getClassNameLogging(), "executeQuery");
        return resultSet;
    }

    /**
     * Executes a query without cursoring for metadata.
     *
     * @throws SQLServerException
     * @return ResultSet
     * @throws SQLTimeoutException
     */
    final java.sql.ResultSet executeQueryInternal() throws SQLServerException, SQLTimeoutException {
        checkClosed();
        executeStatement(new PrepStmtExecCmd(this, EXECUTE_QUERY_INTERNAL));
        return resultSet;
    }

    @Override
    public int executeUpdate() throws SQLServerException, SQLTimeoutException {
        loggerExternal.entering(getClassNameLogging(), "executeUpdate");
        if (loggerExternal.isLoggable(Level.FINER) && Util.isActivityTraceOn()) {
            loggerExternal.finer(toString() + " ActivityId: " + ActivityCorrelator.getNext().toString());
        }

        checkClosed();

        executeStatement(new PrepStmtExecCmd(this, EXECUTE_UPDATE));

        // this shouldn't happen, caller probably meant to call executeLargeUpdate
        if (updateCount < Integer.MIN_VALUE || updateCount > Integer.MAX_VALUE)
            SQLServerException.makeFromDriverError(connection, this,
                    SQLServerException.getErrString("R_updateCountOutofRange"), null, true);

        loggerExternal.exiting(getClassNameLogging(), "executeUpdate", updateCount);

        return (int) updateCount;
    }

    @Override
    public long executeLargeUpdate() throws SQLServerException, SQLTimeoutException {

        loggerExternal.entering(getClassNameLogging(), "executeLargeUpdate");
        if (loggerExternal.isLoggable(Level.FINER) && Util.isActivityTraceOn()) {
            loggerExternal.finer(toString() + " ActivityId: " + ActivityCorrelator.getNext().toString());
        }
        checkClosed();
        executeStatement(new PrepStmtExecCmd(this, EXECUTE_UPDATE));
        loggerExternal.exiting(getClassNameLogging(), "executeLargeUpdate", updateCount);
        return updateCount;
    }

    @Override
    public boolean execute() throws SQLServerException, SQLTimeoutException {
        loggerExternal.entering(getClassNameLogging(), "execute");
        if (loggerExternal.isLoggable(Level.FINER) && Util.isActivityTraceOn()) {
            loggerExternal.finer(toString() + " ActivityId: " + ActivityCorrelator.getNext().toString());
        }
        checkClosed();
        executeStatement(new PrepStmtExecCmd(this, EXECUTE));
        loggerExternal.exiting(getClassNameLogging(), "execute", null != resultSet);
        return null != resultSet;
    }

    private final class PrepStmtExecCmd extends TDSCommand {
        /**
         * Always update serialVersionUID when prompted.
         */
        private static final long serialVersionUID = 4098801171124750861L;
        private final SQLServerPreparedStatement stmt;

        PrepStmtExecCmd(SQLServerPreparedStatement stmt, int executeMethod) {
            super(stmt.toString() + " executeXXX", queryTimeout, cancelQueryTimeoutSeconds);
            this.stmt = stmt;
            stmt.executeMethod = executeMethod;
        }

        final boolean doExecute() throws SQLServerException {
            stmt.doExecutePreparedStatement(this);
            return false;
        }

        final void processResponse(TDSReader tdsReader) throws SQLServerException {
            ensureExecuteResultsReader(tdsReader);
            processExecuteResults();
        }
    }

    final void doExecutePreparedStatement(PrepStmtExecCmd command) throws SQLServerException {
        resetForReexecute();

        // If this request might be a query (as opposed to an update) then make
        // sure we set the max number of rows and max field size for any ResultSet
        // that may be returned.
        //
        // If the app uses Statement.execute to execute an UPDATE or DELETE statement
        // and has called Statement.setMaxRows to limit the number of rows from an
        // earlier query, then the number of rows updated/deleted will be limited as
        // well.
        //
        // Note: similar logic in SQLServerStatement.doExecuteStatement
        setMaxRowsAndMaxFieldSize();

        if (loggerExternal.isLoggable(Level.FINER) && Util.isActivityTraceOn()) {
            loggerExternal.finer(toString() + " ActivityId: " + ActivityCorrelator.getNext().toString());
        }

        boolean hasExistingTypeDefinitions = preparedTypeDefinitions != null;
        boolean hasNewTypeDefinitions = true;
        if (!encryptionMetadataIsRetrieved) {
            hasNewTypeDefinitions = buildPreparedStrings(inOutParam, false);
        }

<<<<<<< HEAD
        /*************************nooooooooooo        
        if ((Util.shouldHonorAEForParameters(stmtColumnEncriptionSetting, connection)) && (0 < inOutParam.length)
                && !isInternalEncryptionQuery) {
                **********/
=======
>>>>>>> d6198492
        if (!isInternalEncryptionQuery) {


            // retrieve parameter encryption metadata if they are not retrieved yet
            if (!encryptionMetadataIsRetrieved) {
                getParameterEncryptionMetadata(inOutParam);
                encryptionMetadataIsRetrieved = true;

                // maxRows is set to 0 when retreving encryption metadata,
                // need to set it back
                setMaxRowsAndMaxFieldSize();
            }

            // fix an issue when inserting unicode into non-encrypted nchar column using setString() and AE is on on
            // Connection
            hasNewTypeDefinitions = buildPreparedStrings(inOutParam, true);
        }

        boolean needsPrepare = true;
        // Retry execution if existing handle could not be re-used.
        for (int attempt = 1; attempt <= 2; ++attempt) {
            try {
                // Re-use handle if available, requires parameter definitions which are not available until here.
                if (reuseCachedHandle(hasNewTypeDefinitions, 1 < attempt)) {
                    hasNewTypeDefinitions = false;
                }

                // Start the request and detach the response reader so that we can
                // continue using it after we return.
                TDSWriter tdsWriter = command.startRequest(TDS.PKT_RPC);

                needsPrepare = doPrepExec(tdsWriter, inOutParam, hasNewTypeDefinitions, hasExistingTypeDefinitions);

                ensureExecuteResultsReader(command.startResponse(getIsResponseBufferingAdaptive()));
                startResults();
                getNextResult(true);
            } catch (SQLException e) {
                if (retryBasedOnFailedReuseOfCachedHandle(e, attempt, needsPrepare, false))
                    continue;
                else
                    throw e;
            }
            break;
        }

        if (EXECUTE_QUERY == executeMethod && null == resultSet) {
            SQLServerException.makeFromDriverError(connection, this, SQLServerException.getErrString("R_noResultset"),
                    null, true);
        } else if (EXECUTE_UPDATE == executeMethod && null != resultSet) {
            SQLServerException.makeFromDriverError(connection, this,
                    SQLServerException.getErrString("R_resultsetGeneratedForUpdate"), null, false);
        }
    }

    /**
     * Returns if the execution should be retried because the re-used cached handle could not be re-used due to server
     * side state changes.
     */
    private boolean retryBasedOnFailedReuseOfCachedHandle(SQLException e, int attempt, boolean needsPrepare,
            boolean isBatch) {
        // Only retry based on these error codes and if statementPooling is enabled:
        // 586: The prepared statement handle %d is not valid in this context. Please verify that current database, user
        // default schema, and
        // ANSI_NULLS and QUOTED_IDENTIFIER set options are not changed since the handle is prepared.
        // 8179: Could not find prepared statement with handle %d.
        if (needsPrepare && !isBatch)
            return false;
        return 1 == attempt && (586 == e.getErrorCode() || 8179 == e.getErrorCode())
                && connection.isStatementPoolingEnabled();
    }

    /**
     * Consumes the OUT parameter for the statement object itself.
     *
     * When a prepared statement handle is expected as the first OUT parameter from PreparedStatement or
     * CallableStatement execution, then it gets consumed here.
     */
    boolean consumeExecOutParam(TDSReader tdsReader) throws SQLServerException {
        final class PrepStmtExecOutParamHandler extends StmtExecOutParamHandler {
            boolean onRetValue(TDSReader tdsReader) throws SQLServerException {
                // If no prepared statement handle is expected at this time
                // then don't consume this OUT parameter as it does not contain
                // a prepared statement handle.
                if (!expectPrepStmtHandle)
                    return super.onRetValue(tdsReader);

                // If a prepared statement handle is expected then consume it
                // and continue processing.
                expectPrepStmtHandle = false;
                Parameter param = new Parameter(
                        Util.shouldHonorAEForParameters(stmtColumnEncriptionSetting, connection));
                param.skipRetValStatus(tdsReader);

                setPreparedStatementHandle(param.getInt(tdsReader));

                // Cache the reference to the newly created handle, NOT for cursorable handles.
                if (null == cachedPreparedStatementHandle && !isCursorable(executeMethod)) {
                    cachedPreparedStatementHandle = connection.registerCachedPreparedStatementHandle(
                            new CityHash128Key(preparedSQL, preparedTypeDefinitions), prepStmtHandle,
                            executedSqlDirectly);
                }

                param.skipValue(tdsReader, true);
                if (getStatementLogger().isLoggable(java.util.logging.Level.FINER))
                    getStatementLogger().finer(toString() + ": Setting PreparedHandle:" + prepStmtHandle);

                return true;
            }
        }

        if (expectPrepStmtHandle || expectCursorOutParams) {
            TDSParser.parse(tdsReader, new PrepStmtExecOutParamHandler());
            return true;
        }

        return false;
    }

    /**
     * Sends the statement parameters by RPC.
     */
    void sendParamsByRPC(TDSWriter tdsWriter, Parameter[] params) throws SQLServerException {
        char cParamName[];
        for (int index = 0; index < params.length; index++) {
            if (JDBCType.TVP == params[index].getJdbcType()) {
                cParamName = new char[10];
                int paramNameLen = SQLServerConnection.makeParamName(index, cParamName, 0);
                tdsWriter.writeByte((byte) paramNameLen);
                tdsWriter.writeString(new String(cParamName, 0, paramNameLen));
            }
            params[index].sendByRPC(tdsWriter, connection);
        }
    }

    private void buildServerCursorPrepExecParams(TDSWriter tdsWriter) throws SQLServerException {
        if (getStatementLogger().isLoggable(java.util.logging.Level.FINE))
            getStatementLogger().fine(toString() + ": calling sp_cursorprepexec: PreparedHandle:"
                    + getPreparedStatementHandle() + ", SQL:" + preparedSQL);

        expectPrepStmtHandle = true;
        executedSqlDirectly = false;
        expectCursorOutParams = true;
        outParamIndexAdjustment = 7;

        tdsWriter.writeShort((short) 0xFFFF); // procedure name length -> use ProcIDs
        tdsWriter.writeShort(TDS.PROCID_SP_CURSORPREPEXEC);
        tdsWriter.writeByte((byte) 0); // RPC procedure option 1
        tdsWriter.writeByte((byte) 0); // RPC procedure option 2

        // <prepared handle>
        // IN (reprepare): Old handle to unprepare before repreparing
        // OUT: The newly prepared handle
        tdsWriter.writeRPCInt(null, getPreparedStatementHandle(), true);
        resetPrepStmtHandle(false);

        // <cursor> OUT
        tdsWriter.writeRPCInt(null, 0, true); // cursor ID (OUTPUT)

        // <formal parameter defn> IN
        tdsWriter.writeRPCStringUnicode((preparedTypeDefinitions.length() > 0) ? preparedTypeDefinitions : null);

        // <stmt> IN
        tdsWriter.writeRPCStringUnicode(preparedSQL);

        // <scrollopt> IN
        // Note: we must strip out SCROLLOPT_PARAMETERIZED_STMT if we don't
        // actually have any parameters.
        tdsWriter.writeRPCInt(null, getResultSetScrollOpt()
                & ~((0 == preparedTypeDefinitions.length()) ? TDS.SCROLLOPT_PARAMETERIZED_STMT : 0), false);

        // <ccopt> IN
        tdsWriter.writeRPCInt(null, getResultSetCCOpt(), false);

        // <rowcount> OUT
        tdsWriter.writeRPCInt(null, 0, true);
    }

    private void buildPrepExecParams(TDSWriter tdsWriter) throws SQLServerException {
        if (getStatementLogger().isLoggable(java.util.logging.Level.FINE))
            getStatementLogger().fine(toString() + ": calling sp_prepexec: PreparedHandle:"
                    + getPreparedStatementHandle() + ", SQL:" + preparedSQL);

        expectPrepStmtHandle = true;
        executedSqlDirectly = true;
        expectCursorOutParams = false;
        outParamIndexAdjustment = 3;

        tdsWriter.writeShort((short) 0xFFFF); // procedure name length -> use ProcIDs
        tdsWriter.writeShort(TDS.PROCID_SP_PREPEXEC);
        tdsWriter.writeByte((byte) 0); // RPC procedure option 1
        tdsWriter.writeByte((byte) 0); // RPC procedure option 2

        // <prepared handle>
        // IN (reprepare): Old handle to unprepare before repreparing
        // OUT: The newly prepared handle
        tdsWriter.writeRPCInt(null, getPreparedStatementHandle(), true);
        resetPrepStmtHandle(false);

        // <formal parameter defn> IN
        tdsWriter.writeRPCStringUnicode((preparedTypeDefinitions.length() > 0) ? preparedTypeDefinitions : null);

        // <stmt> IN
        tdsWriter.writeRPCStringUnicode(preparedSQL);
    }

    private void buildExecSQLParams(TDSWriter tdsWriter) throws SQLServerException {
        if (getStatementLogger().isLoggable(java.util.logging.Level.FINE))
            getStatementLogger().fine(toString() + ": calling sp_executesql: SQL:" + preparedSQL);

        expectPrepStmtHandle = false;
        executedSqlDirectly = true;
        expectCursorOutParams = false;
        outParamIndexAdjustment = 2;

        tdsWriter.writeShort((short) 0xFFFF); // procedure name length -> use ProcIDs
        tdsWriter.writeShort(TDS.PROCID_SP_EXECUTESQL);
        tdsWriter.writeByte((byte) 0); // RPC procedure option 1
        tdsWriter.writeByte((byte) 0); // RPC procedure option 2

        // No handle used.
        resetPrepStmtHandle(false);

        if (this.connection.enclaveAttestationUrl != null) {
<<<<<<< HEAD
            tdsWriter.writeBytes(new byte[] {0x0,0x0});
=======
            tdsWriter.writeBytes(new byte[] {0x0, 0x0});
>>>>>>> d6198492
        }

        // <stmt> IN
        tdsWriter.writeRPCStringUnicode(preparedSQL);

        // <formal parameter defn> IN
        if (preparedTypeDefinitions.length() > 0)
            tdsWriter.writeRPCStringUnicode(preparedTypeDefinitions);
    }

    private void buildServerCursorExecParams(TDSWriter tdsWriter) throws SQLServerException {
        if (getStatementLogger().isLoggable(java.util.logging.Level.FINE))
            getStatementLogger().fine(toString() + ": calling sp_cursorexecute: PreparedHandle:"
                    + getPreparedStatementHandle() + ", SQL:" + preparedSQL);

        expectPrepStmtHandle = false;
        executedSqlDirectly = false;
        expectCursorOutParams = true;
        outParamIndexAdjustment = 5;

        tdsWriter.writeShort((short) 0xFFFF); // procedure name length -> use ProcIDs
        tdsWriter.writeShort(TDS.PROCID_SP_CURSOREXECUTE);
        tdsWriter.writeByte((byte) 0); // RPC procedure option 1
        tdsWriter.writeByte((byte) 0); // RPC procedure option 2 */

        // <handle> IN
        assert hasPreparedStatementHandle();
        tdsWriter.writeRPCInt(null, getPreparedStatementHandle(), false);

        // <cursor> OUT
        tdsWriter.writeRPCInt(null, 0, true);

        // <scrollopt> IN
        tdsWriter.writeRPCInt(null, getResultSetScrollOpt() & ~TDS.SCROLLOPT_PARAMETERIZED_STMT, false);

        // <ccopt> IN
        tdsWriter.writeRPCInt(null, getResultSetCCOpt(), false);

        // <rowcount> OUT
        tdsWriter.writeRPCInt(null, 0, true);
    }

    private void buildExecParams(TDSWriter tdsWriter) throws SQLServerException {
        if (getStatementLogger().isLoggable(java.util.logging.Level.FINE))
            getStatementLogger().fine(toString() + ": calling sp_execute: PreparedHandle:"
                    + getPreparedStatementHandle() + ", SQL:" + preparedSQL);

        expectPrepStmtHandle = false;
        executedSqlDirectly = true;
        expectCursorOutParams = false;
        outParamIndexAdjustment = 1;

        tdsWriter.writeShort((short) 0xFFFF); // procedure name length -> use ProcIDs
        tdsWriter.writeShort(TDS.PROCID_SP_EXECUTE);
        tdsWriter.writeByte((byte) 0); // RPC procedure option 1
        tdsWriter.writeByte((byte) 0); // RPC procedure option 2 */

        // <handle> IN
        assert hasPreparedStatementHandle();
        tdsWriter.writeRPCInt(null, getPreparedStatementHandle(), false);
    }

    private void getParameterEncryptionMetadata(Parameter[] params) throws SQLServerException {
        /*
         * The parameter list is created from the data types provided by the user for the parameters. the data types do
         * not need to be the same as in the table definition. Also, when string is sent to an int field, the parameter
         * is defined as nvarchar(<size of string>). Same for varchar datatypes, exact length is used.
         */
        SQLServerResultSet rs = null;
        SQLServerPreparedStatement stmt = null;

        assert connection != null : "Connection should not be null";

        try {
            if (getStatementLogger().isLoggable(java.util.logging.Level.FINE)) {
                getStatementLogger().fine(
                        "Calling stored procedure sp_describe_parameter_encryption to get parameter encryption information.");
            }

<<<<<<< HEAD
            stmt = (SQLServerPreparedStatement) connection.prepareStatement("EXEC sp_describe_parameter_encryption ?,?,?");
            stmt.isInternalEncryptionQuery = true;
            stmt.setNString(1, preparedSQL);
            if (preparedTypeDefinitions == null) {
               stmt.setNString(2, "''");
                
            } else {
                stmt.setNString(2, preparedTypeDefinitions);
               // stmt.setNString(2, "@param char(11)");
            }
         //   byte[] param = this.connection.getAttestationParameters();
            byte[] param;
        
                param = org.apache.commons.codec.binary.Hex.decodeHex(
                        "03000000000000006800000045434B3330000000c48c7ce6df7b8da9c4433a6b02321814448f6830c37e308cb97df93ce9af0f5baf619d8705c4caf855d7592877aa0a40113a4ff6c84206508bfffd5ffd5309158697e491a2b9e0a29127ce27c34525a9b898ab63ce6342375f85cf31a84d6541");

            final char[] HEX_ARRAY = "0123456789ABCDEF".toCharArray();
            char[] hexChars = new char[param.length * 2];
            for (int j = 0; j < param.length; j++) {
                int v = param[j] & 0xFF;
                hexChars[j * 2] = HEX_ARRAY[v >>> 4];
                hexChars[j * 2 + 1] = HEX_ARRAY[v & 0x0F];
            }
            String str = new String(hexChars);
            
            //stmt.setBytes(3, this.connection.getAttestationParameters());
            stmt.setBytes(3, param);
=======
            stmt = (SQLServerPreparedStatement) connection
                    .prepareStatement("EXEC sp_describe_parameter_encryption ?,?,?");
            stmt.isInternalEncryptionQuery = true;
            stmt.setNString(1, this.preparedSQL);
            if (preparedTypeDefinitions != null && preparedTypeDefinitions.length() != 0) {
                stmt.setNString(2, preparedTypeDefinitions);
            } else {
                stmt.setNString(2, "");
            }
            stmt.setBytes(3, this.connection.getAttestationParameters());
>>>>>>> d6198492
            rs = (SQLServerResultSet) stmt.executeQueryInternal();
        } catch (SQLException e) {
            if (e instanceof SQLServerException) {
                throw (SQLServerException) e;
            } else {
                throw new SQLServerException(SQLServerException.getErrString("R_UnableRetrieveParameterMetadata"), null,
                        0, e);
            }
        } catch (DecoderException e) {
            // TODO Auto-generated catch block
            e.printStackTrace();
        }


        if (null == rs) {
            // No results. Meaning no parameter.
            // Should never happen.
            return;
        }

        Map<Integer, CekTableEntry> cekList = new HashMap<>();
        CekTableEntry cekEntry = null;
        boolean isRequestedByEnclave = false;
        try {
            while (rs.next()) {
                int currentOrdinal = rs.getInt(DescribeParameterEncryptionResultSet1.KeyOrdinal.value());
                if (!cekList.containsKey(currentOrdinal)) {
                    cekEntry = new CekTableEntry(currentOrdinal);
                    cekList.put(cekEntry.ordinal, cekEntry);
                } else {
                    cekEntry = cekList.get(currentOrdinal);
                }
                
                String keyStoreName = rs.getString(DescribeParameterEncryptionResultSet1.ProviderName.value());
                String algo = rs.getString(DescribeParameterEncryptionResultSet1.KeyEncryptionAlgorithm.value());
                String keyPath = rs.getString(DescribeParameterEncryptionResultSet1.KeyPath.value());

                cekEntry.add(rs.getBytes(DescribeParameterEncryptionResultSet1.EncryptedKey.value()),
                        rs.getInt(DescribeParameterEncryptionResultSet1.DbId.value()),
                        rs.getInt(DescribeParameterEncryptionResultSet1.KeyId.value()),
                        rs.getInt(DescribeParameterEncryptionResultSet1.KeyVersion.value()),
                        rs.getBytes(DescribeParameterEncryptionResultSet1.KeyMdVersion.value()),
                        keyPath,
                        keyStoreName,
                        algo);
                
                // servers supporting enclave computations should always return a boolean indicating whether the key is
                // required by enclave or not.
                if (ColumnEncryptionVersion.AE_v2.value() <= connection.getServerColumnEncryptionVersion().value()) {
                    isRequestedByEnclave = rs
                            .getBoolean(DescribeParameterEncryptionResultSet1.IsRequestedByEnclave.value());
                }
                
                if (isRequestedByEnclave) {
                    byte[] keySignature = rs.getBytes(DescribeParameterEncryptionResultSet1.EnclaveCMKSignature.value());
                    String serverName = connection.getTrustedServerNameAE();
                    SQLServerSecurityUtility.verifyColumnMasterKeyMetadata(connection,                           
                            keyStoreName, keyPath, serverName, isRequestedByEnclave, keySignature);
                }
            }
            if (getStatementLogger().isLoggable(java.util.logging.Level.FINE)) {
                getStatementLogger().fine("Matadata of CEKs is retrieved.");
            }
        } catch (SQLException e) {
            if (e instanceof SQLServerException) {
                throw (SQLServerException) e;
            } else {
                throw new SQLServerException(SQLServerException.getErrString("R_UnableRetrieveParameterMetadata"), null,
                        0, e);
            }
        }

        // Process the second resultset.
        if (!stmt.getMoreResults()) {
            throw new SQLServerException(this, SQLServerException.getErrString("R_UnexpectedDescribeParamFormat"), null,
                    0, false);
        }

        // Parameter count in the result set.
        int paramCount = 0;
        try {
            rs = (SQLServerResultSet) stmt.getResultSet();
            while (rs.next()) {
                paramCount++;
                String paramName = rs.getString(DescribeParameterEncryptionResultSet2.ParameterName.value());
                int paramIndex = parameterNames.indexOf(paramName);
                int cekOrdinal = rs.getInt(DescribeParameterEncryptionResultSet2.ColumnEncryptionKeyOrdinal.value());
                cekEntry = cekList.get(cekOrdinal);

                // cekEntry will be null if none of the parameters are encrypted.
                if ((null != cekEntry) && (cekList.size() < cekOrdinal)) {
                    MessageFormat form = new MessageFormat(
                            SQLServerException.getErrString("R_InvalidEncryptionKeyOridnal"));
                    Object[] msgArgs = {cekOrdinal, cekEntry.getSize()};
                    throw new SQLServerException(this, form.format(msgArgs), null, 0, false);
                }
                SQLServerEncryptionType encType = SQLServerEncryptionType
                        .of((byte) rs.getInt(DescribeParameterEncryptionResultSet2.ColumnEncrytionType.value()));
                if (SQLServerEncryptionType.PlainText != encType) {
                    params[paramIndex].cryptoMeta = new CryptoMetadata(cekEntry, (short) cekOrdinal,
                            (byte) rs.getInt(DescribeParameterEncryptionResultSet2.ColumnEncryptionAlgorithm.value()),
                            null, encType.value,
                            (byte) rs.getInt(DescribeParameterEncryptionResultSet2.NormalizationRuleVersion.value()));
                    // Decrypt the symmetric key.(This will also validate and throw if needed).
                    SQLServerSecurityUtility.decryptSymmetricKey(params[paramIndex].cryptoMeta, connection);
                } else {
                    if (params[paramIndex].getForceEncryption()) {
                        MessageFormat form = new MessageFormat(
                                SQLServerException.getErrString("R_ForceEncryptionTrue_HonorAETrue_UnencryptedColumn"));
                        Object[] msgArgs = {userSQL, paramIndex + 1};
                        SQLServerException.makeFromDriverError(connection, this, form.format(msgArgs), null, true);
                    }
                }
            }
            if (getStatementLogger().isLoggable(java.util.logging.Level.FINE)) {
                getStatementLogger().fine("Parameter encryption metadata is set.");
            }
        } catch (SQLException e) {
            if (e instanceof SQLServerException) {
                throw (SQLServerException) e;
            } else {
                throw new SQLServerException(SQLServerException.getErrString("R_UnableRetrieveParameterMetadata"), null,
                        0, e);
            }
        }

        if (paramCount != params.length) {
            // Encryption metadata wasn't sent by the server.
            // We expect the metadata to be sent for all the parameters in the original
            // sp_describe_parameter_encryption.
            // For parameters that don't need encryption, the encryption type is set to plaintext.
            MessageFormat form = new MessageFormat(SQLServerException.getErrString("R_MissingParamEncryptionMetadata"));
            Object[] msgArgs = {userSQL};
            throw new SQLServerException(this, form.format(msgArgs), null, 0, false);
        }

        // Process the third resultset.
        if (!stmt.getMoreResults()) {
            throw new SQLServerException(this, SQLServerException.getErrString("R_UnexpectedDescribeParamFormat"), null,
                    0, false);
        }

        try {
            rs = (SQLServerResultSet) stmt.getResultSet();
            rs.next();
            byte[] attestationResponse = rs.getBytes(1);
            AttestationResponse ar = new AttestationResponse(attestationResponse);
            System.out.println(ar.sessionID);
            byte[] attestationCerts = getAttestationCertificates();
            ar.validateCert(attestationCerts);
        } catch (SQLException | CertificateException | IOException e) {
            e.printStackTrace();
        }

        // Null check for rs is done already.
        rs.close();

        if (null != stmt) {
            stmt.close();
        }
        connection.resetCurrentCommand();
    }

    private byte[] getAttestationCertificates() throws IOException, CertificateException {
        java.net.URL url = new java.net.URL(
                connection.enclaveAttestationUrl + "/attestationservice.svc/v2.0/signingCertificates/");
        java.net.URLConnection con = url.openConnection();
        String s = new String(con.getInputStream().readAllBytes());
        // omit the square brackets that come with the JSON
        String[] bytesString = s.substring(1, s.length() - 1).split(",");
        byte[] certData = new byte[bytesString.length];
        for (int i = 0; i < certData.length; i++) {
            certData[i] = (byte) (Integer.parseInt(bytesString[i]));
        }
        return certData;
    }

    /**
     * Manages re-using cached handles.
     */
    private boolean reuseCachedHandle(boolean hasNewTypeDefinitions, boolean discardCurrentCacheItem) {
        // No re-use of caching for cursorable statements (statements that WILL use sp_cursor*)
        if (isCursorable(executeMethod))
            return false;

        // If current cache items needs to be discarded or New type definitions found with existing cached handle
        // reference then deregister cached
        // handle.
        if (discardCurrentCacheItem || hasNewTypeDefinitions) {
            if (null != cachedPreparedStatementHandle && (discardCurrentCacheItem
                    || (hasPreparedStatementHandle() && prepStmtHandle == cachedPreparedStatementHandle.getHandle()))) {
                cachedPreparedStatementHandle.removeReference();
            }

            // Make sure the cached handle does not get re-used more if it should be discarded
            resetPrepStmtHandle(discardCurrentCacheItem);
            cachedPreparedStatementHandle = null;
            if (discardCurrentCacheItem)
                return false;
        }

        // Check for new cache reference.
        if (null == cachedPreparedStatementHandle) {
            PreparedStatementHandle cachedHandle = connection
                    .getCachedPreparedStatementHandle(new CityHash128Key(preparedSQL, preparedTypeDefinitions));
            // If handle was found then re-use, only if AE is not on and is not a batch query with new type definitions
            // (We shouldn't reuse handle
            // if it is batch query and has new type definition, or if it is on, make sure encryptionMetadataIsRetrieved
            // is retrieved.
            if (null != cachedHandle) {
                if (!connection.isColumnEncryptionSettingEnabled()
                        || (connection.isColumnEncryptionSettingEnabled() && encryptionMetadataIsRetrieved)) {
                    if (cachedHandle.tryAddReference()) {
                        setPreparedStatementHandle(cachedHandle.getHandle());
                        cachedPreparedStatementHandle = cachedHandle;
                        return true;
                    }
                }
            }
        }
        return false;
    }

    private boolean doPrepExec(TDSWriter tdsWriter, Parameter[] params, boolean hasNewTypeDefinitions,
            boolean hasExistingTypeDefinitions) throws SQLServerException {

        boolean needsPrepare = (hasNewTypeDefinitions && hasExistingTypeDefinitions) || !hasPreparedStatementHandle();

        // Cursors don't use statement pooling.
        if (isCursorable(executeMethod)) {

            if (needsPrepare)
                buildServerCursorPrepExecParams(tdsWriter);
            else
                buildServerCursorExecParams(tdsWriter);
        } else {
            // Move overhead of needing to do prepare & unprepare to only use cases that need more than one execution.
            // First execution, use sp_executesql, optimizing for asumption we will not re-use statement.
            if (needsPrepare && !connection.getEnablePrepareOnFirstPreparedStatementCall() && !isExecutedAtLeastOnce) {
                buildExecSQLParams(tdsWriter);
                isExecutedAtLeastOnce = true;
            }
            // Second execution, use prepared statements since we seem to be re-using it.
            else if (needsPrepare)
                buildPrepExecParams(tdsWriter);
            else
                buildExecParams(tdsWriter);
        }

        sendParamsByRPC(tdsWriter, params);

        return needsPrepare;
    }

    @Override
    public final java.sql.ResultSetMetaData getMetaData() throws SQLServerException {
        loggerExternal.entering(getClassNameLogging(), "getMetaData");
        checkClosed();
        boolean rsclosed = false;
        java.sql.ResultSetMetaData rsmd = null;
        try {
            // if the result is closed, cant get the metadata from it.
            if (resultSet != null)
                resultSet.checkClosed();
        } catch (SQLServerException e) {
            rsclosed = true;
        }
        if (resultSet == null || rsclosed) {
            SQLServerResultSet emptyResultSet = (SQLServerResultSet) buildExecuteMetaData();
            if (null != emptyResultSet)
                rsmd = emptyResultSet.getMetaData();
        } else if (resultSet != null) {
            rsmd = resultSet.getMetaData();
        }
        loggerExternal.exiting(getClassNameLogging(), "getMetaData", rsmd);
        return rsmd;
    }

    /**
     * Returns meta data for the statement before executing it. This is called in cases where the driver needs the meta
     * data prior to executing the statement.
     * 
     * @throws SQLServerException
     * @return the result set containing the meta data
     */
    private ResultSet buildExecuteMetaData() throws SQLServerException {
        String fmtSQL = userSQL;

        ResultSet emptyResultSet = null;
        try {
            fmtSQL = replaceMarkerWithNull(fmtSQL);
            internalStmt = (SQLServerStatement) connection.createStatement();
            emptyResultSet = internalStmt.executeQueryInternal("set fmtonly on " + fmtSQL + "\nset fmtonly off");
        } catch (SQLException sqle) {
            if (!sqle.getMessage().equals(SQLServerException.getErrString("R_noResultset"))) {
                // if the error is not no resultset then throw a processings error.
                MessageFormat form = new MessageFormat(SQLServerException.getErrString("R_processingError"));
                Object[] msgArgs = {sqle.getMessage()};

                SQLServerException.makeFromDriverError(connection, this, form.format(msgArgs), null, true);
            }
        }
        return emptyResultSet;
    }

    /* -------------- JDBC API Implementation ------------------ */

    /**
     * Sets the parameter value for a statement.
     *
     * @param index
     *        The index of the parameter to set starting at 1.
     * @return A reference the to Parameter object created or referenced.
     * @exception SQLServerException
     *            The index specified was outside the number of parameters for the statement.
     */
    final Parameter setterGetParam(int index) throws SQLServerException {
        if (index < 1 || index > inOutParam.length) {
            MessageFormat form = new MessageFormat(SQLServerException.getErrString("R_indexOutOfRange"));
            Object[] msgArgs = {index};
            SQLServerException.makeFromDriverError(connection, this, form.format(msgArgs), "07009", false);
        }

        return inOutParam[index - 1];
    }

    final void setValue(int parameterIndex, JDBCType jdbcType, Object value, JavaType javaType,
            String tvpName) throws SQLServerException {
        setterGetParam(parameterIndex).setValue(jdbcType, value, javaType, null, null, null, null, connection, false,
                stmtColumnEncriptionSetting, parameterIndex, userSQL, tvpName);
    }

    final void setValue(int parameterIndex, JDBCType jdbcType, Object value, JavaType javaType,
            boolean forceEncrypt) throws SQLServerException {
        setterGetParam(parameterIndex).setValue(jdbcType, value, javaType, null, null, null, null, connection,
                forceEncrypt, stmtColumnEncriptionSetting, parameterIndex, userSQL, null);
    }

    final void setValue(int parameterIndex, JDBCType jdbcType, Object value, JavaType javaType, Integer precision,
            Integer scale, boolean forceEncrypt) throws SQLServerException {
        setterGetParam(parameterIndex).setValue(jdbcType, value, javaType, null, null, precision, scale, connection,
                forceEncrypt, stmtColumnEncriptionSetting, parameterIndex, userSQL, null);
    }

    final void setValue(int parameterIndex, JDBCType jdbcType, Object value, JavaType javaType, Calendar cal,
            boolean forceEncrypt) throws SQLServerException {
        setterGetParam(parameterIndex).setValue(jdbcType, value, javaType, null, cal, null, null, connection,
                forceEncrypt, stmtColumnEncriptionSetting, parameterIndex, userSQL, null);
    }

    final void setStream(int parameterIndex, StreamType streamType, Object streamValue, JavaType javaType,
            long length) throws SQLServerException {
        setterGetParam(parameterIndex).setValue(streamType.getJDBCType(), streamValue, javaType,
                new StreamSetterArgs(streamType, length), null, null, null, connection, false,
                stmtColumnEncriptionSetting, parameterIndex, userSQL, null);
    }

    final void setSQLXMLInternal(int parameterIndex, SQLXML value) throws SQLServerException {
        setterGetParam(parameterIndex).setValue(JDBCType.SQLXML, value, JavaType.SQLXML,
                new StreamSetterArgs(StreamType.SQLXML, DataTypes.UNKNOWN_STREAM_LENGTH), null, null, null, connection,
                false, stmtColumnEncriptionSetting, parameterIndex, userSQL, null);
    }

    @Override
    public final void setAsciiStream(int parameterIndex, InputStream x) throws SQLException {
        if (loggerExternal.isLoggable(java.util.logging.Level.FINER))
            loggerExternal.entering(getClassNameLogging(), "setAsciiStream", new Object[] {parameterIndex, x});
        checkClosed();
        setStream(parameterIndex, StreamType.ASCII, x, JavaType.INPUTSTREAM, DataTypes.UNKNOWN_STREAM_LENGTH);
        loggerExternal.exiting(getClassNameLogging(), "setAsciiStream");
    }

    @Override
    public final void setAsciiStream(int n, java.io.InputStream x, int length) throws SQLServerException {
        if (loggerExternal.isLoggable(java.util.logging.Level.FINER))
            loggerExternal.entering(getClassNameLogging(), "setAsciiStream", new Object[] {n, x, length});
        checkClosed();
        setStream(n, StreamType.ASCII, x, JavaType.INPUTSTREAM, length);
        loggerExternal.exiting(getClassNameLogging(), "setAsciiStream");
    }

    @Override
    public final void setAsciiStream(int parameterIndex, InputStream x, long length) throws SQLException {
        if (loggerExternal.isLoggable(java.util.logging.Level.FINER))
            loggerExternal.entering(getClassNameLogging(), "setAsciiStream", new Object[] {parameterIndex, x, length});
        checkClosed();
        setStream(parameterIndex, StreamType.ASCII, x, JavaType.INPUTSTREAM, length);
        loggerExternal.exiting(getClassNameLogging(), "setAsciiStream");
    }

    @Override
    public final void setBigDecimal(int parameterIndex, BigDecimal x) throws SQLServerException {
        if (loggerExternal.isLoggable(java.util.logging.Level.FINER))
            loggerExternal.entering(getClassNameLogging(), "setBigDecimal", new Object[] {parameterIndex, x});
        checkClosed();
        setValue(parameterIndex, JDBCType.DECIMAL, x, JavaType.BIGDECIMAL, false);
        loggerExternal.exiting(getClassNameLogging(), "setBigDecimal");
    }

    @Override
    public final void setBigDecimal(int parameterIndex, BigDecimal x, int precision,
            int scale) throws SQLServerException {
        if (loggerExternal.isLoggable(java.util.logging.Level.FINER))
            loggerExternal.entering(getClassNameLogging(), "setBigDecimal",
                    new Object[] {parameterIndex, x, precision, scale});
        checkClosed();
        setValue(parameterIndex, JDBCType.DECIMAL, x, JavaType.BIGDECIMAL, precision, scale, false);
        loggerExternal.exiting(getClassNameLogging(), "setBigDecimal");
    }

    @Override
    public final void setBigDecimal(int parameterIndex, BigDecimal x, int precision, int scale,
            boolean forceEncrypt) throws SQLServerException {
        if (loggerExternal.isLoggable(java.util.logging.Level.FINER))
            loggerExternal.entering(getClassNameLogging(), "setBigDecimal",
                    new Object[] {parameterIndex, x, precision, scale, forceEncrypt});
        checkClosed();
        setValue(parameterIndex, JDBCType.DECIMAL, x, JavaType.BIGDECIMAL, precision, scale, forceEncrypt);
        loggerExternal.exiting(getClassNameLogging(), "setBigDecimal");
    }

    @Override
    public final void setMoney(int n, BigDecimal x) throws SQLServerException {
        if (loggerExternal.isLoggable(java.util.logging.Level.FINER))
            loggerExternal.entering(getClassNameLogging(), "setMoney", new Object[] {n, x});
        checkClosed();
        setValue(n, JDBCType.MONEY, x, JavaType.BIGDECIMAL, false);
        loggerExternal.exiting(getClassNameLogging(), "setMoney");
    }

    @Override
    public final void setMoney(int n, BigDecimal x, boolean forceEncrypt) throws SQLServerException {
        if (loggerExternal.isLoggable(java.util.logging.Level.FINER))
            loggerExternal.entering(getClassNameLogging(), "setMoney", new Object[] {n, x, forceEncrypt});
        checkClosed();
        setValue(n, JDBCType.MONEY, x, JavaType.BIGDECIMAL, forceEncrypt);
        loggerExternal.exiting(getClassNameLogging(), "setMoney");
    }

    @Override
    public final void setSmallMoney(int n, BigDecimal x) throws SQLServerException {
        if (loggerExternal.isLoggable(java.util.logging.Level.FINER))
            loggerExternal.entering(getClassNameLogging(), "setSmallMoney", new Object[] {n, x});
        checkClosed();
        setValue(n, JDBCType.SMALLMONEY, x, JavaType.BIGDECIMAL, false);
        loggerExternal.exiting(getClassNameLogging(), "setSmallMoney");
    }

    @Override
    public final void setSmallMoney(int n, BigDecimal x, boolean forceEncrypt) throws SQLServerException {
        if (loggerExternal.isLoggable(java.util.logging.Level.FINER))
            loggerExternal.entering(getClassNameLogging(), "setSmallMoney", new Object[] {n, x, forceEncrypt});
        checkClosed();
        setValue(n, JDBCType.SMALLMONEY, x, JavaType.BIGDECIMAL, forceEncrypt);
        loggerExternal.exiting(getClassNameLogging(), "setSmallMoney");
    }

    @Override
    public final void setBinaryStream(int parameterIndex, InputStream x) throws SQLException {
        if (loggerExternal.isLoggable(java.util.logging.Level.FINER))
            loggerExternal.entering(getClassNameLogging(), "setBinaryStreaml", new Object[] {parameterIndex, x});
        checkClosed();
        setStream(parameterIndex, StreamType.BINARY, x, JavaType.INPUTSTREAM, DataTypes.UNKNOWN_STREAM_LENGTH);
        loggerExternal.exiting(getClassNameLogging(), "setBinaryStream");
    }

    @Override
    public final void setBinaryStream(int n, java.io.InputStream x, int length) throws SQLServerException {
        if (loggerExternal.isLoggable(java.util.logging.Level.FINER))
            loggerExternal.entering(getClassNameLogging(), "setBinaryStream", new Object[] {n, x, length});
        checkClosed();
        setStream(n, StreamType.BINARY, x, JavaType.INPUTSTREAM, length);
        loggerExternal.exiting(getClassNameLogging(), "setBinaryStream");
    }

    @Override
    public final void setBinaryStream(int parameterIndex, InputStream x, long length) throws SQLException {
        if (loggerExternal.isLoggable(java.util.logging.Level.FINER))
            loggerExternal.entering(getClassNameLogging(), "setBinaryStream", new Object[] {parameterIndex, x, length});
        checkClosed();
        setStream(parameterIndex, StreamType.BINARY, x, JavaType.INPUTSTREAM, length);
        loggerExternal.exiting(getClassNameLogging(), "setBinaryStream");
    }

    @Override
    public final void setBoolean(int n, boolean x) throws SQLServerException {
        if (loggerExternal.isLoggable(java.util.logging.Level.FINER))
            loggerExternal.entering(getClassNameLogging(), "setBoolean", new Object[] {n, x});
        checkClosed();
        setValue(n, JDBCType.BIT, x, JavaType.BOOLEAN, false);
        loggerExternal.exiting(getClassNameLogging(), "setBoolean");
    }

    @Override
    public final void setBoolean(int n, boolean x, boolean forceEncrypt) throws SQLServerException {
        if (loggerExternal.isLoggable(java.util.logging.Level.FINER))
            loggerExternal.entering(getClassNameLogging(), "setBoolean", new Object[] {n, x, forceEncrypt});
        checkClosed();
        setValue(n, JDBCType.BIT, x, JavaType.BOOLEAN, forceEncrypt);
        loggerExternal.exiting(getClassNameLogging(), "setBoolean");
    }

    @Override
    public final void setByte(int n, byte x) throws SQLServerException {
        if (loggerExternal.isLoggable(java.util.logging.Level.FINER))
            loggerExternal.entering(getClassNameLogging(), "setByte", new Object[] {n, x});
        checkClosed();
        setValue(n, JDBCType.TINYINT, x, JavaType.BYTE, false);
        loggerExternal.exiting(getClassNameLogging(), "setByte");
    }

    @Override
    public final void setByte(int n, byte x, boolean forceEncrypt) throws SQLServerException {
        if (loggerExternal.isLoggable(java.util.logging.Level.FINER))
            loggerExternal.entering(getClassNameLogging(), "setByte", new Object[] {n, x, forceEncrypt});
        checkClosed();
        setValue(n, JDBCType.TINYINT, x, JavaType.BYTE, forceEncrypt);
        loggerExternal.exiting(getClassNameLogging(), "setByte");
    }

    @Override
    public final void setBytes(int n, byte x[]) throws SQLServerException {
        if (loggerExternal.isLoggable(java.util.logging.Level.FINER))
            loggerExternal.entering(getClassNameLogging(), "setBytes", new Object[] {n, x});
        checkClosed();
        setValue(n, JDBCType.BINARY, x, JavaType.BYTEARRAY, false);
        loggerExternal.exiting(getClassNameLogging(), "setBytes");
    }

    @Override
    public final void setBytes(int n, byte x[], boolean forceEncrypt) throws SQLServerException {
        if (loggerExternal.isLoggable(java.util.logging.Level.FINER))
            loggerExternal.entering(getClassNameLogging(), "setBytes", new Object[] {n, x, forceEncrypt});
        checkClosed();
        setValue(n, JDBCType.BINARY, x, JavaType.BYTEARRAY, forceEncrypt);
        loggerExternal.exiting(getClassNameLogging(), "setBytes");
    }

    @Override
    public final void setUniqueIdentifier(int index, String guid) throws SQLServerException {
        if (loggerExternal.isLoggable(java.util.logging.Level.FINER))
            loggerExternal.entering(getClassNameLogging(), "setUniqueIdentifier", new Object[] {index, guid});
        checkClosed();
        setValue(index, JDBCType.GUID, guid, JavaType.STRING, false);
        loggerExternal.exiting(getClassNameLogging(), "setUniqueIdentifier");
    }

    @Override
    public final void setUniqueIdentifier(int index, String guid, boolean forceEncrypt) throws SQLServerException {
        if (loggerExternal.isLoggable(java.util.logging.Level.FINER))
            loggerExternal.entering(getClassNameLogging(), "setUniqueIdentifier",
                    new Object[] {index, guid, forceEncrypt});
        checkClosed();
        setValue(index, JDBCType.GUID, guid, JavaType.STRING, forceEncrypt);
        loggerExternal.exiting(getClassNameLogging(), "setUniqueIdentifier");
    }

    @Override
    public final void setDouble(int n, double x) throws SQLServerException {
        if (loggerExternal.isLoggable(java.util.logging.Level.FINER))
            loggerExternal.entering(getClassNameLogging(), "setDouble", new Object[] {n, x});
        checkClosed();
        setValue(n, JDBCType.DOUBLE, x, JavaType.DOUBLE, false);
        loggerExternal.exiting(getClassNameLogging(), "setDouble");
    }

    @Override
    public final void setDouble(int n, double x, boolean forceEncrypt) throws SQLServerException {
        if (loggerExternal.isLoggable(java.util.logging.Level.FINER))
            loggerExternal.entering(getClassNameLogging(), "setDouble", new Object[] {n, x, forceEncrypt});
        checkClosed();
        setValue(n, JDBCType.DOUBLE, x, JavaType.DOUBLE, forceEncrypt);
        loggerExternal.exiting(getClassNameLogging(), "setDouble");
    }

    @Override
    public final void setFloat(int n, float x) throws SQLServerException {
        if (loggerExternal.isLoggable(java.util.logging.Level.FINER))
            loggerExternal.entering(getClassNameLogging(), "setFloat", new Object[] {n, x});
        checkClosed();
        setValue(n, JDBCType.REAL, x, JavaType.FLOAT, false);
        loggerExternal.exiting(getClassNameLogging(), "setFloat");
    }

    @Override
    public final void setFloat(int n, float x, boolean forceEncrypt) throws SQLServerException {
        if (loggerExternal.isLoggable(java.util.logging.Level.FINER))
            loggerExternal.entering(getClassNameLogging(), "setFloat", new Object[] {n, x, forceEncrypt});
        checkClosed();
        setValue(n, JDBCType.REAL, x, JavaType.FLOAT, forceEncrypt);
        loggerExternal.exiting(getClassNameLogging(), "setFloat");
    }

    @Override
    public final void setGeometry(int n, Geometry x) throws SQLServerException {
        if (loggerExternal.isLoggable(java.util.logging.Level.FINER))
            loggerExternal.entering(getClassNameLogging(), "setGeometry", new Object[] {n, x});
        checkClosed();
        setValue(n, JDBCType.GEOMETRY, x, JavaType.STRING, false);
        loggerExternal.exiting(getClassNameLogging(), "setGeometry");
    }

    @Override
    public final void setGeography(int n, Geography x) throws SQLServerException {
        if (loggerExternal.isLoggable(java.util.logging.Level.FINER))
            loggerExternal.entering(getClassNameLogging(), "setGeography", new Object[] {n, x});
        checkClosed();
        setValue(n, JDBCType.GEOGRAPHY, x, JavaType.STRING, false);
        loggerExternal.exiting(getClassNameLogging(), "setGeography");
    }

    @Override
    public final void setInt(int n, int value) throws SQLServerException {
        if (loggerExternal.isLoggable(java.util.logging.Level.FINER))
            loggerExternal.entering(getClassNameLogging(), "setInt", new Object[] {n, value});
        checkClosed();
        setValue(n, JDBCType.INTEGER, value, JavaType.INTEGER, false);
        loggerExternal.exiting(getClassNameLogging(), "setInt");
    }

    @Override
    public final void setInt(int n, int value, boolean forceEncrypt) throws SQLServerException {
        if (loggerExternal.isLoggable(java.util.logging.Level.FINER))
            loggerExternal.entering(getClassNameLogging(), "setInt", new Object[] {n, value, forceEncrypt});
        checkClosed();
        setValue(n, JDBCType.INTEGER, value, JavaType.INTEGER, forceEncrypt);
        loggerExternal.exiting(getClassNameLogging(), "setInt");
    }

    @Override
    public final void setLong(int n, long x) throws SQLServerException {
        if (loggerExternal.isLoggable(java.util.logging.Level.FINER))
            loggerExternal.entering(getClassNameLogging(), "setLong", new Object[] {n, x});
        checkClosed();
        setValue(n, JDBCType.BIGINT, x, JavaType.LONG, false);
        loggerExternal.exiting(getClassNameLogging(), "setLong");
    }

    @Override
    public final void setLong(int n, long x, boolean forceEncrypt) throws SQLServerException {
        if (loggerExternal.isLoggable(java.util.logging.Level.FINER))
            loggerExternal.entering(getClassNameLogging(), "setLong", new Object[] {n, x, forceEncrypt});
        checkClosed();
        setValue(n, JDBCType.BIGINT, x, JavaType.LONG, forceEncrypt);
        loggerExternal.exiting(getClassNameLogging(), "setLong");
    }

    @Override
    public final void setNull(int index, int jdbcType) throws SQLServerException {
        if (loggerExternal.isLoggable(java.util.logging.Level.FINER))
            loggerExternal.entering(getClassNameLogging(), "setNull", new Object[] {index, jdbcType});
        checkClosed();
        setObject(setterGetParam(index), null, JavaType.OBJECT, JDBCType.of(jdbcType), null, null, false, index, null);
        loggerExternal.exiting(getClassNameLogging(), "setNull");
    }

    final void setObjectNoType(int index, Object obj, boolean forceEncrypt) throws SQLServerException {
        // Default to the JDBC type of the parameter, determined by a previous setter call or through registerOutParam.
        // This avoids repreparing unnecessarily for null values.
        Parameter param = setterGetParam(index);
        JDBCType targetJDBCType = param.getJdbcType();
        String tvpName = null;

        if (null == obj) {
            // If the JDBC type of the parameter is UNKNOWN (i.e. this is the first time the parameter is being set),
            // then use a JDBC type the converts to most server types with a null value.
            if (JDBCType.UNKNOWN == targetJDBCType)
                targetJDBCType = JDBCType.CHAR;

            setObject(param, null, JavaType.OBJECT, targetJDBCType, null, null, forceEncrypt, index, null);
        } else {
            JavaType javaType = JavaType.of(obj);
            if (JavaType.TVP == javaType) {
                tvpName = getTVPNameIfNull(index, null); // will return null if called from preparedStatement

                if ((null == tvpName) && (obj instanceof ResultSet)) {
                    throw new SQLServerException(SQLServerException.getErrString("R_TVPnotWorkWithSetObjectResultSet"),
                            null);
                }
            }
            targetJDBCType = javaType.getJDBCType(SSType.UNKNOWN, targetJDBCType);

            if (JDBCType.UNKNOWN == targetJDBCType) {
                if (obj instanceof java.util.UUID) {
                    javaType = JavaType.STRING;
                    targetJDBCType = JDBCType.GUID;
                }
            }

            setObject(param, obj, javaType, targetJDBCType, null, null, forceEncrypt, index, tvpName);
        }
    }

    @Override
    public final void setObject(int index, Object obj) throws SQLServerException {
        if (loggerExternal.isLoggable(java.util.logging.Level.FINER))
            loggerExternal.entering(getClassNameLogging(), "setObject", new Object[] {index, obj});
        checkClosed();
        setObjectNoType(index, obj, false);
        loggerExternal.exiting(getClassNameLogging(), "setObject");
    }

    @Override
    public final void setObject(int n, Object obj, int jdbcType) throws SQLServerException {
        String tvpName = null;
        if (loggerExternal.isLoggable(java.util.logging.Level.FINER))
            loggerExternal.entering(getClassNameLogging(), "setObject", new Object[] {n, obj, jdbcType});
        checkClosed();
        if (microsoft.sql.Types.STRUCTURED == jdbcType)
            tvpName = getTVPNameIfNull(n, null);
        setObject(setterGetParam(n), obj, JavaType.of(obj), JDBCType.of(jdbcType), null, null, false, n, tvpName);
        loggerExternal.exiting(getClassNameLogging(), "setObject");
    }

    @Override
    public final void setObject(int parameterIndex, Object x, int targetSqlType,
            int scaleOrLength) throws SQLServerException {
        if (loggerExternal.isLoggable(java.util.logging.Level.FINER))
            loggerExternal.entering(getClassNameLogging(), "setObject",
                    new Object[] {parameterIndex, x, targetSqlType, scaleOrLength});
        checkClosed();

        // scaleOrLength - for java.sql.Types.DECIMAL, java.sql.Types.NUMERIC or temporal types,
        // this is the number of digits after the decimal point. For Java Object types
        // InputStream and Reader, this is the length of the data in the stream or reader.
        // For all other types, this value will be ignored.

        setObject(setterGetParam(parameterIndex), x, JavaType.of(x), JDBCType.of(targetSqlType),
                (java.sql.Types.NUMERIC == targetSqlType || java.sql.Types.DECIMAL == targetSqlType
                        || java.sql.Types.TIMESTAMP == targetSqlType || java.sql.Types.TIME == targetSqlType
                        || microsoft.sql.Types.DATETIMEOFFSET == targetSqlType || InputStream.class.isInstance(x)
                        || Reader.class.isInstance(x)) ? scaleOrLength : null,
                null, false, parameterIndex, null);

        loggerExternal.exiting(getClassNameLogging(), "setObject");
    }

    @Override
    public final void setObject(int parameterIndex, Object x, int targetSqlType, Integer precision,
            int scale) throws SQLServerException {
        if (loggerExternal.isLoggable(java.util.logging.Level.FINER))
            loggerExternal.entering(getClassNameLogging(), "setObject",
                    new Object[] {parameterIndex, x, targetSqlType, precision, scale});
        checkClosed();

        // scale - for java.sql.Types.DECIMAL or java.sql.Types.NUMERIC types,
        // this is the number of digits after the decimal point. For Java Object types
        // InputStream and Reader, this is the length of the data in the stream or reader.
        // For all other types, this value will be ignored.

        setObject(setterGetParam(parameterIndex), x, JavaType.of(x), JDBCType.of(targetSqlType),
                (java.sql.Types.NUMERIC == targetSqlType || java.sql.Types.DECIMAL == targetSqlType
                        || InputStream.class.isInstance(x) || Reader.class.isInstance(x)) ? scale : null,
                precision, false, parameterIndex, null);

        loggerExternal.exiting(getClassNameLogging(), "setObject");
    }

    @Override
    public final void setObject(int parameterIndex, Object x, int targetSqlType, Integer precision, int scale,
            boolean forceEncrypt) throws SQLServerException {
        if (loggerExternal.isLoggable(java.util.logging.Level.FINER))
            loggerExternal.entering(getClassNameLogging(), "setObject",
                    new Object[] {parameterIndex, x, targetSqlType, precision, scale, forceEncrypt});
        checkClosed();

        // scale - for java.sql.Types.DECIMAL or java.sql.Types.NUMERIC types,
        // this is the number of digits after the decimal point. For Java Object types
        // InputStream and Reader, this is the length of the data in the stream or reader.
        // For all other types, this value will be ignored.

        setObject(setterGetParam(parameterIndex), x, JavaType.of(x), JDBCType.of(targetSqlType),
                (java.sql.Types.NUMERIC == targetSqlType || java.sql.Types.DECIMAL == targetSqlType
                        || InputStream.class.isInstance(x) || Reader.class.isInstance(x)) ? scale : null,
                precision, forceEncrypt, parameterIndex, null);

        loggerExternal.exiting(getClassNameLogging(), "setObject");
    }

    final void setObject(Parameter param, Object obj, JavaType javaType, JDBCType jdbcType, Integer scale,
            Integer precision, boolean forceEncrypt, int parameterIndex, String tvpName) throws SQLServerException {
        assert JDBCType.UNKNOWN != jdbcType;

        // For non-null values, infer the object's JDBC type from its Java type
        // and check whether the object is settable via the specified JDBC type.
        if ((null != obj) || (JavaType.TVP == javaType)) {
            // Returns the static JDBC type that is assigned to this java type (the parameters has no effect)
            JDBCType objectJDBCType = javaType.getJDBCType(SSType.UNKNOWN, jdbcType);

            // Check convertability of the value to the desired JDBC type.
            if (!objectJDBCType.convertsTo(jdbcType))
                DataTypes.throwConversionError(objectJDBCType.toString(), jdbcType.toString());

            StreamSetterArgs streamSetterArgs = null;

            switch (javaType) {
                case READER:
                    streamSetterArgs = new StreamSetterArgs(StreamType.CHARACTER, DataTypes.UNKNOWN_STREAM_LENGTH);
                    break;

                case INPUTSTREAM:
                    streamSetterArgs = new StreamSetterArgs(
                            jdbcType.isTextual() ? StreamType.CHARACTER : StreamType.BINARY,
                            DataTypes.UNKNOWN_STREAM_LENGTH);
                    break;

                case SQLXML:
                    streamSetterArgs = new StreamSetterArgs(StreamType.SQLXML, DataTypes.UNKNOWN_STREAM_LENGTH);
                    break;
                default:
                    // Do nothing
                    break;
            }

            // typeInfo is set as null
            param.setValue(jdbcType, obj, javaType, streamSetterArgs, null, precision, scale, connection, forceEncrypt,
                    stmtColumnEncriptionSetting, parameterIndex, userSQL, tvpName);
        }

        // For null values, use the specified JDBC type directly, with the exception
        // of unsupported JDBC types, which are mapped to BINARY so that they are minimally supported.
        else {
            assert JavaType.OBJECT == javaType;

            if (jdbcType.isUnsupported())
                jdbcType = JDBCType.BINARY;

            // typeInfo is set as null
            param.setValue(jdbcType, null, JavaType.OBJECT, null, null, precision, scale, connection, false,
                    stmtColumnEncriptionSetting, parameterIndex, userSQL, tvpName);
        }
    }

    @Override
    public final void setObject(int index, Object obj, SQLType jdbcType) throws SQLServerException {
        setObject(index, obj, jdbcType.getVendorTypeNumber());
    }

    @Override
    public final void setObject(int parameterIndex, Object x, SQLType targetSqlType,
            int scaleOrLength) throws SQLServerException {
        setObject(parameterIndex, x, targetSqlType.getVendorTypeNumber(), scaleOrLength);
    }

    @Override
    public final void setObject(int parameterIndex, Object x, SQLType targetSqlType, Integer precision,
            Integer scale) throws SQLServerException {
        setObject(parameterIndex, x, targetSqlType.getVendorTypeNumber(), precision, scale);
    }

    @Override
    public final void setObject(int parameterIndex, Object x, SQLType targetSqlType, Integer precision, Integer scale,
            boolean forceEncrypt) throws SQLServerException {
        setObject(parameterIndex, x, targetSqlType.getVendorTypeNumber(), precision, scale, forceEncrypt);
    }

    @Override
    public final void setShort(int index, short x) throws SQLServerException {
        if (loggerExternal.isLoggable(java.util.logging.Level.FINER))
            loggerExternal.entering(getClassNameLogging(), "setShort", new Object[] {index, x});
        checkClosed();
        setValue(index, JDBCType.SMALLINT, x, JavaType.SHORT, false);
        loggerExternal.exiting(getClassNameLogging(), "setShort");
    }

    @Override
    public final void setShort(int index, short x, boolean forceEncrypt) throws SQLServerException {
        if (loggerExternal.isLoggable(java.util.logging.Level.FINER))
            loggerExternal.entering(getClassNameLogging(), "setShort", new Object[] {index, x, forceEncrypt});
        checkClosed();
        setValue(index, JDBCType.SMALLINT, x, JavaType.SHORT, forceEncrypt);
        loggerExternal.exiting(getClassNameLogging(), "setShort");
    }

    @Override
    public final void setString(int index, String str) throws SQLServerException {
        if (loggerExternal.isLoggable(java.util.logging.Level.FINER))
            loggerExternal.entering(getClassNameLogging(), "setString", new Object[] {index, str});
        checkClosed();
        setValue(index, JDBCType.VARCHAR, str, JavaType.STRING, false);
        loggerExternal.exiting(getClassNameLogging(), "setString");
    }

    @Override
    public final void setString(int index, String str, boolean forceEncrypt) throws SQLServerException {
        if (loggerExternal.isLoggable(java.util.logging.Level.FINER))
            loggerExternal.entering(getClassNameLogging(), "setString", new Object[] {index, str, forceEncrypt});
        checkClosed();
        setValue(index, JDBCType.VARCHAR, str, JavaType.STRING, forceEncrypt);
        loggerExternal.exiting(getClassNameLogging(), "setString");
    }

    @Override
    public final void setNString(int parameterIndex, String value) throws SQLException {
        if (loggerExternal.isLoggable(java.util.logging.Level.FINER))
            loggerExternal.entering(getClassNameLogging(), "setNString", new Object[] {parameterIndex, value});
        checkClosed();
        setValue(parameterIndex, JDBCType.NVARCHAR, value, JavaType.STRING, false);
        loggerExternal.exiting(getClassNameLogging(), "setNString");
    }

    @Override
    public final void setNString(int parameterIndex, String value, boolean forceEncrypt) throws SQLServerException {
        if (loggerExternal.isLoggable(java.util.logging.Level.FINER))
            loggerExternal.entering(getClassNameLogging(), "setNString",
                    new Object[] {parameterIndex, value, forceEncrypt});
        checkClosed();
        setValue(parameterIndex, JDBCType.NVARCHAR, value, JavaType.STRING, forceEncrypt);
        loggerExternal.exiting(getClassNameLogging(), "setNString");
    }

    @Override
    public final void setTime(int n, java.sql.Time x) throws SQLServerException {
        if (loggerExternal.isLoggable(java.util.logging.Level.FINER))
            loggerExternal.entering(getClassNameLogging(), "setTime", new Object[] {n, x});
        checkClosed();
        setValue(n, JDBCType.TIME, x, JavaType.TIME, false);
        loggerExternal.exiting(getClassNameLogging(), "setTime");
    }

    @Override
    public final void setTime(int n, java.sql.Time x, int scale) throws SQLServerException {
        if (loggerExternal.isLoggable(java.util.logging.Level.FINER))
            loggerExternal.entering(getClassNameLogging(), "setTime", new Object[] {n, x, scale});
        checkClosed();
        setValue(n, JDBCType.TIME, x, JavaType.TIME, null, scale, false);
        loggerExternal.exiting(getClassNameLogging(), "setTime");
    }

    @Override
    public final void setTime(int n, java.sql.Time x, int scale, boolean forceEncrypt) throws SQLServerException {
        if (loggerExternal.isLoggable(java.util.logging.Level.FINER))
            loggerExternal.entering(getClassNameLogging(), "setTime", new Object[] {n, x, scale, forceEncrypt});
        checkClosed();
        setValue(n, JDBCType.TIME, x, JavaType.TIME, null, scale, forceEncrypt);
        loggerExternal.exiting(getClassNameLogging(), "setTime");
    }

    @Override
    public final void setTimestamp(int n, java.sql.Timestamp x) throws SQLServerException {
        if (loggerExternal.isLoggable(java.util.logging.Level.FINER))
            loggerExternal.entering(getClassNameLogging(), "setTimestamp", new Object[] {n, x});
        checkClosed();
        setValue(n, JDBCType.TIMESTAMP, x, JavaType.TIMESTAMP, false);
        loggerExternal.exiting(getClassNameLogging(), "setTimestamp");
    }

    @Override
    public final void setTimestamp(int n, java.sql.Timestamp x, int scale) throws SQLServerException {
        if (loggerExternal.isLoggable(java.util.logging.Level.FINER))
            loggerExternal.entering(getClassNameLogging(), "setTimestamp", new Object[] {n, x, scale});
        checkClosed();
        setValue(n, JDBCType.TIMESTAMP, x, JavaType.TIMESTAMP, null, scale, false);
        loggerExternal.exiting(getClassNameLogging(), "setTimestamp");
    }

    @Override
    public final void setTimestamp(int n, java.sql.Timestamp x, int scale,
            boolean forceEncrypt) throws SQLServerException {
        if (loggerExternal.isLoggable(java.util.logging.Level.FINER))
            loggerExternal.entering(getClassNameLogging(), "setTimestamp", new Object[] {n, x, scale, forceEncrypt});
        checkClosed();
        setValue(n, JDBCType.TIMESTAMP, x, JavaType.TIMESTAMP, null, scale, forceEncrypt);
        loggerExternal.exiting(getClassNameLogging(), "setTimestamp");
    }

    @Override
    public final void setDateTimeOffset(int n, microsoft.sql.DateTimeOffset x) throws SQLServerException {
        if (loggerExternal.isLoggable(java.util.logging.Level.FINER))
            loggerExternal.entering(getClassNameLogging(), "setDateTimeOffset", new Object[] {n, x});
        checkClosed();
        setValue(n, JDBCType.DATETIMEOFFSET, x, JavaType.DATETIMEOFFSET, false);
        loggerExternal.exiting(getClassNameLogging(), "setDateTimeOffset");
    }

    @Override
    public final void setDateTimeOffset(int n, microsoft.sql.DateTimeOffset x, int scale) throws SQLServerException {
        if (loggerExternal.isLoggable(java.util.logging.Level.FINER))
            loggerExternal.entering(getClassNameLogging(), "setDateTimeOffset", new Object[] {n, x, scale});
        checkClosed();
        setValue(n, JDBCType.DATETIMEOFFSET, x, JavaType.DATETIMEOFFSET, null, scale, false);
        loggerExternal.exiting(getClassNameLogging(), "setDateTimeOffset");
    }

    @Override
    public final void setDateTimeOffset(int n, microsoft.sql.DateTimeOffset x, int scale,
            boolean forceEncrypt) throws SQLServerException {
        if (loggerExternal.isLoggable(java.util.logging.Level.FINER))
            loggerExternal.entering(getClassNameLogging(), "setDateTimeOffset",
                    new Object[] {n, x, scale, forceEncrypt});
        checkClosed();
        setValue(n, JDBCType.DATETIMEOFFSET, x, JavaType.DATETIMEOFFSET, null, scale, forceEncrypt);
        loggerExternal.exiting(getClassNameLogging(), "setDateTimeOffset");
    }

    @Override
    public final void setDate(int n, java.sql.Date x) throws SQLServerException {
        if (loggerExternal.isLoggable(java.util.logging.Level.FINER))
            loggerExternal.entering(getClassNameLogging(), "setDate", new Object[] {n, x});
        checkClosed();
        setValue(n, JDBCType.DATE, x, JavaType.DATE, false);
        loggerExternal.exiting(getClassNameLogging(), "setDate");
    }

    @Override
    public final void setDateTime(int n, java.sql.Timestamp x) throws SQLServerException {
        if (loggerExternal.isLoggable(java.util.logging.Level.FINER))
            loggerExternal.entering(getClassNameLogging(), "setDateTime", new Object[] {n, x});
        checkClosed();
        setValue(n, JDBCType.DATETIME, x, JavaType.TIMESTAMP, false);
        loggerExternal.exiting(getClassNameLogging(), "setDateTime");
    }

    @Override
    public final void setDateTime(int n, java.sql.Timestamp x, boolean forceEncrypt) throws SQLServerException {
        if (loggerExternal.isLoggable(java.util.logging.Level.FINER))
            loggerExternal.entering(getClassNameLogging(), "setDateTime", new Object[] {n, x, forceEncrypt});
        checkClosed();
        setValue(n, JDBCType.DATETIME, x, JavaType.TIMESTAMP, forceEncrypt);
        loggerExternal.exiting(getClassNameLogging(), "setDateTime");
    }

    @Override
    public final void setSmallDateTime(int n, java.sql.Timestamp x) throws SQLServerException {
        if (loggerExternal.isLoggable(java.util.logging.Level.FINER))
            loggerExternal.entering(getClassNameLogging(), "setSmallDateTime", new Object[] {n, x});
        checkClosed();
        setValue(n, JDBCType.SMALLDATETIME, x, JavaType.TIMESTAMP, false);
        loggerExternal.exiting(getClassNameLogging(), "setSmallDateTime");
    }

    @Override
    public final void setSmallDateTime(int n, java.sql.Timestamp x, boolean forceEncrypt) throws SQLServerException {
        if (loggerExternal.isLoggable(java.util.logging.Level.FINER))
            loggerExternal.entering(getClassNameLogging(), "setSmallDateTime", new Object[] {n, x, forceEncrypt});
        checkClosed();
        setValue(n, JDBCType.SMALLDATETIME, x, JavaType.TIMESTAMP, forceEncrypt);
        loggerExternal.exiting(getClassNameLogging(), "setSmallDateTime");
    }

    @Override
    public final void setStructured(int n, String tvpName, SQLServerDataTable tvpDataTable) throws SQLServerException {
        tvpName = getTVPNameIfNull(n, tvpName);
        if (loggerExternal.isLoggable(java.util.logging.Level.FINER))
            loggerExternal.entering(getClassNameLogging(), "setStructured", new Object[] {n, tvpName, tvpDataTable});
        checkClosed();
        setValue(n, JDBCType.TVP, tvpDataTable, JavaType.TVP, tvpName);
        loggerExternal.exiting(getClassNameLogging(), "setStructured");
    }

    @Override
    public final void setStructured(int n, String tvpName, ResultSet tvpResultSet) throws SQLServerException {
        tvpName = getTVPNameIfNull(n, tvpName);
        if (loggerExternal.isLoggable(java.util.logging.Level.FINER))
            loggerExternal.entering(getClassNameLogging(), "setStructured", new Object[] {n, tvpName, tvpResultSet});
        checkClosed();
        setValue(n, JDBCType.TVP, tvpResultSet, JavaType.TVP, tvpName);
        loggerExternal.exiting(getClassNameLogging(), "setStructured");
    }

    @Override
    public final void setStructured(int n, String tvpName,
            ISQLServerDataRecord tvpBulkRecord) throws SQLServerException {
        tvpName = getTVPNameIfNull(n, tvpName);
        if (loggerExternal.isLoggable(java.util.logging.Level.FINER))
            loggerExternal.entering(getClassNameLogging(), "setStructured", new Object[] {n, tvpName, tvpBulkRecord});
        checkClosed();
        setValue(n, JDBCType.TVP, tvpBulkRecord, JavaType.TVP, tvpName);
        loggerExternal.exiting(getClassNameLogging(), "setStructured");
    }

    String getTVPNameIfNull(int n, String tvpName) throws SQLServerException {
        if ((null == tvpName) || (0 == tvpName.length())) {
            // Check if the CallableStatement/PreparedStatement is a stored procedure call
            if (null != this.procedureName) {
                SQLServerParameterMetaData pmd = (SQLServerParameterMetaData) this.getParameterMetaData();
                pmd.isTVP = true;

                if (!pmd.procedureIsFound) {
                    MessageFormat form = new MessageFormat(
                            SQLServerException.getErrString("R_StoredProcedureNotFound"));
                    Object[] msgArgs = {this.procedureName};
                    SQLServerException.makeFromDriverError(connection, pmd, form.format(msgArgs), null, false);
                }

                try {
                    String tvpNameWithoutSchema = pmd.getParameterTypeName(n);
                    String tvpSchema = pmd.getTVPSchemaFromStoredProcedure(n);

                    if (null != tvpSchema) {
                        tvpName = "[" + tvpSchema + "].[" + tvpNameWithoutSchema + "]";
                    } else {
                        tvpName = tvpNameWithoutSchema;
                    }
                } catch (SQLException e) {
                    throw new SQLServerException(SQLServerException.getErrString("R_metaDataErrorForParameter"), null,
                            0, e);
                }
            }
        }
        return tvpName;
    }

    @Deprecated
    @Override
    public final void setUnicodeStream(int n, java.io.InputStream x, int length) throws SQLException {
        SQLServerException.throwNotSupportedException(connection, this);
    }

    @Override
    public final void addBatch() throws SQLServerException {
        loggerExternal.entering(getClassNameLogging(), "addBatch");
        checkClosed();

        // Create the list of batch parameter values first time through
        if (batchParamValues == null)
            batchParamValues = new ArrayList<>();

        final int numParams = inOutParam.length;
        Parameter paramValues[] = new Parameter[numParams];
        for (int i = 0; i < numParams; i++)
            paramValues[i] = inOutParam[i].cloneForBatch();
        batchParamValues.add(paramValues);
        loggerExternal.exiting(getClassNameLogging(), "addBatch");
    }

    @Override
    public final void clearBatch() throws SQLServerException {
        loggerExternal.entering(getClassNameLogging(), "clearBatch");
        checkClosed();
        batchParamValues = null;
        loggerExternal.exiting(getClassNameLogging(), "clearBatch");
    }

    @Override
    public int[] executeBatch() throws SQLServerException, BatchUpdateException, SQLTimeoutException {
        loggerExternal.entering(getClassNameLogging(), "executeBatch");
        if (loggerExternal.isLoggable(Level.FINER) && Util.isActivityTraceOn()) {
            loggerExternal.finer(toString() + " ActivityId: " + ActivityCorrelator.getNext().toString());
        }
        checkClosed();
        discardLastExecutionResults();

        int updateCounts[];

        localUserSQL = userSQL;

        try {
            if (this.useBulkCopyForBatchInsert && connection.isAzureDW() && isInsert(localUserSQL)) {
                if (null == batchParamValues) {
                    updateCounts = new int[0];
                    loggerExternal.exiting(getClassNameLogging(), "executeBatch", updateCounts);
                    return updateCounts;
                }

                // From the JDBC spec, section 9.1.4 - Making Batch Updates:
                // The CallableStatement.executeBatch method (inherited from PreparedStatement) will
                // throw a BatchUpdateException if the stored procedure returns anything other than an
                // update count or takes OUT or INOUT parameters.
                //
                // Non-update count results (e.g. ResultSets) are treated as individual batch errors
                // when they are encountered in the response.
                //
                // OUT and INOUT parameter checking is done here, before executing the batch. If any
                // OUT or INOUT are present, the entire batch fails.
                for (Parameter[] paramValues : batchParamValues) {
                    for (Parameter paramValue : paramValues) {
                        if (paramValue.isOutput()) {
                            throw new BatchUpdateException(
                                    SQLServerException.getErrString("R_outParamsNotPermittedinBatch"), null, 0, null);
                        }
                    }
                }

                String tableName = parseUserSQLForTableNameDW(false, false, false, false);
                ArrayList<String> columnList = parseUserSQLForColumnListDW();
                ArrayList<String> valueList = parseUserSQLForValueListDW(false);

                checkAdditionalQuery();

                try (SQLServerStatement stmt = (SQLServerStatement) connection.createStatement(
                        ResultSet.TYPE_FORWARD_ONLY, ResultSet.CONCUR_READ_ONLY, connection.getHoldability(),
                        stmtColumnEncriptionSetting);
                        SQLServerResultSet rs = stmt
                                .executeQueryInternal("sp_executesql N'SET FMTONLY ON SELECT * FROM "
                                        + Util.escapeSingleQuotes(tableName) + " '")) {
                    if (null != columnList && columnList.size() > 0) {
                        if (columnList.size() != valueList.size()) {
                            throw new IllegalArgumentException(
                                    "Number of provided columns does not match the table definition.");
                        }
                    } else {
                        if (rs.getColumnCount() != valueList.size()) {
                            throw new IllegalArgumentException(
                                    "Number of provided columns does not match the table definition.");
                        }
                    }

                    SQLServerBulkBatchInsertRecord batchRecord = new SQLServerBulkBatchInsertRecord(batchParamValues,
                            columnList, valueList, null);

                    for (int i = 1; i <= rs.getColumnCount(); i++) {
                        Column c = rs.getColumn(i);
                        CryptoMetadata cryptoMetadata = c.getCryptoMetadata();
                        int jdbctype;
                        TypeInfo ti = c.getTypeInfo();
                        checkValidColumns(ti);
                        if (null != cryptoMetadata) {
                            jdbctype = cryptoMetadata.getBaseTypeInfo().getSSType().getJDBCType().getIntValue();
                        } else {
                            jdbctype = ti.getSSType().getJDBCType().getIntValue();
                        }
                        batchRecord.addColumnMetadata(i, c.getColumnName(), jdbctype, ti.getPrecision(), ti.getScale());
                    }

                    SQLServerBulkCopy bcOperation = new SQLServerBulkCopy(connection);
                    SQLServerBulkCopyOptions option = new SQLServerBulkCopyOptions();
                    option.setBulkCopyTimeout(queryTimeout);
                    bcOperation.setBulkCopyOptions(option);
                    bcOperation.setDestinationTableName(tableName);
                    bcOperation.setStmtColumnEncriptionSetting(this.getStmtColumnEncriptionSetting());
                    bcOperation.setDestinationTableMetadata(rs);
                    bcOperation.writeToServer((ISQLServerBulkRecord) batchRecord);
                    bcOperation.close();
                    updateCounts = new int[batchParamValues.size()];
                    for (int i = 0; i < batchParamValues.size(); ++i) {
                        updateCounts[i] = 1;
                    }

                    batchParamValues = null;
                    loggerExternal.exiting(getClassNameLogging(), "executeBatch", updateCounts);
                    return updateCounts;
                }
            }
        } catch (SQLException e) {
            // throw a BatchUpdateException with the given error message, and return null for the updateCounts.
            throw new BatchUpdateException(e.getMessage(), null, 0, null);
        } catch (IllegalArgumentException e) {
            // If we fail with IllegalArgumentException, fall back to the original batch insert logic.
            if (getStatementLogger().isLoggable(java.util.logging.Level.FINE)) {
                getStatementLogger().fine("Parsing user's Batch Insert SQL Query failed: " + e.getMessage());
                getStatementLogger().fine("Falling back to the original implementation for Batch Insert.");
            }
        }

        if (null == batchParamValues)
            updateCounts = new int[0];
        else
            try {
                // From the JDBC spec, section 9.1.4 - Making Batch Updates:
                // The CallableStatement.executeBatch method (inherited from PreparedStatement) will
                // throw a BatchUpdateException if the stored procedure returns anything other than an
                // update count or takes OUT or INOUT parameters.
                //
                // Non-update count results (e.g. ResultSets) are treated as individual batch errors
                // when they are encountered in the response.
                //
                // OUT and INOUT parameter checking is done here, before executing the batch. If any
                // OUT or INOUT are present, the entire batch fails.
                for (Parameter[] paramValues : batchParamValues) {
                    for (Parameter paramValue : paramValues) {
                        if (paramValue.isOutput()) {
                            throw new BatchUpdateException(
                                    SQLServerException.getErrString("R_outParamsNotPermittedinBatch"), null, 0, null);
                        }
                    }
                }

                PrepStmtBatchExecCmd batchCommand = new PrepStmtBatchExecCmd(this);

                executeStatement(batchCommand);

                updateCounts = new int[batchCommand.updateCounts.length];
                for (int i = 0; i < batchCommand.updateCounts.length; ++i)
                    updateCounts[i] = (int) batchCommand.updateCounts[i];

                // Transform the SQLException into a BatchUpdateException with the update counts.
                if (null != batchCommand.batchException) {
                    throw new BatchUpdateException(batchCommand.batchException.getMessage(),
                            batchCommand.batchException.getSQLState(), batchCommand.batchException.getErrorCode(),
                            updateCounts);

                }
            } finally {
                batchParamValues = null;
            }

        loggerExternal.exiting(getClassNameLogging(), "executeBatch", updateCounts);
        return updateCounts;
    }

    @Override
    public long[] executeLargeBatch() throws SQLServerException, BatchUpdateException, SQLTimeoutException {
        loggerExternal.entering(getClassNameLogging(), "executeLargeBatch");
        if (loggerExternal.isLoggable(Level.FINER) && Util.isActivityTraceOn()) {
            loggerExternal.finer(toString() + " ActivityId: " + ActivityCorrelator.getNext().toString());
        }
        checkClosed();
        discardLastExecutionResults();

        long updateCounts[];

        localUserSQL = userSQL;

        try {
            if (this.useBulkCopyForBatchInsert && connection.isAzureDW() && isInsert(localUserSQL)) {
                if (null == batchParamValues) {
                    updateCounts = new long[0];
                    loggerExternal.exiting(getClassNameLogging(), "executeLargeBatch", updateCounts);
                    return updateCounts;
                }

                // From the JDBC spec, section 9.1.4 - Making Batch Updates:
                // The CallableStatement.executeBatch method (inherited from PreparedStatement) will
                // throw a BatchUpdateException if the stored procedure returns anything other than an
                // update count or takes OUT or INOUT parameters.
                //
                // Non-update count results (e.g. ResultSets) are treated as individual batch errors
                // when they are encountered in the response.
                //
                // OUT and INOUT parameter checking is done here, before executing the batch. If any
                // OUT or INOUT are present, the entire batch fails.
                for (Parameter[] paramValues : batchParamValues) {
                    for (Parameter paramValue : paramValues) {
                        if (paramValue.isOutput()) {
                            throw new BatchUpdateException(
                                    SQLServerException.getErrString("R_outParamsNotPermittedinBatch"), null, 0, null);
                        }
                    }
                }

                String tableName = parseUserSQLForTableNameDW(false, false, false, false);
                ArrayList<String> columnList = parseUserSQLForColumnListDW();
                ArrayList<String> valueList = parseUserSQLForValueListDW(false);

                checkAdditionalQuery();

                try (SQLServerStatement stmt = (SQLServerStatement) connection.createStatement(
                        ResultSet.TYPE_FORWARD_ONLY, ResultSet.CONCUR_READ_ONLY, connection.getHoldability(),
                        stmtColumnEncriptionSetting);
                        SQLServerResultSet rs = stmt
                                .executeQueryInternal("sp_executesql N'SET FMTONLY ON SELECT * FROM "
                                        + Util.escapeSingleQuotes(tableName) + " '")) {
                    if (null != columnList && columnList.size() > 0) {
                        if (columnList.size() != valueList.size()) {
                            throw new IllegalArgumentException(
                                    "Number of provided columns does not match the table definition.");
                        }
                    } else {
                        if (rs.getColumnCount() != valueList.size()) {
                            throw new IllegalArgumentException(
                                    "Number of provided columns does not match the table definition.");
                        }
                    }

                    SQLServerBulkBatchInsertRecord batchRecord = new SQLServerBulkBatchInsertRecord(batchParamValues,
                            columnList, valueList, null);

                    for (int i = 1; i <= rs.getColumnCount(); i++) {
                        Column c = rs.getColumn(i);
                        CryptoMetadata cryptoMetadata = c.getCryptoMetadata();
                        int jdbctype;
                        TypeInfo ti = c.getTypeInfo();
                        checkValidColumns(ti);
                        if (null != cryptoMetadata) {
                            jdbctype = cryptoMetadata.getBaseTypeInfo().getSSType().getJDBCType().getIntValue();
                        } else {
                            jdbctype = ti.getSSType().getJDBCType().getIntValue();
                        }
                        batchRecord.addColumnMetadata(i, c.getColumnName(), jdbctype, ti.getPrecision(), ti.getScale());
                    }

                    SQLServerBulkCopy bcOperation = new SQLServerBulkCopy(connection);
                    SQLServerBulkCopyOptions option = new SQLServerBulkCopyOptions();
                    option.setBulkCopyTimeout(queryTimeout);
                    bcOperation.setBulkCopyOptions(option);
                    bcOperation.setDestinationTableName(tableName);
                    bcOperation.setStmtColumnEncriptionSetting(this.getStmtColumnEncriptionSetting());
                    bcOperation.setDestinationTableMetadata(rs);
                    bcOperation.writeToServer((ISQLServerBulkRecord) batchRecord);
                    bcOperation.close();
                    updateCounts = new long[batchParamValues.size()];
                    for (int i = 0; i < batchParamValues.size(); ++i) {
                        updateCounts[i] = 1;
                    }

                    batchParamValues = null;
                    loggerExternal.exiting(getClassNameLogging(), "executeLargeBatch", updateCounts);
                    return updateCounts;
                }
            }
        } catch (SQLException e) {
            // throw a BatchUpdateException with the given error message, and return null for the updateCounts.
            throw new BatchUpdateException(e.getMessage(), null, 0, null);
        } catch (IllegalArgumentException e) {
            // If we fail with IllegalArgumentException, fall back to the original batch insert logic.
            if (getStatementLogger().isLoggable(java.util.logging.Level.FINE)) {
                getStatementLogger().fine("Parsing user's Batch Insert SQL Query failed: " + e.getMessage());
                getStatementLogger().fine("Falling back to the original implementation for Batch Insert.");
            }
        }

        if (null == batchParamValues)
            updateCounts = new long[0];
        else
            try {
                // From the JDBC spec, section 9.1.4 - Making Batch Updates:
                // The CallableStatement.executeBatch method (inherited from PreparedStatement) will
                // throw a BatchUpdateException if the stored procedure returns anything other than an
                // update count or takes OUT or INOUT parameters.
                //
                // Non-update count results (e.g. ResultSets) are treated as individual batch errors
                // when they are encountered in the response.
                //
                // OUT and INOUT parameter checking is done here, before executing the batch. If any
                // OUT or INOUT are present, the entire batch fails.
                for (Parameter[] paramValues : batchParamValues) {
                    for (Parameter paramValue : paramValues) {
                        if (paramValue.isOutput()) {
                            throw new BatchUpdateException(
                                    SQLServerException.getErrString("R_outParamsNotPermittedinBatch"), null, 0, null);
                        }
                    }
                }

                PrepStmtBatchExecCmd batchCommand = new PrepStmtBatchExecCmd(this);

                executeStatement(batchCommand);

                updateCounts = new long[batchCommand.updateCounts.length];

                System.arraycopy(batchCommand.updateCounts, 0, updateCounts, 0, batchCommand.updateCounts.length);

                // Transform the SQLException into a BatchUpdateException with the update counts.
                if (null != batchCommand.batchException) {
                    DriverJDBCVersion.throwBatchUpdateException(batchCommand.batchException, updateCounts);
                }

            } finally {
                batchParamValues = null;
            }
        loggerExternal.exiting(getClassNameLogging(), "executeLargeBatch", updateCounts);
        return updateCounts;
    }

    private void checkValidColumns(TypeInfo ti) throws SQLServerException {
        int jdbctype = ti.getSSType().getJDBCType().getIntValue();
        String typeName;
        MessageFormat form;
        switch (jdbctype) {
            case microsoft.sql.Types.MONEY:
            case microsoft.sql.Types.SMALLMONEY:
            case java.sql.Types.DATE:
            case microsoft.sql.Types.DATETIME:
            case microsoft.sql.Types.DATETIMEOFFSET:
            case microsoft.sql.Types.SMALLDATETIME:
            case java.sql.Types.TIME:
                typeName = ti.getSSTypeName();
                form = new MessageFormat(SQLServerException.getErrString("R_BulkTypeNotSupportedDW"));
                throw new IllegalArgumentException(form.format(new Object[] {typeName}));
            case java.sql.Types.INTEGER:
            case java.sql.Types.SMALLINT:
            case java.sql.Types.BIGINT:
            case java.sql.Types.BIT:
            case java.sql.Types.TINYINT:
            case java.sql.Types.DOUBLE:
            case java.sql.Types.REAL:
            case java.sql.Types.DECIMAL:
            case java.sql.Types.NUMERIC:
            case microsoft.sql.Types.GUID:
            case java.sql.Types.CHAR:
            case java.sql.Types.NCHAR:
            case java.sql.Types.LONGVARCHAR:
            case java.sql.Types.VARCHAR:
            case java.sql.Types.LONGNVARCHAR:
            case java.sql.Types.NVARCHAR:
            case java.sql.Types.BINARY:
            case java.sql.Types.LONGVARBINARY:
            case java.sql.Types.VARBINARY:
                // Spatial datatypes fall under Varbinary, check if the UDT is geometry/geography.
                typeName = ti.getSSTypeName();
                if ("geometry".equalsIgnoreCase(typeName) || "geography".equalsIgnoreCase(typeName)) {
                    form = new MessageFormat(SQLServerException.getErrString("R_BulkTypeNotSupported"));
                    throw new IllegalArgumentException(form.format(new Object[] {typeName}));
                }
            case java.sql.Types.TIMESTAMP:
            case 2013: // java.sql.Types.TIME_WITH_TIMEZONE
            case 2014: // java.sql.Types.TIMESTAMP_WITH_TIMEZONE
            case microsoft.sql.Types.SQL_VARIANT:
                return;
            default: {
                form = new MessageFormat(SQLServerException.getErrString("R_BulkTypeNotSupported"));
                String unsupportedDataType = JDBCType.of(jdbctype).toString();
                throw new IllegalArgumentException(form.format(new Object[] {unsupportedDataType}));
            }
        }
    }

    private void checkAdditionalQuery() {
        while (checkAndRemoveCommentsAndSpace(true)) {}

        // At this point, if localUserSQL is not empty (after removing all whitespaces, semicolons and comments), we
        // have a
        // new query. reject this.
        if (localUserSQL.length() > 0) {
            throw new IllegalArgumentException("Multiple queries are not allowed.");
        }
    }

    private String parseUserSQLForTableNameDW(boolean hasInsertBeenFound, boolean hasIntoBeenFound,
            boolean hasTableBeenFound, boolean isExpectingTableName) {
        // As far as finding the table name goes, There are two cases:
        // Insert into <tableName> and Insert <tableName>
        // And there could be in-line comments (with /* and */) in between.
        // This method assumes the localUserSQL string starts with "insert".
        while (checkAndRemoveCommentsAndSpace(false)) {}

        StringBuilder sb = new StringBuilder();

        // If table has been found and the next character is not a . at this point, we've finished parsing the table
        // name.
        // This if statement is needed to handle the case where the user has something like:
        // [dbo] . /* random comment */ [tableName]
        if (hasTableBeenFound && !isExpectingTableName) {
            if (checkSQLLength(1) && ".".equalsIgnoreCase(localUserSQL.substring(0, 1))) {
                sb.append(".");
                localUserSQL = localUserSQL.substring(1);
                return sb.toString() + parseUserSQLForTableNameDW(true, true, true, true);
            } else {
                return "";
            }
        }

        if (!hasInsertBeenFound && checkSQLLength(6) && "insert".equalsIgnoreCase(localUserSQL.substring(0, 6))) {
            localUserSQL = localUserSQL.substring(6);
            return parseUserSQLForTableNameDW(true, hasIntoBeenFound, hasTableBeenFound, isExpectingTableName);
        }

        if (!hasIntoBeenFound && checkSQLLength(6) && "into".equalsIgnoreCase(localUserSQL.substring(0, 4))) {
            // is it really "into"?
            // if the "into" is followed by a blank space or /*, then yes.
            if (Character.isWhitespace(localUserSQL.charAt(4))
                    || (localUserSQL.charAt(4) == '/' && localUserSQL.charAt(5) == '*')) {
                localUserSQL = localUserSQL.substring(4);
                return parseUserSQLForTableNameDW(hasInsertBeenFound, true, hasTableBeenFound, isExpectingTableName);
            }

            // otherwise, we found the token that either contains the databasename.tablename or tablename.
            // Recursively handle this, but into has been found. (or rather, it's absent in the query - the "into"
            // keyword is optional)
            return parseUserSQLForTableNameDW(hasInsertBeenFound, true, hasTableBeenFound, isExpectingTableName);
        }

        // At this point, the next token has to be the table name.
        // It could be encapsulated in [], "", or have a database name preceding the table name.
        // If it's encapsulated in [] or "", we need be more careful with parsing as anything could go into []/"".
        // For ] or ", they can be escaped by ]] or "", watch out for this too.
        if (checkSQLLength(1) && "[".equalsIgnoreCase(localUserSQL.substring(0, 1))) {
            int tempint = localUserSQL.indexOf("]", 1);

            // ] has not been found, this is wrong.
            if (tempint < 0) {
                throw new IllegalArgumentException("Invalid SQL Query.");
            }

            // keep checking if it's escaped
            while (tempint >= 0 && checkSQLLength(tempint + 2) && localUserSQL.charAt(tempint + 1) == ']') {
                tempint = localUserSQL.indexOf("]", tempint + 2);
            }

            // we've found a ] that is actually trying to close the square bracket.
            // return tablename + potentially more that's part of the table name
            sb.append(localUserSQL.substring(0, tempint + 1));
            localUserSQL = localUserSQL.substring(tempint + 1);
            return sb.toString() + parseUserSQLForTableNameDW(true, true, true, false);
        }

        // do the same for ""
        if (checkSQLLength(1) && "\"".equalsIgnoreCase(localUserSQL.substring(0, 1))) {
            int tempint = localUserSQL.indexOf("\"", 1);

            // \" has not been found, this is wrong.
            if (tempint < 0) {
                throw new IllegalArgumentException("Invalid SQL Query.");
            }

            // keep checking if it's escaped
            while (tempint >= 0 && checkSQLLength(tempint + 2) && localUserSQL.charAt(tempint + 1) == '\"') {
                tempint = localUserSQL.indexOf("\"", tempint + 2);
            }

            // we've found a " that is actually trying to close the quote.
            // return tablename + potentially more that's part of the table name
            sb.append(localUserSQL.substring(0, tempint + 1));
            localUserSQL = localUserSQL.substring(tempint + 1);
            return sb.toString() + parseUserSQLForTableNameDW(true, true, true, false);
        }

        // At this point, the next chunk of string is the table name, without starting with [ or ".
        while (localUserSQL.length() > 0) {
            // Keep going until the end of the table name is signalled - either a ., whitespace, ; or comment is
            // encountered.
            if (localUserSQL.charAt(0) == '.' || Character.isWhitespace(localUserSQL.charAt(0))
                    || checkAndRemoveCommentsAndSpace(false)) {
                return sb.toString() + parseUserSQLForTableNameDW(true, true, true, false);
            } else if (localUserSQL.charAt(0) == ';') {
                throw new IllegalArgumentException("End of query detected before VALUES have been found.");
            } else {
                sb.append(localUserSQL.charAt(0));
                localUserSQL = localUserSQL.substring(1);
            }
        }

        // It shouldn't come here. If we did, something is wrong.
        throw new IllegalArgumentException("Invalid SQL Query.");
    }

    private ArrayList<String> parseUserSQLForColumnListDW() {
        // ignore all comments
        while (checkAndRemoveCommentsAndSpace(false)) {}

        // check if optional column list was provided
        // Columns can have the form of c1, [c1] or "c1". It can escape ] or " by ]] or "".
        if (checkSQLLength(1) && "(".equalsIgnoreCase(localUserSQL.substring(0, 1))) {
            localUserSQL = localUserSQL.substring(1);
            return parseUserSQLForColumnListDWHelper(new ArrayList<String>());
        }
        return null;
    }

    private ArrayList<String> parseUserSQLForColumnListDWHelper(ArrayList<String> listOfColumns) {
        // ignore all comments
        while (checkAndRemoveCommentsAndSpace(false)) {}

        StringBuilder sb = new StringBuilder();
        while (localUserSQL.length() > 0) {
            while (checkAndRemoveCommentsAndSpace(false)) {}

            // exit condition
            if (checkSQLLength(1) && localUserSQL.charAt(0) == ')') {
                localUserSQL = localUserSQL.substring(1);
                return listOfColumns;
            }

            // ignore ,
            // we've confirmed length is more than 0.
            if (localUserSQL.charAt(0) == ',') {
                localUserSQL = localUserSQL.substring(1);
                while (checkAndRemoveCommentsAndSpace(false)) {}
            }

            // handle [] case
            if (localUserSQL.charAt(0) == '[') {
                int tempint = localUserSQL.indexOf("]", 1);

                // ] has not been found, this is wrong.
                if (tempint < 0) {
                    throw new IllegalArgumentException("Invalid SQL Query.");
                }

                // keep checking if it's escaped
                while (tempint >= 0 && checkSQLLength(tempint + 2) && localUserSQL.charAt(tempint + 1) == ']') {
                    localUserSQL = localUserSQL.substring(0, tempint) + localUserSQL.substring(tempint + 1);
                    tempint = localUserSQL.indexOf("]", tempint + 1);
                }

                // we've found a ] that is actually trying to close the square bracket.
                String tempstr = localUserSQL.substring(1, tempint);
                localUserSQL = localUserSQL.substring(tempint + 1);
                listOfColumns.add(tempstr);
                continue; // proceed with the rest of the string
            }

            // handle "" case
            if (localUserSQL.charAt(0) == '\"') {
                int tempint = localUserSQL.indexOf("\"", 1);

                // \" has not been found, this is wrong.
                if (tempint < 0) {
                    throw new IllegalArgumentException("Invalid SQL Query.");
                }

                // keep checking if it's escaped
                while (tempint >= 0 && checkSQLLength(tempint + 2) && localUserSQL.charAt(tempint + 1) == '\"') {
                    localUserSQL = localUserSQL.substring(0, tempint) + localUserSQL.substring(tempint + 1);
                    tempint = localUserSQL.indexOf("\"", tempint + 1);
                }

                // we've found a " that is actually trying to close the quote.
                String tempstr = localUserSQL.substring(1, tempint);
                localUserSQL = localUserSQL.substring(tempint + 1);
                listOfColumns.add(tempstr);
                continue; // proceed with the rest of the string
            }

            // At this point, the next chunk of string is the column name, without starting with [ or ".
            while (localUserSQL.length() > 0) {
                if (checkAndRemoveCommentsAndSpace(false)) {
                    continue;
                }
                if (localUserSQL.charAt(0) == ',') {
                    localUserSQL = localUserSQL.substring(1);
                    listOfColumns.add(sb.toString());
                    sb.setLength(0);
                    break; // exit this while loop, but continue parsing.
                } else if (localUserSQL.charAt(0) == ')') {
                    localUserSQL = localUserSQL.substring(1);
                    listOfColumns.add(sb.toString());
                    return listOfColumns; // reached exit condition.
                } else {
                    sb.append(localUserSQL.charAt(0));
                    localUserSQL = localUserSQL.substring(1);
                    localUserSQL = localUserSQL.trim(); // add an entry.
                }
            }
        }

        // It shouldn't come here. If we did, something is wrong.
        // most likely we couldn't hit the exit condition and just parsed until the end of the string.
        throw new IllegalArgumentException("Invalid SQL Query.");
    }

    private ArrayList<String> parseUserSQLForValueListDW(boolean hasValuesBeenFound) {
        // ignore all comments
        if (checkAndRemoveCommentsAndSpace(false)) {}

        if (!hasValuesBeenFound) {
            // look for keyword "VALUES"
            if (checkSQLLength(6) && "VALUES".equalsIgnoreCase(localUserSQL.substring(0, 6))) {
                localUserSQL = localUserSQL.substring(6);

                // ignore all comments
                while (checkAndRemoveCommentsAndSpace(false)) {}

                if (checkSQLLength(1) && "(".equalsIgnoreCase(localUserSQL.substring(0, 1))) {
                    localUserSQL = localUserSQL.substring(1);
                    return parseUserSQLForValueListDWHelper(new ArrayList<String>());
                }
            }
        } else {
            // ignore all comments
            while (checkAndRemoveCommentsAndSpace(false)) {}

            if (checkSQLLength(1) && "(".equalsIgnoreCase(localUserSQL.substring(0, 1))) {
                localUserSQL = localUserSQL.substring(1);
                return parseUserSQLForValueListDWHelper(new ArrayList<String>());
            }
        }

        // shouldn't come here, as the list of values is mandatory.
        throw new IllegalArgumentException("Invalid SQL Query.");
    }

    private ArrayList<String> parseUserSQLForValueListDWHelper(ArrayList<String> listOfValues) {
        // ignore all comments
        while (checkAndRemoveCommentsAndSpace(false)) {}

        // At this point, the next chunk of string is the value, without starting with ' (most likely a ?).
        StringBuilder sb = new StringBuilder();
        while (localUserSQL.length() > 0) {
            if (checkAndRemoveCommentsAndSpace(false)) {
                continue;
            }
            if (localUserSQL.charAt(0) == ',' || localUserSQL.charAt(0) == ')') {
                if (localUserSQL.charAt(0) == ',') {
                    localUserSQL = localUserSQL.substring(1);
                    if (!"?".equals(sb.toString())) {
                        // throw IllegalArgumentException and fallback to original logic for batch insert
                        throw new IllegalArgumentException(
                                "Only fully parameterized queries are allowed for using Bulk Copy API for batch insert at the moment.");
                    }
                    listOfValues.add(sb.toString());
                    sb.setLength(0);
                } else {
                    localUserSQL = localUserSQL.substring(1);
                    listOfValues.add(sb.toString());
                    return listOfValues; // reached exit condition.
                }
            } else {
                sb.append(localUserSQL.charAt(0));
                localUserSQL = localUserSQL.substring(1);
                localUserSQL = localUserSQL.trim(); // add entry.
            }
        }

        // Don't need this anymore since we removed support for non-parameterized query.
        // if (localUserSQL.charAt(0) == '\'') {
        // int tempint = localUserSQL.indexOf("\'", 1);
        //
        // // \' has not been found, this is wrong.
        // if (tempint < 0) {
        // throw new IllegalArgumentException("Invalid SQL Query.");
        // }
        //
        // // keep checking if it's escaped
        // while (tempint >= 0 && checkSQLLength(tempint + 2) && localUserSQL.charAt(tempint + 1) == '\'') {
        // localUserSQL = localUserSQL.substring(0, tempint) + localUserSQL.substring(tempint + 1);
        // tempint = localUserSQL.indexOf("\'", tempint + 1);
        // }
        //
        // // we've found a ' that is actually trying to close the quote.
        // // Include 's around the string as well, so we can distinguish '?' and ? later on.
        // String tempstr = localUserSQL.substring(0, tempint + 1);
        // localUserSQL = localUserSQL.substring(tempint + 1);
        // listOfValues.add(tempstr);
        // return parseUserSQLForValueListDWHelper(listOfValues);
        // }

        // It shouldn't come here. If we did, something is wrong.
        throw new IllegalArgumentException("Invalid SQL Query.");
    }

    private boolean checkAndRemoveCommentsAndSpace(boolean checkForSemicolon) {
        localUserSQL = localUserSQL.trim();

        while (checkForSemicolon && null != localUserSQL && localUserSQL.length() > 0
                && localUserSQL.charAt(0) == ';') {
            localUserSQL = localUserSQL.substring(1);
        }

        if (null == localUserSQL || localUserSQL.length() < 2) {
            return false;
        }

        if ("/*".equalsIgnoreCase(localUserSQL.substring(0, 2))) {
            int temp = localUserSQL.indexOf("*/") + 2;
            if (temp <= 0) {
                localUserSQL = "";
                return false;
            }
            localUserSQL = localUserSQL.substring(temp);
            return true;
        }

        if ("--".equalsIgnoreCase(localUserSQL.substring(0, 2))) {
            int temp = localUserSQL.indexOf("\n") + 1;
            if (temp <= 0) {
                localUserSQL = "";
                return false;
            }
            localUserSQL = localUserSQL.substring(temp);
            return true;
        }

        return false;
    }

    private boolean checkSQLLength(int length) {
        if (null == localUserSQL || localUserSQL.length() < length) {
            throw new IllegalArgumentException("Invalid SQL Query.");
        }
        return true;
    }

    private final class PrepStmtBatchExecCmd extends TDSCommand {
        /**
         * Always update serialVersionUID when prompted.
         */
        private static final long serialVersionUID = 5225705304799552318L;
        private final SQLServerPreparedStatement stmt;
        SQLServerException batchException;
        long updateCounts[];

        PrepStmtBatchExecCmd(SQLServerPreparedStatement stmt) {
            super(stmt.toString() + " executeBatch", queryTimeout, cancelQueryTimeoutSeconds);
            this.stmt = stmt;
        }

        final boolean doExecute() throws SQLServerException {
            stmt.doExecutePreparedStatementBatch(this);
            return true;
        }

        final void processResponse(TDSReader tdsReader) throws SQLServerException {
            ensureExecuteResultsReader(tdsReader);
            processExecuteResults();
        }
    }

    final void doExecutePreparedStatementBatch(PrepStmtBatchExecCmd batchCommand) throws SQLServerException {
        executeMethod = EXECUTE_BATCH;

        batchCommand.batchException = null;
        final int numBatches = batchParamValues.size();
        batchCommand.updateCounts = new long[numBatches];
        for (int i = 0; i < numBatches; i++)
            batchCommand.updateCounts[i] = Statement.EXECUTE_FAILED; // Init to unknown status EXECUTE_FAILED

        int numBatchesPrepared = 0;
        int numBatchesExecuted = 0;
        Vector<CryptoMetadata> cryptoMetaBatch = new Vector<>();

        if (isSelect(userSQL)) {
            SQLServerException.makeFromDriverError(connection, this,
                    SQLServerException.getErrString("R_selectNotPermittedinBatch"), null, true);
        }

        // Make sure any previous maxRows limitation on the connection is removed.
        connection.setMaxRows(0);

        if (loggerExternal.isLoggable(Level.FINER) && Util.isActivityTraceOn()) {
            loggerExternal.finer(toString() + " ActivityId: " + ActivityCorrelator.getNext().toString());
        }
        // Create the parameter array that we'll use for all the items in this batch.
        Parameter[] batchParam = new Parameter[inOutParam.length];

        /*
         * TDSWriter tdsWriter = null; while (numBatchesExecuted < numBatches) { // Fill in the parameter values for
         * this batch Parameter paramValues[] = batchParamValues.get(numBatchesPrepared); assert paramValues.length ==
         * batchParam.length; System.arraycopy(paramValues, 0, batchParam, 0, paramValues.length); boolean
         * hasExistingTypeDefinitions = preparedTypeDefinitions != null; boolean hasNewTypeDefinitions =
         * buildPreparedStrings(batchParam, false); // Get the encryption metadata for the first batch only. if ((0 ==
         * numBatchesExecuted) && (Util.shouldHonorAEForParameters(stmtColumnEncriptionSetting, connection)) && (0 <
         * batchParam.length) && !isInternalEncryptionQuery && !encryptionMetadataIsRetrieved) {
         * getParameterEncryptionMetadata(batchParam);
         */

        TDSWriter tdsWriter = null;
        while (numBatchesExecuted < numBatches) {
            // Fill in the parameter values for this batch
            Parameter paramValues[] = batchParamValues.get(numBatchesPrepared);
            assert paramValues.length == batchParam.length;
            System.arraycopy(paramValues, 0, batchParam, 0, paramValues.length);

            boolean hasExistingTypeDefinitions = preparedTypeDefinitions != null;
            boolean hasNewTypeDefinitions = buildPreparedStrings(batchParam, false);

            // Get the encryption metadata for the first batch only.
            if ((0 == numBatchesExecuted) && (Util.shouldHonorAEForParameters(stmtColumnEncriptionSetting, connection))
                    && (0 < batchParam.length) && !isInternalEncryptionQuery && !encryptionMetadataIsRetrieved) {
                getParameterEncryptionMetadata(batchParam);

                // fix an issue when inserting unicode into non-encrypted nchar column using setString() and AE is on on
                // Connection
                buildPreparedStrings(batchParam, true);

                // Save the crypto metadata retrieved for the first batch. We will re-use these for the rest of the
                // batches.
                for (Parameter aBatchParam : batchParam) {
                    cryptoMetaBatch.add(aBatchParam.cryptoMeta);
                }
            }

            // Update the crypto metadata for this batch.
            if (0 < numBatchesExecuted) {
                // cryptoMetaBatch will be empty for non-AE connections/statements.
                for (int i = 0; i < cryptoMetaBatch.size(); i++) {
                    batchParam[i].cryptoMeta = cryptoMetaBatch.get(i);
                }
            }

            boolean needsPrepare = true;
            // Retry execution if existing handle could not be re-used.
            for (int attempt = 1; attempt <= 2; ++attempt) {
                try {

                    // Re-use handle if available, requires parameter definitions which are not available until here.
                    if (reuseCachedHandle(hasNewTypeDefinitions, 1 < attempt)) {
                        hasNewTypeDefinitions = false;
                    }

                    if (numBatchesExecuted < numBatchesPrepared) {
                        // assert null != tdsWriter;
                        tdsWriter.writeByte((byte) nBatchStatementDelimiter);
                    } else {
                        resetForReexecute();
                        tdsWriter = batchCommand.startRequest(TDS.PKT_RPC);
                    }

                    // If we have to (re)prepare the statement then we must execute it so
                    // that we get back a (new) prepared statement handle to use to
                    // execute additional batches.
                    //
                    // We must always prepare the statement the first time through.
                    // But we may also need to reprepare the statement if, for example,
                    // the size of a batch's string parameter values changes such
                    // that repreparation is necessary.
                    ++numBatchesPrepared;
                    needsPrepare = doPrepExec(tdsWriter, batchParam, hasNewTypeDefinitions, hasExistingTypeDefinitions);
                    if (needsPrepare || numBatchesPrepared == numBatches) {
                        ensureExecuteResultsReader(batchCommand.startResponse(getIsResponseBufferingAdaptive()));

                        boolean retry = false;
                        while (numBatchesExecuted < numBatchesPrepared) {
                            // NOTE:
                            // When making changes to anything below, consider whether similar changes need
                            // to be made to Statement batch execution.

                            startResults();

                            try {
                                // Get the first result from the batch. If there is no result for this batch
                                // then bail, leaving EXECUTE_FAILED in the current and remaining slots of
                                // the update count array.
                                if (!getNextResult(true))
                                    return;

                                // If the result is a ResultSet (rather than an update count) then throw an
                                // exception for this result. The exception gets caught immediately below and
                                // translated into (or added to) a BatchUpdateException.
                                if (null != resultSet) {
                                    SQLServerException.makeFromDriverError(connection, this,
                                            SQLServerException.getErrString("R_resultsetGeneratedForUpdate"), null,
                                            false);
                                }
                            } catch (SQLServerException e) {
                                // If the failure was severe enough to close the connection or roll back a
                                // manual transaction, then propagate the error up as a SQLServerException
                                // now, rather than continue with the batch.
                                if (connection.isSessionUnAvailable() || connection.rolledBackTransaction())
                                    throw e;

                                // Retry if invalid handle exception.
                                if (retryBasedOnFailedReuseOfCachedHandle(e, attempt, needsPrepare, true)) {
                                    // reset number of batches prepare
                                    numBatchesPrepared = numBatchesExecuted;
                                    retry = true;
                                    break;
                                }

                                // Otherwise, the connection is OK and the transaction is still intact,
                                // so just record the failure for the particular batch item.
                                updateCount = Statement.EXECUTE_FAILED;
                                if (null == batchCommand.batchException)
                                    batchCommand.batchException = e;

                            }

                            // In batch execution, we have a special update count
                            // to indicate that no information was returned
                            batchCommand.updateCounts[numBatchesExecuted] = (-1 == updateCount) ? Statement.SUCCESS_NO_INFO
                                                                                                : updateCount;
                            processBatch();

                            numBatchesExecuted++;
                        }
                        if (retry)
                            continue;

                        // Only way to proceed with preparing the next set of batches is if
                        // we successfully executed the previously prepared set.
                        assert numBatchesExecuted == numBatchesPrepared;
                    }
                } catch (SQLException e) {
                    if (retryBasedOnFailedReuseOfCachedHandle(e, attempt, needsPrepare, true)
                            && connection.isStatementPoolingEnabled()) {
                        // Reset number of batches prepared.
                        numBatchesPrepared = numBatchesExecuted;
                        continue;
                    } else if (null != batchCommand.batchException) {
                        // if batch exception occurred, loop out to throw the initial batchException
                        numBatchesExecuted = numBatchesPrepared;
                        attempt++;
                        continue;
                    } else {
                        throw e;
                    }
                }
                break;
            }
        }
    }

    @Override
    public final void setUseFmtOnly(boolean useFmtOnly) throws SQLServerException {
        checkClosed();
        this.useFmtOnly = useFmtOnly;
    }

    @Override
    public final boolean getUseFmtOnly() throws SQLServerException {
        checkClosed();
        return this.useFmtOnly;
    }

    @Override
    public final void setCharacterStream(int parameterIndex, Reader reader) throws SQLException {
        if (loggerExternal.isLoggable(java.util.logging.Level.FINER))
            loggerExternal.entering(getClassNameLogging(), "setCharacterStream", new Object[] {parameterIndex, reader});
        checkClosed();
        setStream(parameterIndex, StreamType.CHARACTER, reader, JavaType.READER, DataTypes.UNKNOWN_STREAM_LENGTH);
        loggerExternal.exiting(getClassNameLogging(), "setCharacterStream");
    }

    @Override
    public final void setCharacterStream(int n, java.io.Reader reader, int length) throws SQLServerException {
        if (loggerExternal.isLoggable(java.util.logging.Level.FINER))
            loggerExternal.entering(getClassNameLogging(), "setCharacterStream", new Object[] {n, reader, length});
        checkClosed();
        setStream(n, StreamType.CHARACTER, reader, JavaType.READER, length);
        loggerExternal.exiting(getClassNameLogging(), "setCharacterStream");
    }

    @Override
    public final void setCharacterStream(int parameterIndex, Reader reader, long length) throws SQLException {
        if (loggerExternal.isLoggable(java.util.logging.Level.FINER))
            loggerExternal.entering(getClassNameLogging(), "setCharacterStream",
                    new Object[] {parameterIndex, reader, length});
        checkClosed();
        setStream(parameterIndex, StreamType.CHARACTER, reader, JavaType.READER, length);
        loggerExternal.exiting(getClassNameLogging(), "setCharacterStream");
    }

    @Override
    public final void setNCharacterStream(int parameterIndex, Reader value) throws SQLException {
        if (loggerExternal.isLoggable(java.util.logging.Level.FINER))
            loggerExternal.entering(getClassNameLogging(), "setNCharacterStream", new Object[] {parameterIndex, value});
        checkClosed();
        setStream(parameterIndex, StreamType.NCHARACTER, value, JavaType.READER, DataTypes.UNKNOWN_STREAM_LENGTH);
        loggerExternal.exiting(getClassNameLogging(), "setNCharacterStream");
    }

    @Override
    public final void setNCharacterStream(int parameterIndex, Reader value, long length) throws SQLException {
        if (loggerExternal.isLoggable(java.util.logging.Level.FINER))
            loggerExternal.entering(getClassNameLogging(), "setNCharacterStream",
                    new Object[] {parameterIndex, value, length});
        checkClosed();
        setStream(parameterIndex, StreamType.NCHARACTER, value, JavaType.READER, length);
        loggerExternal.exiting(getClassNameLogging(), "setNCharacterStream");
    }

    @Override
    public final void setRef(int i, java.sql.Ref x) throws SQLException {
        SQLServerException.throwNotSupportedException(connection, this);
    }

    @Override
    public final void setBlob(int i, java.sql.Blob x) throws SQLException {
        if (loggerExternal.isLoggable(java.util.logging.Level.FINER))
            loggerExternal.entering(getClassNameLogging(), "setBlob", new Object[] {i, x});
        checkClosed();
        setValue(i, JDBCType.BLOB, x, JavaType.BLOB, false);
        loggerExternal.exiting(getClassNameLogging(), "setBlob");
    }

    @Override
    public final void setBlob(int parameterIndex, InputStream inputStream) throws SQLException {
        if (loggerExternal.isLoggable(java.util.logging.Level.FINER))
            loggerExternal.entering(getClassNameLogging(), "setBlob", new Object[] {parameterIndex, inputStream});
        checkClosed();
        setStream(parameterIndex, StreamType.BINARY, inputStream, JavaType.INPUTSTREAM,
                DataTypes.UNKNOWN_STREAM_LENGTH);
        loggerExternal.exiting(getClassNameLogging(), "setBlob");
    }

    @Override
    public final void setBlob(int parameterIndex, InputStream inputStream, long length) throws SQLException {
        if (loggerExternal.isLoggable(java.util.logging.Level.FINER))
            loggerExternal.entering(getClassNameLogging(), "setBlob",
                    new Object[] {parameterIndex, inputStream, length});
        checkClosed();
        setStream(parameterIndex, StreamType.BINARY, inputStream, JavaType.INPUTSTREAM, length);
        loggerExternal.exiting(getClassNameLogging(), "setBlob");
    }

    @Override
    public final void setClob(int parameterIndex, java.sql.Clob clobValue) throws SQLException {
        if (loggerExternal.isLoggable(java.util.logging.Level.FINER))
            loggerExternal.entering(getClassNameLogging(), "setClob", new Object[] {parameterIndex, clobValue});
        checkClosed();
        setValue(parameterIndex, JDBCType.CLOB, clobValue, JavaType.CLOB, false);
        loggerExternal.exiting(getClassNameLogging(), "setClob");
    }

    @Override
    public final void setClob(int parameterIndex, Reader reader) throws SQLException {
        if (loggerExternal.isLoggable(java.util.logging.Level.FINER))
            loggerExternal.entering(getClassNameLogging(), "setClob", new Object[] {parameterIndex, reader});
        checkClosed();
        setStream(parameterIndex, StreamType.CHARACTER, reader, JavaType.READER, DataTypes.UNKNOWN_STREAM_LENGTH);
        loggerExternal.exiting(getClassNameLogging(), "setClob");
    }

    @Override
    public final void setClob(int parameterIndex, Reader reader, long length) throws SQLException {
        if (loggerExternal.isLoggable(java.util.logging.Level.FINER))
            loggerExternal.entering(getClassNameLogging(), "setClob", new Object[] {parameterIndex, reader, length});
        checkClosed();
        setStream(parameterIndex, StreamType.CHARACTER, reader, JavaType.READER, length);
        loggerExternal.exiting(getClassNameLogging(), "setClob");
    }

    @Override
    public final void setNClob(int parameterIndex, NClob value) throws SQLException {
        if (loggerExternal.isLoggable(java.util.logging.Level.FINER))
            loggerExternal.entering(getClassNameLogging(), "setNClob", new Object[] {parameterIndex, value});
        checkClosed();
        setValue(parameterIndex, JDBCType.NCLOB, value, JavaType.NCLOB, false);
        loggerExternal.exiting(getClassNameLogging(), "setNClob");
    }

    @Override
    public final void setNClob(int parameterIndex, Reader reader) throws SQLException {
        if (loggerExternal.isLoggable(java.util.logging.Level.FINER))
            loggerExternal.entering(getClassNameLogging(), "setNClob", new Object[] {parameterIndex, reader});
        checkClosed();
        setStream(parameterIndex, StreamType.NCHARACTER, reader, JavaType.READER, DataTypes.UNKNOWN_STREAM_LENGTH);
        loggerExternal.exiting(getClassNameLogging(), "setNClob");
    }

    @Override
    public final void setNClob(int parameterIndex, Reader reader, long length) throws SQLException {
        if (loggerExternal.isLoggable(java.util.logging.Level.FINER))
            loggerExternal.entering(getClassNameLogging(), "setNClob", new Object[] {parameterIndex, reader, length});
        checkClosed();
        setStream(parameterIndex, StreamType.NCHARACTER, reader, JavaType.READER, length);
        loggerExternal.exiting(getClassNameLogging(), "setNClob");
    }

    @Override
    public final void setArray(int i, java.sql.Array x) throws SQLException {
        SQLServerException.throwNotSupportedException(connection, this);
    }

    @Override
    public final void setDate(int n, java.sql.Date x, java.util.Calendar cal) throws SQLServerException {
        if (loggerExternal.isLoggable(java.util.logging.Level.FINER))
            loggerExternal.entering(getClassNameLogging(), "setDate", new Object[] {n, x, cal});
        checkClosed();
        setValue(n, JDBCType.DATE, x, JavaType.DATE, cal, false);
        loggerExternal.exiting(getClassNameLogging(), "setDate");
    }

    @Override
    public final void setDate(int n, java.sql.Date x, java.util.Calendar cal,
            boolean forceEncrypt) throws SQLServerException {
        if (loggerExternal.isLoggable(java.util.logging.Level.FINER))
            loggerExternal.entering(getClassNameLogging(), "setDate", new Object[] {n, x, cal, forceEncrypt});
        checkClosed();
        setValue(n, JDBCType.DATE, x, JavaType.DATE, cal, forceEncrypt);
        loggerExternal.exiting(getClassNameLogging(), "setDate");
    }

    @Override
    public final void setTime(int n, java.sql.Time x, java.util.Calendar cal) throws SQLServerException {
        if (loggerExternal.isLoggable(java.util.logging.Level.FINER))
            loggerExternal.entering(getClassNameLogging(), "setTime", new Object[] {n, x, cal});
        checkClosed();
        setValue(n, JDBCType.TIME, x, JavaType.TIME, cal, false);
        loggerExternal.exiting(getClassNameLogging(), "setTime");
    }

    @Override
    public final void setTime(int n, java.sql.Time x, java.util.Calendar cal,
            boolean forceEncrypt) throws SQLServerException {
        if (loggerExternal.isLoggable(java.util.logging.Level.FINER))
            loggerExternal.entering(getClassNameLogging(), "setTime", new Object[] {n, x, cal, forceEncrypt});
        checkClosed();
        setValue(n, JDBCType.TIME, x, JavaType.TIME, cal, forceEncrypt);
        loggerExternal.exiting(getClassNameLogging(), "setTime");
    }

    @Override
    public final void setTimestamp(int n, java.sql.Timestamp x, java.util.Calendar cal) throws SQLServerException {
        if (loggerExternal.isLoggable(java.util.logging.Level.FINER))
            loggerExternal.entering(getClassNameLogging(), "setTimestamp", new Object[] {n, x, cal});
        checkClosed();
        setValue(n, JDBCType.TIMESTAMP, x, JavaType.TIMESTAMP, cal, false);
        loggerExternal.exiting(getClassNameLogging(), "setTimestamp");
    }

    @Override
    public final void setTimestamp(int n, java.sql.Timestamp x, java.util.Calendar cal,
            boolean forceEncrypt) throws SQLServerException {
        if (loggerExternal.isLoggable(java.util.logging.Level.FINER))
            loggerExternal.entering(getClassNameLogging(), "setTimestamp", new Object[] {n, x, cal, forceEncrypt});
        checkClosed();
        setValue(n, JDBCType.TIMESTAMP, x, JavaType.TIMESTAMP, cal, forceEncrypt);
        loggerExternal.exiting(getClassNameLogging(), "setTimestamp");
    }

    @Override
    public final void setNull(int paramIndex, int sqlType, String typeName) throws SQLServerException {
        if (loggerExternal.isLoggable(java.util.logging.Level.FINER))
            loggerExternal.entering(getClassNameLogging(), "setNull", new Object[] {paramIndex, sqlType, typeName});
        checkClosed();
        if (microsoft.sql.Types.STRUCTURED == sqlType) {
            setObject(setterGetParam(paramIndex), null, JavaType.TVP, JDBCType.of(sqlType), null, null, false,
                    paramIndex, typeName);
        } else {
            setObject(setterGetParam(paramIndex), null, JavaType.OBJECT, JDBCType.of(sqlType), null, null, false,
                    paramIndex, typeName);
        }
        loggerExternal.exiting(getClassNameLogging(), "setNull");
    }

    @Override
    public final ParameterMetaData getParameterMetaData(boolean forceRefresh) throws SQLServerException {

        SQLServerParameterMetaData pmd = this.connection.getCachedParameterMetadata(sqlTextCacheKey);

        if (!forceRefresh && null != pmd) {
            return pmd;
        } else {
            loggerExternal.entering(getClassNameLogging(), "getParameterMetaData");
            checkClosed();
            pmd = new SQLServerParameterMetaData(this, userSQL);
            connection.registerCachedParameterMetadata(sqlTextCacheKey, pmd);
            loggerExternal.exiting(getClassNameLogging(), "getParameterMetaData", pmd);
            return pmd;
        }
    }

    /* JDBC 3.0 */

    @Override
    public final ParameterMetaData getParameterMetaData() throws SQLServerException {
        return getParameterMetaData(false);
    }

    @Override
    public final void setURL(int parameterIndex, java.net.URL x) throws SQLException {
        SQLServerException.throwNotSupportedException(connection, this);
    }

    @Override
    public final void setRowId(int parameterIndex, RowId x) throws SQLException {
        SQLServerException.throwNotSupportedException(connection, this);
    }

    @Override
    public final void setSQLXML(int parameterIndex, SQLXML xmlObject) throws SQLException {
        if (loggerExternal.isLoggable(java.util.logging.Level.FINER))
            loggerExternal.entering(getClassNameLogging(), "setSQLXML", new Object[] {parameterIndex, xmlObject});
        checkClosed();
        setSQLXMLInternal(parameterIndex, xmlObject);
        loggerExternal.exiting(getClassNameLogging(), "setSQLXML");
    }

    @Override
    public final int executeUpdate(String sql) throws SQLServerException {
        loggerExternal.entering(getClassNameLogging(), "executeUpdate", sql);
        MessageFormat form = new MessageFormat(
                SQLServerException.getErrString("R_cannotTakeArgumentsPreparedOrCallable"));
        Object[] msgArgs = {"executeUpdate()"};
        throw new SQLServerException(this, form.format(msgArgs), null, 0, false);
    }

    @Override
    public final boolean execute(String sql) throws SQLServerException {
        loggerExternal.entering(getClassNameLogging(), "execute", sql);
        MessageFormat form = new MessageFormat(
                SQLServerException.getErrString("R_cannotTakeArgumentsPreparedOrCallable"));
        Object[] msgArgs = {"execute()"};
        throw new SQLServerException(this, form.format(msgArgs), null, 0, false);
    }

    @Override
    public final java.sql.ResultSet executeQuery(String sql) throws SQLServerException {
        loggerExternal.entering(getClassNameLogging(), "executeQuery", sql);
        MessageFormat form = new MessageFormat(
                SQLServerException.getErrString("R_cannotTakeArgumentsPreparedOrCallable"));
        Object[] msgArgs = {"executeQuery()"};
        throw new SQLServerException(this, form.format(msgArgs), null, 0, false);
    }

    @Override
    public void addBatch(String sql) throws SQLServerException {
        loggerExternal.entering(getClassNameLogging(), "addBatch", sql);
        MessageFormat form = new MessageFormat(
                SQLServerException.getErrString("R_cannotTakeArgumentsPreparedOrCallable"));
        Object[] msgArgs = {"addBatch()"};
        throw new SQLServerException(this, form.format(msgArgs), null, 0, false);
    }
}<|MERGE_RESOLUTION|>--- conflicted
+++ resolved
@@ -8,15 +8,11 @@
 import static com.microsoft.sqlserver.jdbc.SQLServerConnection.getCachedParsedSQL;
 import static com.microsoft.sqlserver.jdbc.SQLServerConnection.parseAndCacheSQL;
 
-import java.io.ByteArrayInputStream;
 import java.io.IOException;
 import java.io.InputStream;
 import java.io.Reader;
 import java.math.BigDecimal;
-import java.net.MalformedURLException;
 import java.security.cert.CertificateException;
-import java.security.cert.CertificateFactory;
-import java.security.cert.X509Certificate;
 import java.sql.BatchUpdateException;
 import java.sql.NClob;
 import java.sql.ParameterMetaData;
@@ -34,8 +30,6 @@
 import java.util.Map;
 import java.util.Vector;
 import java.util.logging.Level;
-
-import org.apache.commons.codec.DecoderException;
 
 import com.microsoft.sqlserver.jdbc.SQLServerConnection.CityHash128Key;
 import com.microsoft.sqlserver.jdbc.SQLServerConnection.PreparedStatementHandle;
@@ -564,15 +558,7 @@
             hasNewTypeDefinitions = buildPreparedStrings(inOutParam, false);
         }
 
-<<<<<<< HEAD
-        /*************************nooooooooooo        
-        if ((Util.shouldHonorAEForParameters(stmtColumnEncriptionSetting, connection)) && (0 < inOutParam.length)
-                && !isInternalEncryptionQuery) {
-                **********/
-=======
->>>>>>> d6198492
         if (!isInternalEncryptionQuery) {
-
 
             // retrieve parameter encryption metadata if they are not retrieved yet
             if (!encryptionMetadataIsRetrieved) {
@@ -794,11 +780,7 @@
         resetPrepStmtHandle(false);
 
         if (this.connection.enclaveAttestationUrl != null) {
-<<<<<<< HEAD
-            tdsWriter.writeBytes(new byte[] {0x0,0x0});
-=======
             tdsWriter.writeBytes(new byte[] {0x0, 0x0});
->>>>>>> d6198492
         }
 
         // <stmt> IN
@@ -878,35 +860,6 @@
                         "Calling stored procedure sp_describe_parameter_encryption to get parameter encryption information.");
             }
 
-<<<<<<< HEAD
-            stmt = (SQLServerPreparedStatement) connection.prepareStatement("EXEC sp_describe_parameter_encryption ?,?,?");
-            stmt.isInternalEncryptionQuery = true;
-            stmt.setNString(1, preparedSQL);
-            if (preparedTypeDefinitions == null) {
-               stmt.setNString(2, "''");
-                
-            } else {
-                stmt.setNString(2, preparedTypeDefinitions);
-               // stmt.setNString(2, "@param char(11)");
-            }
-         //   byte[] param = this.connection.getAttestationParameters();
-            byte[] param;
-        
-                param = org.apache.commons.codec.binary.Hex.decodeHex(
-                        "03000000000000006800000045434B3330000000c48c7ce6df7b8da9c4433a6b02321814448f6830c37e308cb97df93ce9af0f5baf619d8705c4caf855d7592877aa0a40113a4ff6c84206508bfffd5ffd5309158697e491a2b9e0a29127ce27c34525a9b898ab63ce6342375f85cf31a84d6541");
-
-            final char[] HEX_ARRAY = "0123456789ABCDEF".toCharArray();
-            char[] hexChars = new char[param.length * 2];
-            for (int j = 0; j < param.length; j++) {
-                int v = param[j] & 0xFF;
-                hexChars[j * 2] = HEX_ARRAY[v >>> 4];
-                hexChars[j * 2 + 1] = HEX_ARRAY[v & 0x0F];
-            }
-            String str = new String(hexChars);
-            
-            //stmt.setBytes(3, this.connection.getAttestationParameters());
-            stmt.setBytes(3, param);
-=======
             stmt = (SQLServerPreparedStatement) connection
                     .prepareStatement("EXEC sp_describe_parameter_encryption ?,?,?");
             stmt.isInternalEncryptionQuery = true;
@@ -917,7 +870,6 @@
                 stmt.setNString(2, "");
             }
             stmt.setBytes(3, this.connection.getAttestationParameters());
->>>>>>> d6198492
             rs = (SQLServerResultSet) stmt.executeQueryInternal();
         } catch (SQLException e) {
             if (e instanceof SQLServerException) {
@@ -926,11 +878,7 @@
                 throw new SQLServerException(SQLServerException.getErrString("R_UnableRetrieveParameterMetadata"), null,
                         0, e);
             }
-        } catch (DecoderException e) {
-            // TODO Auto-generated catch block
-            e.printStackTrace();
-        }
-
+        }
 
         if (null == rs) {
             // No results. Meaning no parameter.
@@ -950,7 +898,7 @@
                 } else {
                     cekEntry = cekList.get(currentOrdinal);
                 }
-                
+
                 String keyStoreName = rs.getString(DescribeParameterEncryptionResultSet1.ProviderName.value());
                 String algo = rs.getString(DescribeParameterEncryptionResultSet1.KeyEncryptionAlgorithm.value());
                 String keyPath = rs.getString(DescribeParameterEncryptionResultSet1.KeyPath.value());
@@ -959,23 +907,22 @@
                         rs.getInt(DescribeParameterEncryptionResultSet1.DbId.value()),
                         rs.getInt(DescribeParameterEncryptionResultSet1.KeyId.value()),
                         rs.getInt(DescribeParameterEncryptionResultSet1.KeyVersion.value()),
-                        rs.getBytes(DescribeParameterEncryptionResultSet1.KeyMdVersion.value()),
-                        keyPath,
-                        keyStoreName,
+                        rs.getBytes(DescribeParameterEncryptionResultSet1.KeyMdVersion.value()), keyPath, keyStoreName,
                         algo);
-                
+
                 // servers supporting enclave computations should always return a boolean indicating whether the key is
                 // required by enclave or not.
                 if (ColumnEncryptionVersion.AE_v2.value() <= connection.getServerColumnEncryptionVersion().value()) {
                     isRequestedByEnclave = rs
                             .getBoolean(DescribeParameterEncryptionResultSet1.IsRequestedByEnclave.value());
                 }
-                
+
                 if (isRequestedByEnclave) {
-                    byte[] keySignature = rs.getBytes(DescribeParameterEncryptionResultSet1.EnclaveCMKSignature.value());
+                    byte[] keySignature = rs
+                            .getBytes(DescribeParameterEncryptionResultSet1.EnclaveCMKSignature.value());
                     String serverName = connection.getTrustedServerNameAE();
-                    SQLServerSecurityUtility.verifyColumnMasterKeyMetadata(connection,                           
-                            keyStoreName, keyPath, serverName, isRequestedByEnclave, keySignature);
+                    SQLServerSecurityUtility.verifyColumnMasterKeyMetadata(connection, keyStoreName, keyPath,
+                            serverName, isRequestedByEnclave, keySignature);
                 }
             }
             if (getStatementLogger().isLoggable(java.util.logging.Level.FINE)) {
