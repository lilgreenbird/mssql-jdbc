--- conflicted
+++ resolved
@@ -878,7 +878,24 @@
     }
 
     @Override
-<<<<<<< HEAD
+    public void setKeyVaultProviderClientId(String keyVaultProviderClientId) {
+        setStringProperty(connectionProps, SQLServerDriverStringProperty.KEY_VAULT_PROVIDER_CLIENT_ID.toString(),
+                keyVaultProviderClientId);
+    }
+
+    @Override
+    public String getKeyVaultProviderClientId() {
+        return getStringProperty(connectionProps, SQLServerDriverStringProperty.KEY_VAULT_PROVIDER_CLIENT_ID.toString(),
+                SQLServerDriverStringProperty.KEY_VAULT_PROVIDER_CLIENT_ID.getDefaultValue());
+    }
+
+    @Override
+    public void setKeyVaultProviderClientKey(String keyVaultProviderClientKey) {
+        setStringProperty(connectionProps, SQLServerDriverStringProperty.KEY_VAULT_PROVIDER_CLIENT_KEY.toString(),
+                keyVaultProviderClientKey);
+    }
+
+    @Override
     public void setDomain(String domain) {
         setStringProperty(connectionProps, SQLServerDriverStringProperty.DOMAIN.toString(), domain);
     }
@@ -887,25 +904,7 @@
     public String getDomain() {
         return getStringProperty(connectionProps, SQLServerDriverStringProperty.DOMAIN.toString(),
                 SQLServerDriverStringProperty.DOMAIN.getDefaultValue());
-=======
-    public void setKeyVaultProviderClientId(String keyVaultProviderClientId) {
-        setStringProperty(connectionProps, SQLServerDriverStringProperty.KEY_VAULT_PROVIDER_CLIENT_ID.toString(),
-                keyVaultProviderClientId);
-    }
-
-    @Override
-    public String getKeyVaultProviderClientId() {
-        return getStringProperty(connectionProps, SQLServerDriverStringProperty.KEY_VAULT_PROVIDER_CLIENT_ID.toString(),
-                SQLServerDriverStringProperty.KEY_VAULT_PROVIDER_CLIENT_ID.getDefaultValue());
-    }
-
-    @Override
-    public void setKeyVaultProviderClientKey(String keyVaultProviderClientKey) {
-        setStringProperty(connectionProps, SQLServerDriverStringProperty.KEY_VAULT_PROVIDER_CLIENT_KEY.toString(),
-                keyVaultProviderClientKey);
->>>>>>> b91c7eaf
-    }
-
+    
     /**
      * Sets a property string value.
      * 
