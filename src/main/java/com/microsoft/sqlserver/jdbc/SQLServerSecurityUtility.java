--- conflicted
+++ resolved
@@ -1,246 +1,218 @@
-/*
- * Microsoft JDBC Driver for SQL Server Copyright(c) Microsoft Corporation All rights reserved. This program is made
- * available under the terms of the MIT License. See the LICENSE file in the project root for more information.
- */
-
-package com.microsoft.sqlserver.jdbc;
-
-import java.security.InvalidKeyException;
-import java.security.NoSuchAlgorithmException;
-import java.text.MessageFormat;
-import java.util.Iterator;
-import java.util.List;
-
-import javax.crypto.Mac;
-import javax.crypto.spec.SecretKeySpec;
-
-
-/**
- * Various SQLServer security utilities.
- *
- */
-class SQLServerSecurityUtility {
-
-    /**
-     * Give the hash of given plain text
-     * 
-     * @param plainText
-     * @param key
-     * @param length
-     * @return hash of the plain text using provided key
-     * @throws NoSuchAlgorithmException
-     * @throws InvalidKeyException
-     */
-    static byte[] getHMACWithSHA256(byte[] plainText, byte[] key,
-            int length) throws NoSuchAlgorithmException, InvalidKeyException {
-        byte[] computedHash;
-        byte[] hash = new byte[length];
-        Mac mac = Mac.getInstance("HmacSHA256");
-        SecretKeySpec ivkeySpec = new SecretKeySpec(key, "HmacSHA256");
-        mac.init(ivkeySpec);
-        computedHash = mac.doFinal(plainText);
-        // truncating hash if needed
-        System.arraycopy(computedHash, 0, hash, 0, hash.length);
-        return hash;
-    }
-
-    /**
-     * Compare two arrays
-     * 
-     * @param buffer1
-     *        first array
-     * @param buffer2
-     *        second array
-     * @param buffer2Index
-     * @param lengthToCompare
-     * @return true if array contains same bytes otherwise false
-     */
-    static boolean compareBytes(byte[] buffer1, byte[] buffer2, int buffer2Index, int lengthToCompare) {
-        if (null == buffer1 || null == buffer2) {
-            return false;
-        }
-
-        if ((buffer2.length - buffer2Index) < lengthToCompare) {
-            return false;
-        }
-
-        for (int index = 0; index < buffer1.length && index < lengthToCompare; ++index) {
-            if (buffer1[index] != buffer2[buffer2Index + index]) {
-                return false;
-            }
-        }
-        return true;
-
-    }
-
-    /*
-     * Encrypts the ciphertext.
-     */
-    static byte[] encryptWithKey(byte[] plainText, CryptoMetadata md,
-            SQLServerConnection connection) throws SQLServerException {
-        String serverName = connection.getTrustedServerNameAE();
-        assert serverName != null : "Server name should npt be null in EncryptWithKey";
-
-        // Initialize cipherAlgo if not already done.
-        if (!md.IsAlgorithmInitialized()) {
-            SQLServerSecurityUtility.decryptSymmetricKey(md, connection);
-        }
-
-        assert md.IsAlgorithmInitialized();
-        byte[] cipherText = md.cipherAlgorithm.encryptData(plainText); // this call succeeds or throws.
-        if (null == cipherText || 0 == cipherText.length) {
-            throw new SQLServerException(null, SQLServerException.getErrString("R_NullCipherTextAE"), null, 0, false);
-        }
-        return cipherText;
-    }
-
-    /**
-     * Return the algorithm name mapped to an Id
-     * 
-     * @param cipherAlgorithmId
-     *        The cipher algorithm Id
-     * @param cipherAlgorithmName
-     *        The cipher algorithm name
-     * @return The cipher algorithm name
-     */
-    private static String ValidateAndGetEncryptionAlgorithmName(byte cipherAlgorithmId,
-            String cipherAlgorithmName) throws SQLServerException {
-        // Custom cipher algorithm not supported for CTP.
-        if (TDS.AEAD_AES_256_CBC_HMAC_SHA256 != cipherAlgorithmId) {
-            throw new SQLServerException(null, SQLServerException.getErrString("R_CustomCipherAlgorithmNotSupportedAE"),
-                    null, 0, false);
-        }
-        return SQLServerAeadAes256CbcHmac256Algorithm.algorithmName;
-    }
-
-    /**
-     * Decrypts the symmetric key and saves it in metadata. In addition, initializes the SqlClientEncryptionAlgorithm
-     * for rapid decryption.
-     * 
-     * @param md
-     *        The cipher metadata
-     * @param connection
-     *        The connection
-     */
-    static void decryptSymmetricKey(CryptoMetadata md, SQLServerConnection connection) throws SQLServerException {
-        assert null != md : "md should not be null in DecryptSymmetricKey.";
-        assert null != md.cekTableEntry : "md.EncryptionInfo should not be null in DecryptSymmetricKey.";
-        assert null != md.cekTableEntry.columnEncryptionKeyValues : "md.EncryptionInfo.ColumnEncryptionKeyValues should not be null in DecryptSymmetricKey.";
-
-        SQLServerSymmetricKey symKey = null;
-        EncryptionKeyInfo encryptionkeyInfoChosen = null;
-        SQLServerSymmetricKeyCache cache = SQLServerSymmetricKeyCache.getInstance();
-        Iterator<EncryptionKeyInfo> it = md.cekTableEntry.columnEncryptionKeyValues.iterator();
-        SQLServerException lastException = null;
-        while (it.hasNext()) {
-            EncryptionKeyInfo keyInfo = it.next();
-            try {
-                symKey = cache.getKey(keyInfo, connection);
-                if (null != symKey) {
-                    encryptionkeyInfoChosen = keyInfo;
-                    break;
-                }
-            } catch (SQLServerException e) {
-                lastException = e;
-            }
-        }
-
-        if (null == symKey) {
-            if (null != lastException) {
-                throw lastException;
-            } else {
-                throw new SQLServerException(null, SQLServerException.getErrString("R_CEKDecryptionFailed"), null, 0,
-                        false);
-            }
-        }
-
-        // Given the symmetric key instantiate a SqlClientEncryptionAlgorithm object and cache it in metadata.
-        md.cipherAlgorithm = null;
-        SQLServerEncryptionAlgorithm cipherAlgorithm = null;
-        String algorithmName = ValidateAndGetEncryptionAlgorithmName(md.cipherAlgorithmId, md.cipherAlgorithmName); // may
-                                                                                                                    // throw
-        cipherAlgorithm = SQLServerEncryptionAlgorithmFactoryList.getInstance().getAlgorithm(symKey, md.encryptionType,
-                algorithmName); // will
-                                // validate
-                                // algorithm
-                                // name and
-                                // type
-        assert null != cipherAlgorithm : "Cipher algorithm cannot be null in DecryptSymmetricKey";
-        md.cipherAlgorithm = cipherAlgorithm;
-        md.encryptionKeyInfo = encryptionkeyInfoChosen;
-    }
-
-    /*
-     * Decrypts the ciphertext.
-     */
-    static byte[] decryptWithKey(byte[] cipherText, CryptoMetadata md,
-            SQLServerConnection connection) throws SQLServerException {
-        String serverName = connection.getTrustedServerNameAE();
-        assert null != serverName : "serverName should not be null in DecryptWithKey.";
-
-        // Initialize cipherAlgo if not already done.
-        if (!md.IsAlgorithmInitialized()) {
-            SQLServerSecurityUtility.decryptSymmetricKey(md, connection);
-        }
-
-        assert md.IsAlgorithmInitialized() : "Decryption Algorithm is not initialized";
-        byte[] plainText = md.cipherAlgorithm.decryptData(cipherText); // this call succeeds or throws.
-        if (null == plainText) {
-            throw new SQLServerException(null, SQLServerException.getErrString("R_PlainTextNullAE"), null, 0, false);
-        }
-
-        return plainText;
-    }
-
-    /*
-     * Verify the signature for the CMK
-     */
-    static void verifyColumnMasterKeyMetadata(SQLServerConnection connection, String keyStoreName, String keyPath,
-            String serverName, boolean isEnclaveEnabled, byte[] CMKSignature) throws SQLServerException {
-
-        // check trusted key paths
-        Boolean[] hasEntry = new Boolean[1];
-        List<String> trustedKeyPaths = SQLServerConnection.getColumnEncryptionTrustedMasterKeyPaths(serverName,
-                hasEntry);
-        if (hasEntry[0]) {
-            if ((null == trustedKeyPaths) || (0 == trustedKeyPaths.size()) || (!trustedKeyPaths.contains(keyPath))) {
-                MessageFormat form = new MessageFormat(SQLServerException.getErrString("R_UntrustedKeyPath"));
-                Object[] msgArgs = {keyPath, serverName};
-                throw new SQLServerException(form.format(msgArgs), null);
-            }
-        }
-
-<<<<<<< HEAD
-        // Check for the connection provider first.
-        SQLServerColumnEncryptionKeyStoreProvider provider = connection
-                .getSystemColumnEncryptionKeyStoreProvider(keyStoreName);
-
-        // There is no connection provider of this name, check for the global system providers.
-        if (null == provider) {
-            provider = SQLServerConnection.getGlobalSystemColumnEncryptionKeyStoreProvider(keyStoreName);
-        }
-
-        // There is no global system provider of this name, check for the global custom providers.
-        if (null == provider) {
-            provider = SQLServerConnection.getGlobalCustomColumnEncryptionKeyStoreProvider(keyStoreName);
-        }
-
-        // No provider was found of this name.
-        if (null == provider) {
-            String systemProviders = connection.getAllSystemColumnEncryptionKeyStoreProviders();
-            String customProviders = SQLServerConnection.getAllGlobalCustomSystemColumnEncryptionKeyStoreProviders();
-            MessageFormat form = new MessageFormat(
-                    SQLServerException.getErrString("R_UnrecognizedKeyStoreProviderName"));
-            Object[] msgArgs = {keyStoreName, systemProviders, customProviders};
-            throw new SQLServerException(form.format(msgArgs), null);
-        }
-
-        if (!provider.verifyColumnMasterKeyMetadata(keyPath, isEnclaveEnabled, CMKSignature)) {
-=======
-        if (!connection.getColumnEncryptionKeyStoreProvider(keyStoreName).verifyColumnMasterKeyMetadata(keyPath,
-                isEnclaveEnabled, CMKSignature)) {
->>>>>>> a8f5fee9
-            throw new SQLServerException(SQLServerException.getErrString("R_VerifySignature"), null);
-        }
-    }
-}
+/*
+ * Microsoft JDBC Driver for SQL Server Copyright(c) Microsoft Corporation All rights reserved. This program is made
+ * available under the terms of the MIT License. See the LICENSE file in the project root for more information.
+ */
+
+package com.microsoft.sqlserver.jdbc;
+
+import java.security.InvalidKeyException;
+import java.security.NoSuchAlgorithmException;
+import java.text.MessageFormat;
+import java.util.Iterator;
+import java.util.List;
+
+import javax.crypto.Mac;
+import javax.crypto.spec.SecretKeySpec;
+
+
+/**
+ * Various SQLServer security utilities.
+ *
+ */
+class SQLServerSecurityUtility {
+
+    /**
+     * Give the hash of given plain text
+     * 
+     * @param plainText
+     * @param key
+     * @param length
+     * @return hash of the plain text using provided key
+     * @throws NoSuchAlgorithmException
+     * @throws InvalidKeyException
+     */
+    static byte[] getHMACWithSHA256(byte[] plainText, byte[] key,
+            int length) throws NoSuchAlgorithmException, InvalidKeyException {
+        byte[] computedHash;
+        byte[] hash = new byte[length];
+        Mac mac = Mac.getInstance("HmacSHA256");
+        SecretKeySpec ivkeySpec = new SecretKeySpec(key, "HmacSHA256");
+        mac.init(ivkeySpec);
+        computedHash = mac.doFinal(plainText);
+        // truncating hash if needed
+        System.arraycopy(computedHash, 0, hash, 0, hash.length);
+        return hash;
+    }
+
+    /**
+     * Compare two arrays
+     * 
+     * @param buffer1
+     *        first array
+     * @param buffer2
+     *        second array
+     * @param buffer2Index
+     * @param lengthToCompare
+     * @return true if array contains same bytes otherwise false
+     */
+    static boolean compareBytes(byte[] buffer1, byte[] buffer2, int buffer2Index, int lengthToCompare) {
+        if (null == buffer1 || null == buffer2) {
+            return false;
+        }
+
+        if ((buffer2.length - buffer2Index) < lengthToCompare) {
+            return false;
+        }
+
+        for (int index = 0; index < buffer1.length && index < lengthToCompare; ++index) {
+            if (buffer1[index] != buffer2[buffer2Index + index]) {
+                return false;
+            }
+        }
+        return true;
+
+    }
+
+    /*
+     * Encrypts the ciphertext.
+     */
+    static byte[] encryptWithKey(byte[] plainText, CryptoMetadata md,
+            SQLServerConnection connection) throws SQLServerException {
+        String serverName = connection.getTrustedServerNameAE();
+        assert serverName != null : "Server name should npt be null in EncryptWithKey";
+
+        // Initialize cipherAlgo if not already done.
+        if (!md.IsAlgorithmInitialized()) {
+            SQLServerSecurityUtility.decryptSymmetricKey(md, connection);
+        }
+
+        assert md.IsAlgorithmInitialized();
+        byte[] cipherText = md.cipherAlgorithm.encryptData(plainText); // this call succeeds or throws.
+        if (null == cipherText || 0 == cipherText.length) {
+            throw new SQLServerException(null, SQLServerException.getErrString("R_NullCipherTextAE"), null, 0, false);
+        }
+        return cipherText;
+    }
+
+    /**
+     * Return the algorithm name mapped to an Id
+     * 
+     * @param cipherAlgorithmId
+     *        The cipher algorithm Id
+     * @param cipherAlgorithmName
+     *        The cipher algorithm name
+     * @return The cipher algorithm name
+     */
+    private static String ValidateAndGetEncryptionAlgorithmName(byte cipherAlgorithmId,
+            String cipherAlgorithmName) throws SQLServerException {
+        // Custom cipher algorithm not supported for CTP.
+        if (TDS.AEAD_AES_256_CBC_HMAC_SHA256 != cipherAlgorithmId) {
+            throw new SQLServerException(null, SQLServerException.getErrString("R_CustomCipherAlgorithmNotSupportedAE"),
+                    null, 0, false);
+        }
+        return SQLServerAeadAes256CbcHmac256Algorithm.algorithmName;
+    }
+
+    /**
+     * Decrypts the symmetric key and saves it in metadata. In addition, initializes the SqlClientEncryptionAlgorithm
+     * for rapid decryption.
+     * 
+     * @param md
+     *        The cipher metadata
+     * @param connection
+     *        The connection
+     */
+    static void decryptSymmetricKey(CryptoMetadata md, SQLServerConnection connection) throws SQLServerException {
+        assert null != md : "md should not be null in DecryptSymmetricKey.";
+        assert null != md.cekTableEntry : "md.EncryptionInfo should not be null in DecryptSymmetricKey.";
+        assert null != md.cekTableEntry.columnEncryptionKeyValues : "md.EncryptionInfo.ColumnEncryptionKeyValues should not be null in DecryptSymmetricKey.";
+
+        SQLServerSymmetricKey symKey = null;
+        EncryptionKeyInfo encryptionkeyInfoChosen = null;
+        SQLServerSymmetricKeyCache cache = SQLServerSymmetricKeyCache.getInstance();
+        Iterator<EncryptionKeyInfo> it = md.cekTableEntry.columnEncryptionKeyValues.iterator();
+        SQLServerException lastException = null;
+        while (it.hasNext()) {
+            EncryptionKeyInfo keyInfo = it.next();
+            try {
+                symKey = cache.getKey(keyInfo, connection);
+                if (null != symKey) {
+                    encryptionkeyInfoChosen = keyInfo;
+                    break;
+                }
+            } catch (SQLServerException e) {
+                lastException = e;
+            }
+        }
+
+        if (null == symKey) {
+            if (null != lastException) {
+                throw lastException;
+            } else {
+                throw new SQLServerException(null, SQLServerException.getErrString("R_CEKDecryptionFailed"), null, 0,
+                        false);
+            }
+        }
+
+        // Given the symmetric key instantiate a SqlClientEncryptionAlgorithm object and cache it in metadata.
+        md.cipherAlgorithm = null;
+        SQLServerEncryptionAlgorithm cipherAlgorithm = null;
+        String algorithmName = ValidateAndGetEncryptionAlgorithmName(md.cipherAlgorithmId, md.cipherAlgorithmName); // may
+                                                                                                                    // throw
+        cipherAlgorithm = SQLServerEncryptionAlgorithmFactoryList.getInstance().getAlgorithm(symKey, md.encryptionType,
+                algorithmName); // will
+                                // validate
+                                // algorithm
+                                // name and
+                                // type
+        assert null != cipherAlgorithm : "Cipher algorithm cannot be null in DecryptSymmetricKey";
+        md.cipherAlgorithm = cipherAlgorithm;
+        md.encryptionKeyInfo = encryptionkeyInfoChosen;
+    }
+
+    /*
+     * Decrypts the ciphertext.
+     */
+    static byte[] decryptWithKey(byte[] cipherText, CryptoMetadata md,
+            SQLServerConnection connection) throws SQLServerException {
+        String serverName = connection.getTrustedServerNameAE();
+        assert null != serverName : "serverName should not be null in DecryptWithKey.";
+
+        // Initialize cipherAlgo if not already done.
+        if (!md.IsAlgorithmInitialized()) {
+            SQLServerSecurityUtility.decryptSymmetricKey(md, connection);
+        }
+
+        assert md.IsAlgorithmInitialized() : "Decryption Algorithm is not initialized";
+        byte[] plainText = md.cipherAlgorithm.decryptData(cipherText); // this call succeeds or throws.
+        if (null == plainText) {
+            throw new SQLServerException(null, SQLServerException.getErrString("R_PlainTextNullAE"), null, 0, false);
+        }
+
+        return plainText;
+    }
+
+    /*
+     * Verify the signature for the CMK
+     */
+    static void verifyColumnMasterKeyMetadata(SQLServerConnection connection, String keyStoreName, String keyPath,
+            String serverName, boolean isEnclaveEnabled, byte[] CMKSignature) throws SQLServerException {
+
+        // check trusted key paths
+        Boolean[] hasEntry = new Boolean[1];
+        List<String> trustedKeyPaths = SQLServerConnection.getColumnEncryptionTrustedMasterKeyPaths(serverName,
+                hasEntry);
+        if (hasEntry[0]) {
+            if ((null == trustedKeyPaths) || (0 == trustedKeyPaths.size()) || (!trustedKeyPaths.contains(keyPath))) {
+                MessageFormat form = new MessageFormat(SQLServerException.getErrString("R_UntrustedKeyPath"));
+                Object[] msgArgs = {keyPath, serverName};
+                throw new SQLServerException(form.format(msgArgs), null);
+            }
+        }
+
+        if (!connection.getColumnEncryptionKeyStoreProvider(keyStoreName).verifyColumnMasterKeyMetadata(keyPath,
+                isEnclaveEnabled, CMKSignature)) {
+            throw new SQLServerException(SQLServerException.getErrString("R_VerifySignature"), null);
+        }
+    }
+}