--- conflicted
+++ resolved
@@ -2556,12 +2556,7 @@
      *
      * @return the database compatibility level value (from sys.databases table).
      * @throws SQLException
-<<<<<<< HEAD
-     *         if error
-=======
      *         if error getting compatability level
-
->>>>>>> c61f6525
      */
     public int getDatabaseCompatibilityLevel() throws SQLException {
         checkClosed();
