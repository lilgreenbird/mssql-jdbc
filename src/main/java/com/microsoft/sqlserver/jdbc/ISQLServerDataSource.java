--- conflicted
+++ resolved
@@ -850,7 +850,7 @@
      * @return 'domain' property value
      */
     String getDomain();
-    
+
     /**
      * Sets the 'domain' connection property used for NTLM Authentication.
      *
@@ -860,16 +860,6 @@
     void setDomain(String domain);
 
     /**
-<<<<<<< HEAD
-=======
-     * Returns the value for the connection property 'domain'.
-     *
-     * @return 'domain' property value
-     */
-    String getDomain();
-
-    /**
->>>>>>> 02da8697
      * Returns the current flag value for useFmtOnly.
      *
      * @return 'useFmtOnly' property value.
@@ -882,8 +872,7 @@
      * @param useFmtOnly
      *        boolean value for 'useFmtOnly'.
      */
-<<<<<<< HEAD
-    public void setUseFmtOnly(boolean useFmtOnly);
+    void setUseFmtOnly(boolean useFmtOnly);
 
     /**
      * Returns the enclave attestional url used with enclave based Always Encrypted.
@@ -891,15 +880,4 @@
      * @return a String that contains the enclave attestation url.
      */
     String getEnclaveAttestationUrl();
-
-    /**
-     * Sets the enclave attestional url to be used with enclave based Always Encrypted.
-     * 
-     * @param url
-     *        A String that contains the enclave attestation url.
-     */
-    void setEnclaveAttestationUrl(String url);
-=======
-    void setUseFmtOnly(boolean useFmtOnly);
->>>>>>> 02da8697
 }