/*
 * Microsoft JDBC Driver for SQL Server Copyright(c) Microsoft Corporation All rights reserved. This program is made
 * available under the terms of the MIT License. See the LICENSE file in the project root for more information.
 */

package com.microsoft.sqlserver.jdbc;

import java.io.ByteArrayInputStream;
import java.io.ByteArrayOutputStream;
import java.io.FileInputStream;
import java.io.FileNotFoundException;
import java.io.IOException;
import java.io.InputStream;
import java.io.OutputStream;
import java.io.Reader;
import java.io.Serializable;
import java.io.UnsupportedEncodingException;
import java.math.BigDecimal;
import java.math.BigInteger;
import java.math.RoundingMode;
import java.net.InetAddress;
import java.net.InetSocketAddress;
import java.net.Socket;
import java.net.SocketAddress;
import java.net.SocketException;
import java.net.SocketTimeoutException;
import java.nio.Buffer;
import java.nio.ByteBuffer;
import java.nio.ByteOrder;
import java.nio.channels.SelectionKey;
import java.nio.channels.Selector;
import java.nio.channels.SocketChannel;
import java.nio.charset.Charset;
import java.security.KeyStore;
import java.security.Provider;
import java.security.Security;
import java.security.cert.CertificateException;
import java.security.cert.X509Certificate;
import java.sql.Timestamp;
import java.text.MessageFormat;
import java.time.OffsetDateTime;
import java.time.OffsetTime;
import java.util.ArrayList;
import java.util.Arrays;
import java.util.Calendar;
import java.util.Collection;
import java.util.GregorianCalendar;
import java.util.Iterator;
import java.util.LinkedList;
import java.util.List;
import java.util.Locale;
import java.util.Map;
import java.util.Map.Entry;
import java.util.Properties;
import java.util.Set;
import java.util.SimpleTimeZone;
import java.util.TimeZone;
import java.util.concurrent.ScheduledFuture;
import java.util.concurrent.SynchronousQueue;
import java.util.concurrent.ThreadPoolExecutor;
import java.util.concurrent.TimeUnit;
import java.util.concurrent.atomic.AtomicInteger;
import java.util.logging.Level;
import java.util.logging.Logger;

import javax.net.SocketFactory;
import javax.net.ssl.KeyManager;
import javax.net.ssl.SSLContext;
import javax.net.ssl.SSLSocket;
import javax.net.ssl.TrustManager;
import javax.net.ssl.TrustManagerFactory;
import javax.net.ssl.X509TrustManager;

import com.microsoft.sqlserver.jdbc.dataclassification.SensitivityClassification;


final class TDS {
    // TDS protocol versions
    static final int VER_DENALI = 0x74000004; // TDS 7.4
    static final int VER_KATMAI = 0x730B0003; // TDS 7.3B(includes null bit compression)
    static final int VER_YUKON = 0x72090002; // TDS 7.2
    static final int VER_UNKNOWN = 0x00000000; // Unknown/uninitialized

    static final int TDS_RET_STAT = 0x79;
    static final int TDS_COLMETADATA = 0x81;
    static final int TDS_TABNAME = 0xA4;
    static final int TDS_COLINFO = 0xA5;
    static final int TDS_ORDER = 0xA9;
    static final int TDS_ERR = 0xAA;
    static final int TDS_MSG = 0xAB;
    static final int TDS_RETURN_VALUE = 0xAC;
    static final int TDS_LOGIN_ACK = 0xAD;
    static final int TDS_FEATURE_EXTENSION_ACK = 0xAE;
    static final int TDS_ROW = 0xD1;
    static final int TDS_NBCROW = 0xD2;
    static final int TDS_ENV_CHG = 0xE3;
    static final int TDS_SSPI = 0xED;
    static final int TDS_DONE = 0xFD;
    static final int TDS_DONEPROC = 0xFE;
    static final int TDS_DONEINPROC = 0xFF;
    static final int TDS_FEDAUTHINFO = 0xEE;
    static final int TDS_SQLRESCOLSRCS = 0xa2;
    static final int TDS_SQLDATACLASSIFICATION = 0xa3;

    // FedAuth
    static final byte TDS_FEATURE_EXT_FEDAUTH = 0x02;
    static final int TDS_FEDAUTH_LIBRARY_SECURITYTOKEN = 0x01;
    static final int TDS_FEDAUTH_LIBRARY_ADAL = 0x02;
    static final int TDS_FEDAUTH_LIBRARY_RESERVED = 0x7F;
    static final byte ADALWORKFLOW_ACTIVEDIRECTORYPASSWORD = 0x01;
    static final byte ADALWORKFLOW_ACTIVEDIRECTORYINTEGRATED = 0x02;
    static final byte ADALWORKFLOW_ACTIVEDIRECTORYMSI = 0x03;
    static final byte ADALWORKFLOW_ACTIVEDIRECTORYINTERACTIVE = 0x03;
    static final byte ADALWORKFLOW_ACTIVEDIRECTORYSERVICEPRINCIPAL = 0x01; // Using the Password byte as that is the
                                                                           // closest we have.
    static final byte FEDAUTH_INFO_ID_STSURL = 0x01; // FedAuthInfoData is token endpoint URL from which to acquire fed
                                                     // auth token
    static final byte FEDAUTH_INFO_ID_SPN = 0x02; // FedAuthInfoData is the SPN to use for acquiring fed auth token

    // AE constants
    // 0x03 is for x_eFeatureExtensionId_Rcs
    static final byte TDS_FEATURE_EXT_AE = 0x04;
    static final byte COLUMNENCRYPTION_NOT_SUPPORTED = 0x00; // column encryption not supported
    static final byte COLUMNENCRYPTION_VERSION1 = 0x01; // column encryption without enclave
    static final byte COLUMNENCRYPTION_VERSION2 = 0x02; // column encryption with enclave
    static final int CUSTOM_CIPHER_ALGORITHM_ID = 0; // max version
    // 0x06 is for x_eFeatureExtensionId_LoginToken
    // 0x07 is for x_eFeatureExtensionId_ClientSideTelemetry
    // Data Classification constants
    static final byte TDS_FEATURE_EXT_DATACLASSIFICATION = 0x09;
    static final byte DATA_CLASSIFICATION_NOT_ENABLED = 0x00;
    static final byte MAX_SUPPORTED_DATA_CLASSIFICATION_VERSION = 0x02;
    static final byte DATA_CLASSIFICATION_VERSION_ADDED_RANK_SUPPORT = 0x02;

    static final int AES_256_CBC = 1;
    static final int AEAD_AES_256_CBC_HMAC_SHA256 = 2;
    static final int AE_METADATA = 0x08;

    static final byte TDS_FEATURE_EXT_UTF8SUPPORT = 0x0A;
    static final byte TDS_FEATURE_EXT_AZURESQLDNSCACHING = 0x0B;

    static final int TDS_TVP = 0xF3;
    static final int TVP_ROW = 0x01;
    static final int TVP_NULL_TOKEN = 0xFFFF;
    static final int TVP_STATUS_DEFAULT = 0x02;

    static final int TVP_ORDER_UNIQUE_TOKEN = 0x10;
    // TVP_ORDER_UNIQUE_TOKEN flags
    static final byte TVP_ORDERASC_FLAG = 0x1;
    static final byte TVP_ORDERDESC_FLAG = 0x2;
    static final byte TVP_UNIQUE_FLAG = 0x4;

    // TVP flags, may be used in other places
    static final int FLAG_NULLABLE = 0x01;
    static final int FLAG_TVP_DEFAULT_COLUMN = 0x200;

    static final int FEATURE_EXT_TERMINATOR = -1;

    // Sql_variant length
    static final int SQL_VARIANT_LENGTH = 8009;

    static final String getTokenName(int tdsTokenType) {
        switch (tdsTokenType) {
            case TDS_RET_STAT:
                return "TDS_RET_STAT (0x79)";
            case TDS_COLMETADATA:
                return "TDS_COLMETADATA (0x81)";
            case TDS_TABNAME:
                return "TDS_TABNAME (0xA4)";
            case TDS_COLINFO:
                return "TDS_COLINFO (0xA5)";
            case TDS_ORDER:
                return "TDS_ORDER (0xA9)";
            case TDS_ERR:
                return "TDS_ERR (0xAA)";
            case TDS_MSG:
                return "TDS_MSG (0xAB)";
            case TDS_RETURN_VALUE:
                return "TDS_RETURN_VALUE (0xAC)";
            case TDS_LOGIN_ACK:
                return "TDS_LOGIN_ACK (0xAD)";
            case TDS_FEATURE_EXTENSION_ACK:
                return "TDS_FEATURE_EXTENSION_ACK (0xAE)";
            case TDS_ROW:
                return "TDS_ROW (0xD1)";
            case TDS_NBCROW:
                return "TDS_NBCROW (0xD2)";
            case TDS_ENV_CHG:
                return "TDS_ENV_CHG (0xE3)";
            case TDS_SSPI:
                return "TDS_SSPI (0xED)";
            case TDS_DONE:
                return "TDS_DONE (0xFD)";
            case TDS_DONEPROC:
                return "TDS_DONEPROC (0xFE)";
            case TDS_DONEINPROC:
                return "TDS_DONEINPROC (0xFF)";
            case TDS_FEDAUTHINFO:
                return "TDS_FEDAUTHINFO (0xEE)";
            case TDS_FEATURE_EXT_DATACLASSIFICATION:
                return "TDS_FEATURE_EXT_DATACLASSIFICATION (0x09)";
            case TDS_FEATURE_EXT_UTF8SUPPORT:
                return "TDS_FEATURE_EXT_UTF8SUPPORT (0x0A)";
            case TDS_FEATURE_EXT_AZURESQLDNSCACHING:
                return "TDS_FEATURE_EXT_AZURESQLDNSCACHING (0x0B)";
            default:
                return "unknown token (0x" + Integer.toHexString(tdsTokenType).toUpperCase() + ")";
        }
    }

    // RPC ProcIDs for use with RPCRequest (PKT_RPC) calls
    static final short PROCID_SP_CURSOR = 1;
    static final short PROCID_SP_CURSOROPEN = 2;
    static final short PROCID_SP_CURSORPREPARE = 3;
    static final short PROCID_SP_CURSOREXECUTE = 4;
    static final short PROCID_SP_CURSORPREPEXEC = 5;
    static final short PROCID_SP_CURSORUNPREPARE = 6;
    static final short PROCID_SP_CURSORFETCH = 7;
    static final short PROCID_SP_CURSOROPTION = 8;
    static final short PROCID_SP_CURSORCLOSE = 9;
    static final short PROCID_SP_EXECUTESQL = 10;
    static final short PROCID_SP_PREPARE = 11;
    static final short PROCID_SP_EXECUTE = 12;
    static final short PROCID_SP_PREPEXEC = 13;
    static final short PROCID_SP_PREPEXECRPC = 14;
    static final short PROCID_SP_UNPREPARE = 15;

    // Constants for use with cursor RPCs
    static final short SP_CURSOR_OP_UPDATE = 1;
    static final short SP_CURSOR_OP_DELETE = 2;
    static final short SP_CURSOR_OP_INSERT = 4;
    static final short SP_CURSOR_OP_REFRESH = 8;
    static final short SP_CURSOR_OP_LOCK = 16;
    static final short SP_CURSOR_OP_SETPOSITION = 32;
    static final short SP_CURSOR_OP_ABSOLUTE = 64;

    // Constants for server-cursored result sets.
    // See the Engine Cursors Functional Specification for details.
    static final int FETCH_FIRST = 1;
    static final int FETCH_NEXT = 2;
    static final int FETCH_PREV = 4;
    static final int FETCH_LAST = 8;
    static final int FETCH_ABSOLUTE = 16;
    static final int FETCH_RELATIVE = 32;
    static final int FETCH_REFRESH = 128;
    static final int FETCH_INFO = 256;
    static final int FETCH_PREV_NOADJUST = 512;
    static final byte RPC_OPTION_NO_METADATA = (byte) 0x02;

    // Transaction manager request types
    static final short TM_GET_DTC_ADDRESS = 0;
    static final short TM_PROPAGATE_XACT = 1;
    static final short TM_BEGIN_XACT = 5;
    static final short TM_PROMOTE_PROMOTABLE_XACT = 6;
    static final short TM_COMMIT_XACT = 7;
    static final short TM_ROLLBACK_XACT = 8;
    static final short TM_SAVE_XACT = 9;

    static final byte PKT_QUERY = 1;
    static final byte PKT_RPC = 3;
    static final byte PKT_REPLY = 4;
    static final byte PKT_CANCEL_REQ = 6;
    static final byte PKT_BULK = 7;
    static final byte PKT_DTC = 14;
    static final byte PKT_LOGON70 = 16; // 0x10
    static final byte PKT_SSPI = 17;
    static final byte PKT_PRELOGIN = 18; // 0x12
    static final byte PKT_FEDAUTH_TOKEN_MESSAGE = 8; // Authentication token for federated authentication

    static final byte STATUS_NORMAL = 0x00;
    static final byte STATUS_BIT_EOM = 0x01;
    static final byte STATUS_BIT_ATTENTION = 0x02;// this is called ignore bit in TDS spec
    static final byte STATUS_BIT_RESET_CONN = 0x08;

    // Various TDS packet size constants
    static final int INVALID_PACKET_SIZE = -1;
    static final int INITIAL_PACKET_SIZE = 4096;
    static final int MIN_PACKET_SIZE = 512;
    static final int MAX_PACKET_SIZE = 32767;
    static final int DEFAULT_PACKET_SIZE = 8000;
    static final int SERVER_PACKET_SIZE = 0; // Accept server's configured packet size

    // TDS packet header size and offsets
    static final int PACKET_HEADER_SIZE = 8;
    static final int PACKET_HEADER_MESSAGE_TYPE = 0;
    static final int PACKET_HEADER_MESSAGE_STATUS = 1;
    static final int PACKET_HEADER_MESSAGE_LENGTH = 2;
    static final int PACKET_HEADER_SPID = 4;
    static final int PACKET_HEADER_SEQUENCE_NUM = 6;
    static final int PACKET_HEADER_WINDOW = 7; // Reserved/Not used

    // MARS header length:
    // 2 byte header type
    // 8 byte transaction descriptor
    // 4 byte outstanding request count
    static final int MARS_HEADER_LENGTH = 18; // 2 byte header type, 8 byte transaction descriptor,
    static final int TRACE_HEADER_LENGTH = 26; // header length (4) + header type (2) + guid (16) + Sequence number size
                                               // (4)

    static final short HEADERTYPE_TRACE = 3; // trace header type

    // Message header length
    static final int MESSAGE_HEADER_LENGTH = MARS_HEADER_LENGTH + 4; // length includes message header itself

    static final byte B_PRELOGIN_OPTION_VERSION = 0x00;
    static final byte B_PRELOGIN_OPTION_ENCRYPTION = 0x01;
    static final byte B_PRELOGIN_OPTION_INSTOPT = 0x02;
    static final byte B_PRELOGIN_OPTION_THREADID = 0x03;
    static final byte B_PRELOGIN_OPTION_MARS = 0x04;
    static final byte B_PRELOGIN_OPTION_TRACEID = 0x05;
    static final byte B_PRELOGIN_OPTION_FEDAUTHREQUIRED = 0x06;
    static final byte B_PRELOGIN_OPTION_TERMINATOR = (byte) 0xFF;

    // Login option byte 1
    static final byte LOGIN_OPTION1_ORDER_X86 = 0x00;
    static final byte LOGIN_OPTION1_ORDER_6800 = 0x01;
    static final byte LOGIN_OPTION1_CHARSET_ASCII = 0x00;
    static final byte LOGIN_OPTION1_CHARSET_EBCDIC = 0x02;
    static final byte LOGIN_OPTION1_FLOAT_IEEE_754 = 0x00;
    static final byte LOGIN_OPTION1_FLOAT_VAX = 0x04;
    static final byte LOGIN_OPTION1_FLOAT_ND5000 = 0x08;
    static final byte LOGIN_OPTION1_DUMPLOAD_ON = 0x00;
    static final byte LOGIN_OPTION1_DUMPLOAD_OFF = 0x10;
    static final byte LOGIN_OPTION1_USE_DB_ON = 0x00;
    static final byte LOGIN_OPTION1_USE_DB_OFF = 0x20;
    static final byte LOGIN_OPTION1_INIT_DB_WARN = 0x00;
    static final byte LOGIN_OPTION1_INIT_DB_FATAL = 0x40;
    static final byte LOGIN_OPTION1_SET_LANG_OFF = 0x00;
    static final byte LOGIN_OPTION1_SET_LANG_ON = (byte) 0x80;

    // Login option byte 2
    static final byte LOGIN_OPTION2_INIT_LANG_WARN = 0x00;
    static final byte LOGIN_OPTION2_INIT_LANG_FATAL = 0x01;
    static final byte LOGIN_OPTION2_ODBC_OFF = 0x00;
    static final byte LOGIN_OPTION2_ODBC_ON = 0x02;
    static final byte LOGIN_OPTION2_TRAN_BOUNDARY_OFF = 0x00;
    static final byte LOGIN_OPTION2_TRAN_BOUNDARY_ON = 0x04;
    static final byte LOGIN_OPTION2_CACHE_CONNECTION_OFF = 0x00;
    static final byte LOGIN_OPTION2_CACHE_CONNECTION_ON = 0x08;
    static final byte LOGIN_OPTION2_USER_NORMAL = 0x00;
    static final byte LOGIN_OPTION2_USER_SERVER = 0x10;
    static final byte LOGIN_OPTION2_USER_REMUSER = 0x20;
    static final byte LOGIN_OPTION2_USER_SQLREPL_OFF = 0x00;
    static final byte LOGIN_OPTION2_USER_SQLREPL_ON = 0x30;
    static final byte LOGIN_OPTION2_INTEGRATED_SECURITY_OFF = 0x00;
    static final byte LOGIN_OPTION2_INTEGRATED_SECURITY_ON = (byte) 0x80;

    // Login option byte 3
    static final byte LOGIN_OPTION3_DEFAULT = 0x00;
    static final byte LOGIN_OPTION3_CHANGE_PASSWORD = 0x01;
    static final byte LOGIN_OPTION3_SEND_YUKON_BINARY_XML = 0x02;
    static final byte LOGIN_OPTION3_USER_INSTANCE = 0x04;
    static final byte LOGIN_OPTION3_UNKNOWN_COLLATION_HANDLING = 0x08;
    static final byte LOGIN_OPTION3_FEATURE_EXTENSION = 0x10;

    // Login type flag (bits 5 - 7 reserved for future use)
    static final byte LOGIN_SQLTYPE_DEFAULT = 0x00;
    static final byte LOGIN_SQLTYPE_TSQL = 0x01;
    static final byte LOGIN_SQLTYPE_ANSI_V1 = 0x02;
    static final byte LOGIN_SQLTYPE_ANSI89_L1 = 0x03;
    static final byte LOGIN_SQLTYPE_ANSI89_L2 = 0x04;
    static final byte LOGIN_SQLTYPE_ANSI89_IEF = 0x05;
    static final byte LOGIN_SQLTYPE_ANSI89_ENTRY = 0x06;
    static final byte LOGIN_SQLTYPE_ANSI89_TRANS = 0x07;
    static final byte LOGIN_SQLTYPE_ANSI89_INTER = 0x08;
    static final byte LOGIN_SQLTYPE_ANSI89_FULL = 0x09;

    static final byte LOGIN_OLEDB_OFF = 0x00;
    static final byte LOGIN_OLEDB_ON = 0x10;

    static final byte LOGIN_READ_ONLY_INTENT = 0x20;
    static final byte LOGIN_READ_WRITE_INTENT = 0x00;

    static final byte ENCRYPT_OFF = 0x00;
    static final byte ENCRYPT_ON = 0x01;
    static final byte ENCRYPT_NOT_SUP = 0x02;
    static final byte ENCRYPT_REQ = 0x03;
    static final byte ENCRYPT_CLIENT_CERT = (byte) 0x80;
    static final byte ENCRYPT_INVALID = (byte) 0xFF;

    static final String getEncryptionLevel(int level) {
        switch (level) {
            case ENCRYPT_OFF:
                return "OFF";
            case ENCRYPT_ON:
                return "ON";
            case ENCRYPT_NOT_SUP:
                return "NOT SUPPORTED";
            case ENCRYPT_REQ:
                return "REQUIRED";
            default:
                return "unknown encryption level (0x" + Integer.toHexString(level).toUpperCase() + ")";
        }
    }

    // Prelogin packet length, including the tds header,
    // version, encrpytion, and traceid data sessions.
    // For detailed info, please check the definition of
    // preloginRequest in Prelogin function.
    static final byte B_PRELOGIN_MESSAGE_LENGTH = 67;
    static final byte B_PRELOGIN_MESSAGE_LENGTH_WITH_FEDAUTH = 73;

    // Scroll options and concurrency options lifted out
    // of the the Yukon cursors spec for sp_cursoropen.
    final static int SCROLLOPT_KEYSET = 1;
    final static int SCROLLOPT_DYNAMIC = 2;
    final static int SCROLLOPT_FORWARD_ONLY = 4;
    final static int SCROLLOPT_STATIC = 8;
    final static int SCROLLOPT_FAST_FORWARD = 16;

    final static int SCROLLOPT_PARAMETERIZED_STMT = 4096;
    final static int SCROLLOPT_AUTO_FETCH = 8192;
    final static int SCROLLOPT_AUTO_CLOSE = 16384;

    final static int CCOPT_READ_ONLY = 1;
    final static int CCOPT_SCROLL_LOCKS = 2;
    final static int CCOPT_OPTIMISTIC_CC = 4;
    final static int CCOPT_OPTIMISTIC_CCVAL = 8;
    final static int CCOPT_ALLOW_DIRECT = 8192;
    final static int CCOPT_UPDT_IN_PLACE = 16384;

    // Result set rows include an extra, "hidden" ROWSTAT column which indicates
    // the overall success or failure of the row fetch operation. With a keyset
    // cursor, the value in the ROWSTAT column indicates whether the row has been
    // deleted from the database.
    static final int ROWSTAT_FETCH_SUCCEEDED = 1;
    static final int ROWSTAT_FETCH_MISSING = 2;

    // ColumnInfo status
    final static int COLINFO_STATUS_EXPRESSION = 0x04;
    final static int COLINFO_STATUS_KEY = 0x08;
    final static int COLINFO_STATUS_HIDDEN = 0x10;
    final static int COLINFO_STATUS_DIFFERENT_NAME = 0x20;

    final static int MAX_FRACTIONAL_SECONDS_SCALE = 7;

    final static Timestamp MAX_TIMESTAMP = Timestamp.valueOf("2079-06-06 23:59:59");
    final static Timestamp MIN_TIMESTAMP = Timestamp.valueOf("1900-01-01 00:00:00");

    static int nanosSinceMidnightLength(int scale) {
        final int[] scaledLengths = {3, 3, 3, 4, 4, 5, 5, 5};
        assert scale >= 0;
        assert scale <= MAX_FRACTIONAL_SECONDS_SCALE;
        return scaledLengths[scale];
    }

    final static int DAYS_INTO_CE_LENGTH = 3;
    final static int MINUTES_OFFSET_LENGTH = 2;

    // Number of days in a "normal" (non-leap) year according to SQL Server.
    final static int DAYS_PER_YEAR = 365;

    final static int BASE_YEAR_1900 = 1900;
    final static int BASE_YEAR_1970 = 1970;
    final static String BASE_DATE_1970 = "1970-01-01";

    static int timeValueLength(int scale) {
        return nanosSinceMidnightLength(scale);
    }

    static int datetime2ValueLength(int scale) {
        return DAYS_INTO_CE_LENGTH + nanosSinceMidnightLength(scale);
    }

    static int datetimeoffsetValueLength(int scale) {
        return DAYS_INTO_CE_LENGTH + MINUTES_OFFSET_LENGTH + nanosSinceMidnightLength(scale);
    }

    // TDS is just a namespace - it can't be instantiated.
    private TDS() {}
}


class Nanos {
    static final int PER_SECOND = 1000000000;
    static final int PER_MAX_SCALE_INTERVAL = PER_SECOND / (int) Math.pow(10, TDS.MAX_FRACTIONAL_SECONDS_SCALE);
    static final int PER_MILLISECOND = PER_SECOND / 1000;
    static final long PER_DAY = 24 * 60 * 60 * (long) PER_SECOND;

    private Nanos() {}
}


// Constants relating to the historically accepted Julian-Gregorian calendar cutover date (October 15, 1582).
//
// Used in processing SQL Server temporal data types whose date component may precede that date.
//
// Scoping these constants to a class defers their initialization to first use.
class GregorianChange {
    // Cutover date for a pure Gregorian calendar - that is, a proleptic Gregorian calendar with
    // Gregorian leap year behavior throughout its entire range. This is the cutover date is used
    // with temporal server values, which are represented in terms of number of days relative to a
    // base date.
    static final java.util.Date PURE_CHANGE_DATE = new java.util.Date(Long.MIN_VALUE);

    // The standard Julian to Gregorian cutover date (October 15, 1582) that the JDBC temporal
    // classes (Time, Date, Timestamp) assume when converting to and from their UTC milliseconds
    // representations.
    static final java.util.Date STANDARD_CHANGE_DATE = (new GregorianCalendar(Locale.US)).getGregorianChange();

    // A hint as to the number of days since 1/1/0001, past which we do not need to
    // not rationalize the difference between SQL Server behavior (pure Gregorian)
    // and Java behavior (standard Gregorian).
    //
    // Not having to rationalize the difference has a substantial (measured) performance benefit
    // for temporal getters.
    //
    // The hint does not need to be exact, as long as it's later than the actual change date.
    static final int DAYS_SINCE_BASE_DATE_HINT = DDC.daysSinceBaseDate(1583, 1, 1);

    // Extra days that need to added to a pure gregorian date, post the gergorian
    // cut over date, to match the default julian-gregorain calendar date of java.
    static final int EXTRA_DAYS_TO_BE_ADDED;

    static {
        // This issue refers to the following bugs in java(same issue).
        // http://bugs.sun.com/bugdatabase/view_bug.do?bug_id=7109480
        // http://bugs.sun.com/bugdatabase/view_bug.do?bug_id=6459836
        // The issue is fixed in JRE 1.7
        // and exists in all the older versions.
        // Due to the above bug, in older JVM versions(1.6 and before),
        // the date calculation is incorrect at the Gregorian cut over date.
        // i.e. the next date after Oct 4th 1582 is Oct 17th 1582, where as
        // it should have been Oct 15th 1582.
        // We intentionally do not make a check based on JRE version.
        // If we do so, our code would break if the bug is fixed in a later update
        // to an older JRE. So, we check for the existence of the bug instead.

        GregorianCalendar cal = new GregorianCalendar(Locale.US);
        cal.clear();
        cal.set(1, Calendar.FEBRUARY, 577738, 0, 0, 0);// 577738 = 1+577737(no of days since epoch that brings us to oct
                                                       // 15th 1582)
        if (cal.get(Calendar.DAY_OF_MONTH) == 15) {
            // If the date calculation is correct(the above bug is fixed),
            // post the default gregorian cut over date, the pure gregorian date
            // falls short by two days for all dates compared to julian-gregorian date.
            // so, we add two extra days for functional correctness.
            // Note: other ways, in which this issue can be fixed instead of
            // trying to detect the JVM bug is
            // a) use unoptimized code path in the function convertTemporalToObject
            // b) use cal.add api instead of cal.set api in the current optimized code path
            // In both the above approaches, the code is about 6-8 times slower,
            // resulting in an overall perf regression of about (10-30)% for perf test cases
            EXTRA_DAYS_TO_BE_ADDED = 2;
        } else
            EXTRA_DAYS_TO_BE_ADDED = 0;
    }

    private GregorianChange() {}
}


final class UTC {

    // UTC/GMT time zone singleton.
    static final TimeZone timeZone = new SimpleTimeZone(0, "UTC");

    private UTC() {}
}


/**
 * TDS Channel
 */
final class TDSChannel implements Serializable {
    /**
     * Always update serialVersionUID when prompted.
     */
    private static final long serialVersionUID = -866497813437384090L;

    private static final Logger logger = Logger.getLogger("com.microsoft.sqlserver.jdbc.internals.TDS.Channel");

    final Logger getLogger() {
        return logger;
    }

    private final String traceID;

    final public String toString() {
        return traceID;
    }

    private final SQLServerConnection con;

    private final TDSWriter tdsWriter;

    final TDSWriter getWriter() {
        return tdsWriter;
    }

    final TDSReader getReader(TDSCommand command) {
        return new TDSReader(this, con, command);
    }

    // Socket for raw TCP/IP communications with SQL Server
    private Socket tcpSocket;

    // Socket for SSL-encrypted communications with SQL Server
    private SSLSocket sslSocket;

    /*
     * Socket providing the communications interface to the driver. For SSL-encrypted connections, this is the SSLSocket
     * wrapped around the TCP socket. For unencrypted connections, it is just the TCP socket itself.
     */
    @SuppressWarnings("unused")
    private Socket channelSocket;

    // Implementation of a Socket proxy that can switch from TDS-wrapped I/O
    // (using the TDSChannel itself) during SSL handshake to raw I/O over
    // the TCP/IP socket.
    ProxySocket proxySocket = null;

    // I/O streams for raw TCP/IP communications with SQL Server
    private InputStream tcpInputStream;
    private OutputStream tcpOutputStream;

    // I/O streams providing the communications interface to the driver.
    // For SSL-encrypted connections, these are streams obtained from
    // the SSL socket above. They wrap the underlying TCP streams.
    // For unencrypted connections, they are just the TCP streams themselves.
    private InputStream inputStream;
    private OutputStream outputStream;

    /** TDS packet payload logger */
    private static Logger packetLogger = Logger.getLogger("com.microsoft.sqlserver.jdbc.internals.TDS.DATA");
    private final boolean isLoggingPackets = packetLogger.isLoggable(Level.FINEST);

    final boolean isLoggingPackets() {
        return isLoggingPackets;
    }

    // Number of TDS messages sent to and received from the server
    int numMsgsSent = 0;
    int numMsgsRcvd = 0;

    // Last SPID received from the server. Used for logging and to tag subsequent outgoing
    // packets to facilitate diagnosing problems from the server side.
    private int spid = 0;

    void setSPID(int spid) {
        this.spid = spid;
    }

    int getSPID() {
        return spid;
    }

    void resetPooledConnection() {
        tdsWriter.resetPooledConnection();
    }

    TDSChannel(SQLServerConnection con) {
        this.con = con;
        traceID = "TDSChannel (" + con.toString() + ")";
        this.tcpSocket = null;
        this.sslSocket = null;
        this.channelSocket = null;
        this.tcpInputStream = null;
        this.tcpOutputStream = null;
        this.inputStream = null;
        this.outputStream = null;
        this.tdsWriter = new TDSWriter(this, con);
    }

    /**
     * Opens the physical communications channel (TCP/IP socket and I/O streams) to the SQL Server.
     *
     * @return InetSocketAddress of the connection socket.
     */
    final InetSocketAddress open(String host, int port, int timeoutMillis, boolean useParallel, boolean useTnir,
            boolean isTnirFirstAttempt, int timeoutMillisForFullTimeout) throws SQLServerException {
        if (logger.isLoggable(Level.FINER))
            logger.finer(this.toString() + ": Opening TCP socket...");

        SocketFinder socketFinder = new SocketFinder(traceID, con);
        channelSocket = tcpSocket = socketFinder.findSocket(host, port, timeoutMillis, useParallel, useTnir,
                isTnirFirstAttempt, timeoutMillisForFullTimeout);
        try {

            // Set socket options
            tcpSocket.setTcpNoDelay(true);
            tcpSocket.setKeepAlive(true);

            // set SO_TIMEOUT
            int socketTimeout = con.getSocketTimeoutMilliseconds();
            tcpSocket.setSoTimeout(socketTimeout);

            inputStream = tcpInputStream = tcpSocket.getInputStream();
            outputStream = tcpOutputStream = tcpSocket.getOutputStream();
        } catch (IOException ex) {
            SQLServerException.ConvertConnectExceptionToSQLServerException(host, port, con, ex);
        }
        return (InetSocketAddress) channelSocket.getRemoteSocketAddress();
    }

    /**
     * Disables SSL on this TDS channel.
     */
    void disableSSL() {
        if (logger.isLoggable(Level.FINER))
            logger.finer(toString() + " Disabling SSL...");

        /*
         * The mission: To close the SSLSocket and release everything that it is holding onto other than the TCP/IP
         * socket and streams. The challenge: Simply closing the SSLSocket tries to do additional, unnecessary shutdown
         * I/O over the TCP/IP streams that are bound to the socket proxy, resulting in a not responding and confusing
         * SQL Server. Solution: Rewire the ProxySocket's input and output streams (one more time) to closed streams.
         * SSLSocket sees that the streams are already closed and does not attempt to do any further I/O on them before
         * closing itself.
         */

        // Create a couple of cheap closed streams
        InputStream is = new ByteArrayInputStream(new byte[0]);
        try {
            is.close();
        } catch (IOException e) {
            // No reason to expect a brand new ByteArrayInputStream not to close,
            // but just in case...
            logger.fine("Ignored error closing InputStream: " + e.getMessage());
        }

        OutputStream os = new ByteArrayOutputStream();
        try {
            os.close();
        } catch (IOException e) {
            // No reason to expect a brand new ByteArrayOutputStream not to close,
            // but just in case...
            logger.fine("Ignored error closing OutputStream: " + e.getMessage());
        }

        // Rewire the proxy socket to the closed streams
        if (logger.isLoggable(Level.FINEST))
            logger.finest(toString() + " Rewiring proxy streams for SSL socket close");
        proxySocket.setStreams(is, os);

        // Now close the SSL socket. It will see that the proxy socket's streams
        // are closed and not try to do any further I/O over them.
        try {
            if (logger.isLoggable(Level.FINER))
                logger.finer(toString() + " Closing SSL socket");

            sslSocket.close();
        } catch (IOException e) {
            // Don't care if we can't close the SSL socket. We're done with it anyway.
            logger.fine("Ignored error closing SSLSocket: " + e.getMessage());
        }

        // Do not close the proxy socket. Doing so would close our TCP socket
        // to which the proxy socket is bound. Instead, just null out the reference
        // to free up the few resources it holds onto.
        proxySocket = null;

        // Finally, with all of the SSL support out of the way, put the TDSChannel
        // back to using the TCP/IP socket and streams directly.
        inputStream = tcpInputStream;
        outputStream = tcpOutputStream;
        channelSocket = tcpSocket;
        sslSocket = null;

        if (logger.isLoggable(Level.FINER))
            logger.finer(toString() + " SSL disabled");
    }

    /**
     * Used during SSL handshake, this class implements an InputStream that reads SSL handshake response data (framed in
     * TDS messages) from the TDS channel.
     */
    private class SSLHandshakeInputStream extends InputStream {
        private final TDSReader tdsReader;
        private final SSLHandshakeOutputStream sslHandshakeOutputStream;

        private final Logger logger;
        private final String logContext;

        SSLHandshakeInputStream(TDSChannel tdsChannel, SSLHandshakeOutputStream sslHandshakeOutputStream) {
            this.tdsReader = tdsChannel.getReader(null);
            this.sslHandshakeOutputStream = sslHandshakeOutputStream;
            this.logger = tdsChannel.getLogger();
            this.logContext = tdsChannel.toString() + " (SSLHandshakeInputStream):";
        }

        /**
         * If there is no handshake response data available to be read from existing packets then this method ensures
         * that the SSL handshake output stream has been flushed to the server, and reads another packet (starting the
         * next TDS response message).
         *
         * Note that simply using TDSReader.ensurePayload isn't sufficient as it does not automatically start the new
         * response message.
         */
        private void ensureSSLPayload() throws IOException {
            if (0 == tdsReader.available()) {
                if (logger.isLoggable(Level.FINEST))
                    logger.finest(logContext
                            + " No handshake response bytes available. Flushing SSL handshake output stream.");

                try {
                    sslHandshakeOutputStream.endMessage();
                } catch (SQLServerException e) {
                    logger.finer(logContext + " Ending TDS message threw exception:" + e.getMessage());
                    throw new IOException(e.getMessage());
                }

                if (logger.isLoggable(Level.FINEST))
                    logger.finest(logContext + " Reading first packet of SSL handshake response");

                try {
                    tdsReader.readPacket();
                } catch (SQLServerException e) {
                    logger.finer(logContext + " Reading response packet threw exception:" + e.getMessage());
                    throw new IOException(e.getMessage());
                }
            }
        }

        public long skip(long n) throws IOException {
            if (logger.isLoggable(Level.FINEST))
                logger.finest(logContext + " Skipping " + n + " bytes...");

            if (n <= 0)
                return 0;

            if (n > Integer.MAX_VALUE)
                n = Integer.MAX_VALUE;

            ensureSSLPayload();

            try {
                tdsReader.skip((int) n);
            } catch (SQLServerException e) {
                logger.finer(logContext + " Skipping bytes threw exception:" + e.getMessage());
                throw new IOException(e.getMessage());
            }

            return n;
        }

        private final byte oneByte[] = new byte[1];

        public int read() throws IOException {
            int bytesRead;

            while (0 == (bytesRead = readInternal(oneByte, 0, oneByte.length)));

            assert 1 == bytesRead || -1 == bytesRead;
            return 1 == bytesRead ? oneByte[0] : -1;
        }

        public int read(byte[] b) throws IOException {
            return readInternal(b, 0, b.length);
        }

        public int read(byte b[], int offset, int maxBytes) throws IOException {
            return readInternal(b, offset, maxBytes);
        }

        private int readInternal(byte b[], int offset, int maxBytes) throws IOException {
            if (logger.isLoggable(Level.FINEST))
                logger.finest(logContext + " Reading " + maxBytes + " bytes...");

            ensureSSLPayload();

            try {
                tdsReader.readBytes(b, offset, maxBytes);
            } catch (SQLServerException e) {
                logger.finer(logContext + " Reading bytes threw exception:" + e.getMessage());
                throw new IOException(e.getMessage());
            }

            return maxBytes;
        }
    }

    /**
     * Used during SSL handshake, this class implements an OutputStream that writes SSL handshake request data (framed
     * in TDS messages) to the TDS channel.
     */
    private class SSLHandshakeOutputStream extends OutputStream {
        private final TDSWriter tdsWriter;

        /** Flag indicating when it is necessary to start a new prelogin TDS message */
        private boolean messageStarted;

        private final Logger logger;
        private final String logContext;

        SSLHandshakeOutputStream(TDSChannel tdsChannel) {
            this.tdsWriter = tdsChannel.getWriter();
            this.messageStarted = false;
            this.logger = tdsChannel.getLogger();
            this.logContext = tdsChannel.toString() + " (SSLHandshakeOutputStream):";
        }

        public void flush() throws IOException {
            // It seems that the security provider implementation in some JVMs
            // (notably SunJSSE in the 6.0 JVM) likes to add spurious calls to
            // flush the SSL handshake output stream during SSL handshaking.
            // We need to ignore these calls because the SSL handshake payload
            // needs to be completely encapsulated in TDS. The SSL handshake
            // input stream always ensures that this output stream has been flushed
            // before trying to read the response.
            if (logger.isLoggable(Level.FINEST))
                logger.finest(logContext + " Ignored a request to flush the stream");
        }

        void endMessage() throws SQLServerException {
            // We should only be asked to end the message if we have started one
            assert messageStarted;

            if (logger.isLoggable(Level.FINEST))
                logger.finest(logContext + " Finishing TDS message");

            // Flush any remaining bytes through the writer. Since there may be fewer bytes
            // ready to send than a full TDS packet, we end the message here and start a new
            // one later if additional handshake data needs to be sent.
            tdsWriter.endMessage();
            messageStarted = false;
        }

        private final byte singleByte[] = new byte[1];

        public void write(int b) throws IOException {
            singleByte[0] = (byte) (b & 0xFF);
            writeInternal(singleByte, 0, singleByte.length);
        }

        public void write(byte[] b) throws IOException {
            writeInternal(b, 0, b.length);
        }

        public void write(byte[] b, int off, int len) throws IOException {
            writeInternal(b, off, len);
        }

        private void writeInternal(byte[] b, int off, int len) throws IOException {
            try {
                // Start out the handshake request in a new prelogin message. Subsequent
                // writes just add handshake data to the request until flushed.
                if (!messageStarted) {
                    if (logger.isLoggable(Level.FINEST))
                        logger.finest(logContext + " Starting new TDS packet...");

                    tdsWriter.startMessage(null, TDS.PKT_PRELOGIN);
                    messageStarted = true;
                }

                if (logger.isLoggable(Level.FINEST))
                    logger.finest(logContext + " Writing " + len + " bytes...");

                tdsWriter.writeBytes(b, off, len);
            } catch (SQLServerException e) {
                logger.finer(logContext + " Writing bytes threw exception:" + e.getMessage());
                throw new IOException(e.getMessage());
            }
        }
    }

    /**
     * This class implements an InputStream that just forwards all of its methods to an underlying InputStream.
     *
     * It is more predictable than FilteredInputStream which forwards some of its read methods directly to the
     * underlying stream, but not others.
     */
    private final class ProxyInputStream extends InputStream {
        private InputStream filteredStream;

        ProxyInputStream(InputStream is) {
            filteredStream = is;
        }

        final void setFilteredStream(InputStream is) {
            filteredStream = is;
        }

        public long skip(long n) throws IOException {
            long bytesSkipped;

            if (logger.isLoggable(Level.FINEST))
                logger.finest(toString() + " Skipping " + n + " bytes");

            bytesSkipped = filteredStream.skip(n);

            if (logger.isLoggable(Level.FINEST))
                logger.finest(toString() + " Skipped " + n + " bytes");

            return bytesSkipped;
        }

        public int available() throws IOException {
            int bytesAvailable = filteredStream.available();

            if (logger.isLoggable(Level.FINEST))
                logger.finest(toString() + " " + bytesAvailable + " bytes available");

            return bytesAvailable;
        }

        private final byte oneByte[] = new byte[1];

        public int read() throws IOException {
            int bytesRead;

            while (0 == (bytesRead = readInternal(oneByte, 0, oneByte.length)));

            assert 1 == bytesRead || -1 == bytesRead;
            return 1 == bytesRead ? oneByte[0] : -1;
        }

        public int read(byte[] b) throws IOException {
            return readInternal(b, 0, b.length);
        }

        public int read(byte b[], int offset, int maxBytes) throws IOException {
            return readInternal(b, offset, maxBytes);
        }

        private int readInternal(byte b[], int offset, int maxBytes) throws IOException {
            int bytesRead;

            if (logger.isLoggable(Level.FINEST))
                logger.finest(toString() + " Reading " + maxBytes + " bytes");

            try {
                bytesRead = filteredStream.read(b, offset, maxBytes);
            } catch (IOException e) {
                if (logger.isLoggable(Level.FINER))
                    logger.finer(toString() + " " + e.getMessage());

                logger.finer(toString() + " Reading bytes threw exception:" + e.getMessage());
                throw e;
            }

            if (logger.isLoggable(Level.FINEST))
                logger.finest(toString() + " Read " + bytesRead + " bytes");

            return bytesRead;
        }

        public boolean markSupported() {
            boolean markSupported = filteredStream.markSupported();

            if (logger.isLoggable(Level.FINEST))
                logger.finest(toString() + " Returning markSupported: " + markSupported);

            return markSupported;
        }

        public void mark(int readLimit) {
            if (logger.isLoggable(Level.FINEST))
                logger.finest(toString() + " Marking next " + readLimit + " bytes");

            filteredStream.mark(readLimit);
        }

        public void reset() throws IOException {
            if (logger.isLoggable(Level.FINEST))
                logger.finest(toString() + " Resetting to previous mark");

            filteredStream.reset();
        }

        public void close() throws IOException {
            if (logger.isLoggable(Level.FINEST))
                logger.finest(toString() + " Closing");

            filteredStream.close();
        }
    }

    /**
     * This class implements an OutputStream that just forwards all of its methods to an underlying OutputStream.
     *
     * This class essentially does what FilteredOutputStream does, but is more efficient for our usage.
     * FilteredOutputStream transforms block writes to sequences of single-byte writes.
     */
    final class ProxyOutputStream extends OutputStream {
        private OutputStream filteredStream;

        ProxyOutputStream(OutputStream os) {
            filteredStream = os;
        }

        final void setFilteredStream(OutputStream os) {
            filteredStream = os;
        }

        public void close() throws IOException {
            if (logger.isLoggable(Level.FINEST))
                logger.finest(toString() + " Closing");

            filteredStream.close();
        }

        public void flush() throws IOException {
            if (logger.isLoggable(Level.FINEST))
                logger.finest(toString() + " Flushing");

            filteredStream.flush();
        }

        private final byte singleByte[] = new byte[1];

        public void write(int b) throws IOException {
            singleByte[0] = (byte) (b & 0xFF);
            writeInternal(singleByte, 0, singleByte.length);
        }

        public void write(byte[] b) throws IOException {
            writeInternal(b, 0, b.length);
        }

        public void write(byte[] b, int off, int len) throws IOException {
            writeInternal(b, off, len);
        }

        private void writeInternal(byte[] b, int off, int len) throws IOException {
            if (logger.isLoggable(Level.FINEST))
                logger.finest(toString() + " Writing " + len + " bytes");

            filteredStream.write(b, off, len);
        }
    }

    /**
     * This class implements a Socket whose I/O streams can be switched from using a TDSChannel for I/O to using its
     * underlying TCP/IP socket.
     *
     * The SSL socket binds to a ProxySocket. The initial SSL handshake is done over TDSChannel I/O streams so that the
     * handshake payload is framed in TDS packets. The I/O streams are then switched to TCP/IP I/O streams using
     * setStreams, and SSL communications continue directly over the TCP/IP I/O streams.
     *
     * Most methods other than those for getting the I/O streams are simply forwarded to the TDSChannel's underlying
     * TCP/IP socket. Methods that change the socket binding or provide direct channel access are disallowed.
     */
    private class ProxySocket extends Socket {
        private final TDSChannel tdsChannel;
        private final Logger logger;
        private final String logContext;
        private final ProxyInputStream proxyInputStream;
        private final ProxyOutputStream proxyOutputStream;

        ProxySocket(TDSChannel tdsChannel) {
            this.tdsChannel = tdsChannel;
            this.logger = tdsChannel.getLogger();
            this.logContext = tdsChannel.toString() + " (ProxySocket):";

            // Create the I/O streams
            SSLHandshakeOutputStream sslHandshakeOutputStream = new SSLHandshakeOutputStream(tdsChannel);
            SSLHandshakeInputStream sslHandshakeInputStream = new SSLHandshakeInputStream(tdsChannel,
                    sslHandshakeOutputStream);
            this.proxyOutputStream = new ProxyOutputStream(sslHandshakeOutputStream);
            this.proxyInputStream = new ProxyInputStream(sslHandshakeInputStream);
        }

        void setStreams(InputStream is, OutputStream os) {
            proxyInputStream.setFilteredStream(is);
            proxyOutputStream.setFilteredStream(os);
        }

        public InputStream getInputStream() throws IOException {
            if (logger.isLoggable(Level.FINEST))
                logger.finest(logContext + " Getting input stream");

            return proxyInputStream;
        }

        public OutputStream getOutputStream() throws IOException {
            if (logger.isLoggable(Level.FINEST))
                logger.finest(logContext + " Getting output stream");

            return proxyOutputStream;
        }

        // Allow methods that should just forward to the underlying TCP socket or return fixed values
        public InetAddress getInetAddress() {
            return tdsChannel.tcpSocket.getInetAddress();
        }

        public boolean getKeepAlive() throws SocketException {
            return tdsChannel.tcpSocket.getKeepAlive();
        }

        public InetAddress getLocalAddress() {
            return tdsChannel.tcpSocket.getLocalAddress();
        }

        public int getLocalPort() {
            return tdsChannel.tcpSocket.getLocalPort();
        }

        public SocketAddress getLocalSocketAddress() {
            return tdsChannel.tcpSocket.getLocalSocketAddress();
        }

        public boolean getOOBInline() throws SocketException {
            return tdsChannel.tcpSocket.getOOBInline();
        }

        public int getPort() {
            return tdsChannel.tcpSocket.getPort();
        }

        public int getReceiveBufferSize() throws SocketException {
            return tdsChannel.tcpSocket.getReceiveBufferSize();
        }

        public SocketAddress getRemoteSocketAddress() {
            return tdsChannel.tcpSocket.getRemoteSocketAddress();
        }

        public boolean getReuseAddress() throws SocketException {
            return tdsChannel.tcpSocket.getReuseAddress();
        }

        public int getSendBufferSize() throws SocketException {
            return tdsChannel.tcpSocket.getSendBufferSize();
        }

        public int getSoLinger() throws SocketException {
            return tdsChannel.tcpSocket.getSoLinger();
        }

        public int getSoTimeout() throws SocketException {
            return tdsChannel.tcpSocket.getSoTimeout();
        }

        public boolean getTcpNoDelay() throws SocketException {
            return tdsChannel.tcpSocket.getTcpNoDelay();
        }

        public int getTrafficClass() throws SocketException {
            return tdsChannel.tcpSocket.getTrafficClass();
        }

        public boolean isBound() {
            return true;
        }

        public boolean isClosed() {
            return false;
        }

        public boolean isConnected() {
            return true;
        }

        public boolean isInputShutdown() {
            return false;
        }

        public boolean isOutputShutdown() {
            return false;
        }

        public String toString() {
            return tdsChannel.tcpSocket.toString();
        }

        public SocketChannel getChannel() {
            return null;
        }

        // Disallow calls to methods that would change the underlying TCP socket
        public void bind(SocketAddress bindPoint) throws IOException {
            logger.finer(logContext + " Disallowed call to bind.  Throwing IOException.");
            throw new IOException();
        }

        public void connect(SocketAddress endpoint) throws IOException {
            logger.finer(logContext + " Disallowed call to connect (without timeout).  Throwing IOException.");
            throw new IOException();
        }

        public void connect(SocketAddress endpoint, int timeout) throws IOException {
            logger.finer(logContext + " Disallowed call to connect (with timeout).  Throwing IOException.");
            throw new IOException();
        }

        // Ignore calls to methods that would otherwise allow the SSL socket
        // to directly manipulate the underlying TCP socket
        public void close() throws IOException {
            if (logger.isLoggable(Level.FINER))
                logger.finer(logContext + " Ignoring close");
        }

        public void setReceiveBufferSize(int size) throws SocketException {
            if (logger.isLoggable(Level.FINER))
                logger.finer(toString() + " Ignoring setReceiveBufferSize size:" + size);
        }

        public void setSendBufferSize(int size) throws SocketException {
            if (logger.isLoggable(Level.FINER))
                logger.finer(toString() + " Ignoring setSendBufferSize size:" + size);
        }

        public void setReuseAddress(boolean on) throws SocketException {
            if (logger.isLoggable(Level.FINER))
                logger.finer(toString() + " Ignoring setReuseAddress");
        }

        public void setSoLinger(boolean on, int linger) throws SocketException {
            if (logger.isLoggable(Level.FINER))
                logger.finer(toString() + " Ignoring setSoLinger");
        }

        public void setSoTimeout(int timeout) throws SocketException {
            if (logger.isLoggable(Level.FINER))
                logger.finer(toString() + " Ignoring setSoTimeout");
        }

        public void setTcpNoDelay(boolean on) throws SocketException {
            if (logger.isLoggable(Level.FINER))
                logger.finer(toString() + " Ignoring setTcpNoDelay");
        }

        public void setTrafficClass(int tc) throws SocketException {
            if (logger.isLoggable(Level.FINER))
                logger.finer(toString() + " Ignoring setTrafficClass");
        }

        public void shutdownInput() throws IOException {
            if (logger.isLoggable(Level.FINER))
                logger.finer(toString() + " Ignoring shutdownInput");
        }

        public void shutdownOutput() throws IOException {
            if (logger.isLoggable(Level.FINER))
                logger.finer(toString() + " Ignoring shutdownOutput");
        }

        public void sendUrgentData(int data) throws IOException {
            if (logger.isLoggable(Level.FINER))
                logger.finer(toString() + " Ignoring sendUrgentData");
        }

        public void setKeepAlive(boolean on) throws SocketException {
            if (logger.isLoggable(Level.FINER))
                logger.finer(toString() + " Ignoring setKeepAlive");
        }

        public void setOOBInline(boolean on) throws SocketException {
            if (logger.isLoggable(Level.FINER))
                logger.finer(toString() + " Ignoring setOOBInline");
        }
    }

    /**
     * This class implements an X509TrustManager that always accepts the X509Certificate chain offered to it.
     *
     * A PermissiveX509TrustManager is used to "verify" the authenticity of the server when the trustServerCertificate
     * connection property is set to true.
     */
    private final class PermissiveX509TrustManager implements X509TrustManager {
        private final TDSChannel tdsChannel;
        private final Logger logger;
        private final String logContext;

        PermissiveX509TrustManager(TDSChannel tdsChannel) {
            this.tdsChannel = tdsChannel;
            this.logger = tdsChannel.getLogger();
            this.logContext = tdsChannel.toString() + " (PermissiveX509TrustManager):";
        }

        public void checkClientTrusted(X509Certificate[] chain, String authType) throws CertificateException {
            if (logger.isLoggable(Level.FINER))
                logger.finer(logContext + " Trusting client certificate (!)");
        }

        public void checkServerTrusted(X509Certificate[] chain, String authType) throws CertificateException {
            if (logger.isLoggable(Level.FINER))
                logger.finer(logContext + " Trusting server certificate");
        }

        public X509Certificate[] getAcceptedIssuers() {
            return new X509Certificate[0];
        }
    }

    /**
     * This class implements an X509TrustManager that hostname for validation.
     *
     * This validates the subject name in the certificate with the host name
     */
    private final class HostNameOverrideX509TrustManager implements X509TrustManager {
        private final Logger logger;
        private final String logContext;
        private final X509TrustManager defaultTrustManager;
        private String hostName;

        HostNameOverrideX509TrustManager(TDSChannel tdsChannel, X509TrustManager tm, String hostName) {
            this.logger = tdsChannel.getLogger();
            this.logContext = tdsChannel.toString() + " (HostNameOverrideX509TrustManager):";
            defaultTrustManager = tm;
            // canonical name is in lower case so convert this to lowercase too.
            this.hostName = hostName.toLowerCase(Locale.ENGLISH);
        }

        // Parse name in RFC 2253 format
        // Returns the common name if successful, null if failed to find the common name.
        // The parser tuned to be safe than sorry so if it sees something it cant parse correctly it returns null
        private String parseCommonName(String distinguishedName) {
            int index;
            // canonical name converts entire name to lowercase
            index = distinguishedName.indexOf("cn=");
            if (index == -1) {
                return null;
            }
            distinguishedName = distinguishedName.substring(index + 3);
            // Parse until a comma or end is reached
            // Note the parser will handle gracefully (essentially will return empty string) , inside the quotes (e.g
            // cn="Foo, bar") however
            // RFC 952 says that the hostName cant have commas however the parser should not (and will not) crash if it
            // sees a , within quotes.
            for (index = 0; index < distinguishedName.length(); index++) {
                if (distinguishedName.charAt(index) == ',') {
                    break;
                }
            }
            String commonName = distinguishedName.substring(0, index);
            // strip any quotes
            if (commonName.length() > 1 && ('\"' == commonName.charAt(0))) {
                if ('\"' == commonName.charAt(commonName.length() - 1))
                    commonName = commonName.substring(1, commonName.length() - 1);
                else {
                    // Be safe the name is not ended in " return null so the common Name wont match
                    commonName = null;
                }
            }
            return commonName;
        }

        private boolean validateServerName(String nameInCert) {
            // Failed to get the common name from DN or empty CN
            if (null == nameInCert) {
                if (logger.isLoggable(Level.FINER)) {
                    logger.finer(logContext + " Failed to parse the name from the certificate or name is empty.");
                }
                return false;
            }
            // We do not allow wildcards in IDNs (xn--).
            if (!nameInCert.startsWith("xn--") && nameInCert.contains("*")) {
                int hostIndex = 0, certIndex = 0, match = 0, startIndex = -1, periodCount = 0;
                while (hostIndex < hostName.length()) {
                    if ('.' == hostName.charAt(hostIndex)) {
                        periodCount++;
                    }
                    if (certIndex < nameInCert.length() && hostName.charAt(hostIndex) == nameInCert.charAt(certIndex)) {
                        hostIndex++;
                        certIndex++;
                    } else if (certIndex < nameInCert.length() && '*' == nameInCert.charAt(certIndex)) {
                        startIndex = certIndex;
                        match = hostIndex;
                        certIndex++;
                    } else if (startIndex != -1 && 0 == periodCount) {
                        certIndex = startIndex + 1;
                        match++;
                        hostIndex = match;
                    } else {
                        logFailMessage(nameInCert);
                        return false;
                    }
                }
                if (nameInCert.length() == certIndex && periodCount > 1) {
                    logSuccessMessage(nameInCert);
                    return true;
                } else {
                    logFailMessage(nameInCert);
                    return false;
                }
            }
            // Verify that the name in certificate matches exactly with the host name
            if (!nameInCert.equals(hostName)) {
                logFailMessage(nameInCert);
                return false;
            }
            logSuccessMessage(nameInCert);
            return true;
        }

        private void logFailMessage(String nameInCert) {
            if (logger.isLoggable(Level.FINER)) {
                logger.finer(logContext + " The name in certificate " + nameInCert
                        + " does not match with the server name " + hostName + ".");
            }
        }

        private void logSuccessMessage(String nameInCert) {
            if (logger.isLoggable(Level.FINER)) {
                logger.finer(logContext + " The name in certificate:" + nameInCert + " validated against server name "
                        + hostName + ".");
            }
        }

        public void checkClientTrusted(X509Certificate[] chain, String authType) throws CertificateException {
            if (logger.isLoggable(Level.FINEST))
                logger.finest(logContext + " Forwarding ClientTrusted.");
            defaultTrustManager.checkClientTrusted(chain, authType);
            // Explicitly validate the expiry dates
            for (X509Certificate cert : chain) {
                cert.checkValidity();
            }
        }

        public void checkServerTrusted(X509Certificate[] chain, String authType) throws CertificateException {
            if (logger.isLoggable(Level.FINEST))
                logger.finest(logContext + " Forwarding Trusting server certificate");
            defaultTrustManager.checkServerTrusted(chain, authType);
            // Explicitly validate the expiry dates
            for (X509Certificate cert : chain) {
                cert.checkValidity();
            }
            if (logger.isLoggable(Level.FINEST))
                logger.finest(logContext + " default serverTrusted succeeded proceeding with server name validation");

            validateServerNameInCertificate(chain[0]);
        }

        private void validateServerNameInCertificate(X509Certificate cert) throws CertificateException {
            String nameInCertDN = cert.getSubjectX500Principal().getName("canonical");
            if (logger.isLoggable(Level.FINER)) {
                logger.finer(logContext + " Validating the server name:" + hostName);
                logger.finer(logContext + " The DN name in certificate:" + nameInCertDN);
            }

            boolean isServerNameValidated;

            // the name in cert is in RFC2253 format parse it to get the actual subject name
            String subjectCN = parseCommonName(nameInCertDN);

            isServerNameValidated = validateServerName(subjectCN);

            if (!isServerNameValidated) {

                Collection<List<?>> sanCollection = cert.getSubjectAlternativeNames();

                if (sanCollection != null) {
                    // find a subjectAlternateName entry corresponding to DNS Name
                    for (List<?> sanEntry : sanCollection) {

                        if (sanEntry != null && sanEntry.size() >= 2) {
                            Object key = sanEntry.get(0);
                            Object value = sanEntry.get(1);

                            if (logger.isLoggable(Level.FINER)) {
                                logger.finer(logContext + "Key: " + key + "; KeyClass:"
                                        + (key != null ? key.getClass() : null) + ";value: " + value + "; valueClass:"
                                        + (value != null ? value.getClass() : null));

                            }

                            // From
                            // Documentation(http://download.oracle.com/javase/6/docs/api/java/security/cert/X509Certificate.html):
                            // "Note that the Collection returned may contain
                            // more than one name of the same type."
                            // So, more than one entry of dnsNameType can be present.
                            // Java docs guarantee that the first entry in the list will be an integer.
                            // 2 is the sequence no of a dnsName
                            if ((key != null) && (key instanceof Integer) && ((Integer) key == 2)) {
                                // As per RFC2459, the DNSName will be in the
                                // "preferred name syntax" as specified by RFC
                                // 1034 and the name can be in upper or lower case.
                                // And no significance is attached to case.
                                // Java docs guarantee that the second entry in the list
                                // will be a string for dnsName
                                if (value != null && value instanceof String) {
                                    String dnsNameInSANCert = (String) value;

                                    // Use English locale to avoid Turkish i issues.
                                    // Note that, this conversion was not necessary for
                                    // cert.getSubjectX500Principal().getName("canonical");
                                    // as the above API already does this by default as per documentation.
                                    dnsNameInSANCert = dnsNameInSANCert.toLowerCase(Locale.ENGLISH);

                                    isServerNameValidated = validateServerName(dnsNameInSANCert);

                                    if (isServerNameValidated) {
                                        if (logger.isLoggable(Level.FINER)) {
                                            logger.finer(logContext + " found a valid name in certificate: "
                                                    + dnsNameInSANCert);
                                        }
                                        break;
                                    }
                                }

                                if (logger.isLoggable(Level.FINER)) {
                                    logger.finer(logContext
                                            + " the following name in certificate does not match the serverName: "
                                            + value);
                                }
                            }

                        } else {
                            if (logger.isLoggable(Level.FINER)) {
                                logger.finer(logContext + " found an invalid san entry: " + sanEntry);
                            }
                        }
                    }

                }
            }

            if (!isServerNameValidated) {
                String msg = SQLServerException.getErrString("R_certNameFailed");
                throw new CertificateException(msg);
            }
        }

        public X509Certificate[] getAcceptedIssuers() {
            return defaultTrustManager.getAcceptedIssuers();
        }
    }

    enum SSLHandhsakeState {
        SSL_HANDHSAKE_NOT_STARTED,
        SSL_HANDHSAKE_STARTED,
        SSL_HANDHSAKE_COMPLETE
    }

    /**
     * Enables SSL Handshake.
     * 
     * @param host
     *        Server Host Name for SSL Handshake
     * @param port
     *        Server Port for SSL Handshake
     * @param clientCertificate
     *        Client certificate path
     * @param clientKey
     *        Private key file path
     * @param clientKeyPassword
     *        Private key file's password
     * @throws SQLServerException
     */
    void enableSSL(String host, int port, String clientCertificate, String clientKey,
            String clientKeyPassword) throws SQLServerException {
        // If enabling SSL fails, which it can for a number of reasons, the following items
        // are used in logging information to the TDS channel logger to help diagnose the problem.
        Provider tmfProvider = null; // TrustManagerFactory provider
        Provider sslContextProvider = null; // SSLContext provider
        Provider ksProvider = null; // KeyStore provider
        String tmfDefaultAlgorithm = null; // Default algorithm (typically X.509) used by the TrustManagerFactory
        SSLHandhsakeState handshakeState = SSLHandhsakeState.SSL_HANDHSAKE_NOT_STARTED;

        boolean isFips = false;
        String trustStoreType = null;
        String sslProtocol = null;

        // If anything in here fails, terminate the connection and throw an exception
        try {
            if (logger.isLoggable(Level.FINER))
                logger.finer(toString() + " Enabling SSL...");

            String trustStoreFileName = con.activeConnectionProperties
                    .getProperty(SQLServerDriverStringProperty.TRUST_STORE.toString());
            String trustStorePassword = con.activeConnectionProperties
                    .getProperty(SQLServerDriverStringProperty.TRUST_STORE_PASSWORD.toString());
            String hostNameInCertificate = con.activeConnectionProperties
                    .getProperty(SQLServerDriverStringProperty.HOSTNAME_IN_CERTIFICATE.toString());

            trustStoreType = con.activeConnectionProperties
                    .getProperty(SQLServerDriverStringProperty.TRUST_STORE_TYPE.toString());

            if (StringUtils.isEmpty(trustStoreType)) {
                trustStoreType = SQLServerDriverStringProperty.TRUST_STORE_TYPE.getDefaultValue();
            }

            isFips = Boolean.valueOf(
                    con.activeConnectionProperties.getProperty(SQLServerDriverBooleanProperty.FIPS.toString()));
            sslProtocol = con.activeConnectionProperties
                    .getProperty(SQLServerDriverStringProperty.SSL_PROTOCOL.toString());

            if (isFips) {
                validateFips(trustStoreType, trustStoreFileName);
            }

            assert TDS.ENCRYPT_OFF == con.getRequestedEncryptionLevel() || // Login only SSL
                    TDS.ENCRYPT_ON == con.getRequestedEncryptionLevel(); // Full SSL

            assert TDS.ENCRYPT_OFF == con.getNegotiatedEncryptionLevel() || // Login only SSL
                    TDS.ENCRYPT_ON == con.getNegotiatedEncryptionLevel() || // Full SSL
                    TDS.ENCRYPT_REQ == con.getNegotiatedEncryptionLevel(); // Full SSL

            // If we requested login only SSL or full SSL without server certificate validation,
            // then we'll "validate" the server certificate using a naive TrustManager that trusts
            // everything it sees.
            TrustManager[] tm = null;
            if (TDS.ENCRYPT_OFF == con.getRequestedEncryptionLevel()
                    || (TDS.ENCRYPT_ON == con.getRequestedEncryptionLevel() && con.trustServerCertificate())) {
                if (logger.isLoggable(Level.FINER))
                    logger.finer(toString() + " SSL handshake will trust any certificate");

                tm = new TrustManager[] {new PermissiveX509TrustManager(this)};
            }
            // Otherwise, we'll check if a specific TrustManager implemenation has been requested and
            // if so instantiate it, optionally specifying a constructor argument to customize it.
            else if (con.getTrustManagerClass() != null) {
                Object[] msgArgs = {"trustManagerClass", "javax.net.ssl.TrustManager"};
                tm = new TrustManager[] {Util.newInstance(TrustManager.class, con.getTrustManagerClass(),
                        con.getTrustManagerConstructorArg(), msgArgs)};
            }
            // Otherwise, we'll validate the certificate using a real TrustManager obtained
            // from the a security provider that is capable of validating X.509 certificates.
            else {
                if (logger.isLoggable(Level.FINER))
                    logger.finer(toString() + " SSL handshake will validate server certificate");

                KeyStore ks = null;

                // If we are using the system default trustStore and trustStorePassword
                // then we can skip all of the KeyStore loading logic below.
                // The security provider's implementation takes care of everything for us.
                if (null == trustStoreFileName && null == trustStorePassword) {
                    if (logger.isLoggable(Level.FINER))
                        logger.finer(toString() + " Using system default trust store and password");
                }

                // Otherwise either the trustStore, trustStorePassword, or both was specified.
                // In that case, we need to load up a KeyStore ourselves.
                else {
                    // First, obtain an interface to a KeyStore that can load trust material
                    // stored in Java Key Store (JKS) format.
                    if (logger.isLoggable(Level.FINEST))
                        logger.finest(toString() + " Finding key store interface");

                    ks = KeyStore.getInstance(trustStoreType);
                    ksProvider = ks.getProvider();

                    // Next, load up the trust store file from the specified location.
                    // Note: This function returns a null InputStream if the trust store cannot
                    // be loaded. This is by design. See the method comment and documentation
                    // for KeyStore.load for details.
                    InputStream is = loadTrustStore(trustStoreFileName);

                    // Finally, load the KeyStore with the trust material (if any) from the
                    // InputStream and close the stream.
                    if (logger.isLoggable(Level.FINEST))
                        logger.finest(toString() + " Loading key store");

                    try {
                        ks.load(is, (null == trustStorePassword) ? null : trustStorePassword.toCharArray());
                    } finally {
                        // We are also done with the trust store input stream.
                        if (null != is) {
                            try {
                                is.close();
                            } catch (IOException e) {
                                if (logger.isLoggable(Level.FINE))
                                    logger.fine(toString() + " Ignoring error closing trust material InputStream...");
                            }
                        }
                    }
                }

                // Either we now have a KeyStore populated with trust material or we are using the
                // default source of trust material (cacerts). Either way, we are now ready to
                // use a TrustManagerFactory to create a TrustManager that uses the trust material
                // to validate the server certificate.

                // Next step is to get a TrustManagerFactory that can produce TrustManagers
                // that understands X.509 certificates.
                TrustManagerFactory tmf = null;

                if (logger.isLoggable(Level.FINEST))
                    logger.finest(toString() + " Locating X.509 trust manager factory");

                tmfDefaultAlgorithm = TrustManagerFactory.getDefaultAlgorithm();
                tmf = TrustManagerFactory.getInstance(tmfDefaultAlgorithm);
                tmfProvider = tmf.getProvider();

                // Tell the TrustManagerFactory to give us TrustManagers that we can use to
                // validate the server certificate using the trust material in the KeyStore.
                if (logger.isLoggable(Level.FINEST))
                    logger.finest(toString() + " Getting trust manager");

                tmf.init(ks);
                tm = tmf.getTrustManagers();

                // if the host name in cert provided use it or use the host name Only if it is not FIPS
                if (!isFips) {
                    if (null != hostNameInCertificate) {
                        tm = new TrustManager[] {new HostNameOverrideX509TrustManager(this, (X509TrustManager) tm[0],
                                hostNameInCertificate)};
                    } else {
                        tm = new TrustManager[] {
                                new HostNameOverrideX509TrustManager(this, (X509TrustManager) tm[0], host)};
                    }
                }
            } // end if (!con.trustServerCertificate())

            // Now, with a real or fake TrustManager in hand, get a context for creating a
            // SSL sockets through a SSL socket factory. We require at least TLS support.
            SSLContext sslContext = null;

            if (logger.isLoggable(Level.FINEST))
                logger.finest(toString() + " Getting TLS or better SSL context");

            KeyManager[] km = (null != clientCertificate && clientCertificate.length() > 0) ? SQLServerCertificateUtils
                    .getKeyManagerFromFile(clientCertificate, clientKey, clientKeyPassword) : null;

            sslContext = SSLContext.getInstance(sslProtocol);
            sslContextProvider = sslContext.getProvider();

            if (logger.isLoggable(Level.FINEST))
                logger.finest(toString() + " Initializing SSL context");

            sslContext.init(km, tm, null);

            // Got the SSL context. Now create an SSL socket over our own proxy socket
            // which we can toggle between TDS-encapsulated and raw communications.
            // Initially, the proxy is set to encapsulate the SSL handshake in TDS packets.
            proxySocket = new ProxySocket(this);

            if (logger.isLoggable(Level.FINEST))
                logger.finest(toString() + " Creating SSL socket");

            // don't close proxy when SSL socket is closed
            sslSocket = (SSLSocket) sslContext.getSocketFactory().createSocket(proxySocket, host, port, false);

            // At long last, start the SSL handshake ...
            if (logger.isLoggable(Level.FINER))
                logger.finer(toString() + " Starting SSL handshake");

            // TLS 1.2 intermittent exception happens here.
            handshakeState = SSLHandhsakeState.SSL_HANDHSAKE_STARTED;
            sslSocket.startHandshake();
            handshakeState = SSLHandhsakeState.SSL_HANDHSAKE_COMPLETE;

            // After SSL handshake is complete, rewire proxy socket to use raw TCP/IP streams ...
            if (logger.isLoggable(Level.FINEST))
                logger.finest(toString() + " Rewiring proxy streams after handshake");

            proxySocket.setStreams(inputStream, outputStream);

            // ... and rewire TDSChannel to use SSL streams.
            if (logger.isLoggable(Level.FINEST))
                logger.finest(toString() + " Getting SSL InputStream");

            inputStream = sslSocket.getInputStream();

            if (logger.isLoggable(Level.FINEST))
                logger.finest(toString() + " Getting SSL OutputStream");

            outputStream = sslSocket.getOutputStream();

            // SSL is now enabled; switch over the channel socket
            channelSocket = sslSocket;

            // Check the TLS version
            String tlsProtocol = sslSocket.getSession().getProtocol();
            if (SSLProtocol.TLS_V10.toString().equalsIgnoreCase(tlsProtocol)
                    || SSLProtocol.TLS_V11.toString().equalsIgnoreCase(tlsProtocol)) {
                String warningMsg = tlsProtocol
                        + " was negotiated. Please update server and client to use TLSv1.2 at minimum.";
                logger.warning(warningMsg);
                con.addWarning(warningMsg);
            }

            if (logger.isLoggable(Level.FINER))
                logger.finer(toString() + " SSL enabled");
        } catch (Exception e) {
            // Log the original exception and its source at FINER level
            if (logger.isLoggable(Level.FINER))
                logger.log(Level.FINER, e.getMessage(), e);

            // If enabling SSL fails, the following information may help diagnose the problem.
            // Do not use Level INFO or above which is sent to standard output/error streams.
            // This is because due to an intermittent TLS 1.2 connection issue, we will be retrying the connection and
            // do not want to print this message in console.
            if (logger.isLoggable(Level.FINER))
                logger.log(Level.FINER, "java.security path: " + JAVA_SECURITY + "\n" + "Security providers: "
                        + Arrays.asList(Security.getProviders()) + "\n"
                        + ((null != sslContextProvider) ? ("SSLContext provider info: " + sslContextProvider.getInfo()
                                + "\n" + "SSLContext provider services:\n" + sslContextProvider.getServices() + "\n")
                                                        : "")
                        + ((null != tmfProvider) ? ("TrustManagerFactory provider info: " + tmfProvider.getInfo()
                                + "\n") : "")
                        + ((null != tmfDefaultAlgorithm) ? ("TrustManagerFactory default algorithm: "
                                + tmfDefaultAlgorithm + "\n") : "")
                        + ((null != ksProvider) ? ("KeyStore provider info: " + ksProvider.getInfo() + "\n") : "")
                        + "java.ext.dirs: " + System.getProperty("java.ext.dirs"));
            // Retrieve the localized error message if possible.
            String localizedMessage = e.getLocalizedMessage();
            String errMsg = (localizedMessage != null) ? localizedMessage : e.getMessage();
            /*
             * Retrieve the error message of the cause too because actual error message can be wrapped into a different
             * message when re-thrown from underlying InputStream.
             */
            String causeErrMsg = null;
            Throwable cause = e.getCause();
            if (cause != null) {
                String causeLocalizedMessage = cause.getLocalizedMessage();
                causeErrMsg = (causeLocalizedMessage != null) ? causeLocalizedMessage : cause.getMessage();
            }

            MessageFormat form = new MessageFormat(SQLServerException.getErrString("R_sslFailed"));
            Object[] msgArgs = {errMsg};

            /*
             * The error message may have a connection id appended to it. Extract the message only for comparison. This
             * client connection id is appended in method checkAndAppendClientConnId().
             */
            if (errMsg != null && errMsg.contains(SQLServerException.LOG_CLIENT_CONNECTION_ID_PREFIX)) {
                errMsg = errMsg.substring(0, errMsg.indexOf(SQLServerException.LOG_CLIENT_CONNECTION_ID_PREFIX));
            }

            if (causeErrMsg != null && causeErrMsg.contains(SQLServerException.LOG_CLIENT_CONNECTION_ID_PREFIX)) {
                causeErrMsg = causeErrMsg.substring(0,
                        causeErrMsg.indexOf(SQLServerException.LOG_CLIENT_CONNECTION_ID_PREFIX));
            }

            // Isolate the TLS1.2 intermittent connection error.
            if (e instanceof IOException && (SSLHandhsakeState.SSL_HANDHSAKE_STARTED == handshakeState)
                    && (SQLServerException.getErrString("R_truncatedServerResponse").equals(errMsg)
                            || SQLServerException.getErrString("R_truncatedServerResponse").equals(causeErrMsg))) {
                con.terminate(SQLServerException.DRIVER_ERROR_INTERMITTENT_TLS_FAILED, form.format(msgArgs), e);
            } else {
                con.terminate(SQLServerException.DRIVER_ERROR_SSL_FAILED, form.format(msgArgs), e);
            }
        }
    }

    /**
     * Validate FIPS if fips set as true
     * 
     * Valid FIPS settings:
     * <LI>Encrypt should be true
     * <LI>trustServerCertificate should be false
     * <LI>if certificate is not installed TrustStoreType should be present.
     * 
     * @param trustStoreType
     * @param trustStoreFileName
     * @throws SQLServerException
     * @since 6.1.4
     */
    private void validateFips(final String trustStoreType, final String trustStoreFileName) throws SQLServerException {
        boolean isValid = false;
        boolean isEncryptOn;
        boolean isValidTrustStoreType;
        boolean isValidTrustStore;
        boolean isTrustServerCertificate;

        String strError = SQLServerException.getErrString("R_invalidFipsConfig");

        isEncryptOn = (TDS.ENCRYPT_ON == con.getRequestedEncryptionLevel());

        isValidTrustStoreType = !StringUtils.isEmpty(trustStoreType);
        isValidTrustStore = !StringUtils.isEmpty(trustStoreFileName);
        isTrustServerCertificate = con.trustServerCertificate();

        if (isEncryptOn && !isTrustServerCertificate) {
            isValid = true;
            if (isValidTrustStore && !isValidTrustStoreType) {
                // In case of valid trust store we need to check TrustStoreType.
                isValid = false;
                if (logger.isLoggable(Level.FINER))
                    logger.finer(toString() + "TrustStoreType is required alongside with TrustStore.");
            }
        }

        if (!isValid) {
            throw new SQLServerException(strError, null, 0, null);
        }

    }

    private final static String SEPARATOR = System.getProperty("file.separator");
    private final static String JAVA_HOME = System.getProperty("java.home");
    private final static String JAVA_SECURITY = JAVA_HOME + SEPARATOR + "lib" + SEPARATOR + "security";
    private final static String JSSECACERTS = JAVA_SECURITY + SEPARATOR + "jssecacerts";
    private final static String CACERTS = JAVA_SECURITY + SEPARATOR + "cacerts";

    /**
     * Loads the contents of a trust store into an InputStream.
     *
     * When a location to a trust store is specified, this method attempts to load that store. Otherwise, it looks for
     * and attempts to load the default trust store using essentially the same logic (outlined in the JSSE Reference
     * Guide) as the default X.509 TrustManagerFactory.
     *
     * @return an InputStream containing the contents of the loaded trust store
     * @return null if the trust store cannot be loaded.
     *
     *         Note: It is by design that this function returns null when the trust store cannot be loaded rather than
     *         throwing an exception. The reason is that KeyStore.load, which uses the returned InputStream, interprets
     *         a null InputStream to mean that there are no trusted certificates, which mirrors the behavior of the
     *         default (no trust store, no password specified) path.
     */
    final InputStream loadTrustStore(String trustStoreFileName) {
        FileInputStream is = null;

        // First case: Trust store filename was specified
        if (null != trustStoreFileName) {
            try {
                if (logger.isLoggable(Level.FINEST))
                    logger.finest(toString() + " Opening specified trust store: " + trustStoreFileName);

                is = new FileInputStream(trustStoreFileName);
            } catch (FileNotFoundException e) {
                if (logger.isLoggable(Level.FINE))
                    logger.fine(toString() + " Trust store not found: " + e.getMessage());

                // If the trustStoreFileName connection property is set, but the file is not found,
                // then treat it as if the file was empty so that the TrustManager reports
                // that no certificate is found.
            }
        }

        // Second case: Trust store filename derived from javax.net.ssl.trustStore system property
        else if (null != (trustStoreFileName = System.getProperty("javax.net.ssl.trustStore"))) {
            try {
                if (logger.isLoggable(Level.FINEST))
                    logger.finest(toString() + " Opening default trust store (from javax.net.ssl.trustStore): "
                            + trustStoreFileName);

                is = new FileInputStream(trustStoreFileName);
            } catch (FileNotFoundException e) {
                if (logger.isLoggable(Level.FINE))
                    logger.fine(toString() + " Trust store not found: " + e.getMessage());

                // If the javax.net.ssl.trustStore property is set, but the file is not found,
                // then treat it as if the file was empty so that the TrustManager reports
                // that no certificate is found.
            }
        }

        // Third case: No trust store specified and no system property set. Use jssecerts/cacerts.
        else {
            try {
                if (logger.isLoggable(Level.FINEST))
                    logger.finest(toString() + " Opening default trust store: " + JSSECACERTS);

                is = new FileInputStream(JSSECACERTS);
            } catch (FileNotFoundException e) {
                if (logger.isLoggable(Level.FINE))
                    logger.fine(toString() + " Trust store not found: " + e.getMessage());
            }

            // No jssecerts. Try again with cacerts...
            if (null == is) {
                try {
                    if (logger.isLoggable(Level.FINEST))
                        logger.finest(toString() + " Opening default trust store: " + CACERTS);

                    is = new FileInputStream(CACERTS);
                } catch (FileNotFoundException e) {
                    if (logger.isLoggable(Level.FINE))
                        logger.fine(toString() + " Trust store not found: " + e.getMessage());

                    // No jssecerts or cacerts. Treat it as if the trust store is empty so that
                    // the TrustManager reports that no certificate is found.
                }
            }
        }

        return is;
    }

    final int read(byte[] data, int offset, int length) throws SQLServerException {
        try {
            return inputStream.read(data, offset, length);
        } catch (IOException e) {
            if (logger.isLoggable(Level.FINE))
                logger.fine(toString() + " read failed:" + e.getMessage());

            if (e instanceof SocketTimeoutException) {
                con.terminate(SQLServerException.ERROR_SOCKET_TIMEOUT, e.getMessage(), e);
            } else {
                con.terminate(SQLServerException.DRIVER_ERROR_IO_FAILED, e.getMessage(), e);
            }

            return 0; // Keep the compiler happy.
        }
    }

    final void write(byte[] data, int offset, int length) throws SQLServerException {
        try {
            outputStream.write(data, offset, length);
        } catch (IOException e) {
            if (logger.isLoggable(Level.FINER))
                logger.finer(toString() + " write failed:" + e.getMessage());

            con.terminate(SQLServerException.DRIVER_ERROR_IO_FAILED, e.getMessage(), e);
        }
    }

    final void flush() throws SQLServerException {
        try {
            outputStream.flush();
        } catch (IOException e) {
            if (logger.isLoggable(Level.FINER))
                logger.finer(toString() + " flush failed:" + e.getMessage());

            con.terminate(SQLServerException.DRIVER_ERROR_IO_FAILED, e.getMessage(), e);
        }
    }

    final void close() {
        if (null != sslSocket)
            disableSSL();

        if (null != inputStream) {
            if (logger.isLoggable(Level.FINEST))
                logger.finest(this.toString() + ": Closing inputStream...");

            try {
                inputStream.close();
            } catch (IOException e) {
                if (logger.isLoggable(Level.FINE))
                    logger.log(Level.FINE, this.toString() + ": Ignored error closing inputStream", e);
            }
        }

        if (null != outputStream) {
            if (logger.isLoggable(Level.FINEST))
                logger.finest(this.toString() + ": Closing outputStream...");

            try {
                outputStream.close();
            } catch (IOException e) {
                if (logger.isLoggable(Level.FINE))
                    logger.log(Level.FINE, this.toString() + ": Ignored error closing outputStream", e);
            }
        }

        if (null != tcpSocket) {
            if (logger.isLoggable(Level.FINER))
                logger.finer(this.toString() + ": Closing TCP socket...");

            try {
                tcpSocket.close();
            } catch (IOException e) {
                if (logger.isLoggable(Level.FINE))
                    logger.log(Level.FINE, this.toString() + ": Ignored error closing socket", e);
            }
        }
    }

    /**
     * Logs TDS packet data to the com.microsoft.sqlserver.jdbc.TDS.DATA logger
     *
     * @param data
     *        the buffer containing the TDS packet payload data to log
     * @param nStartOffset
     *        offset into the above buffer from where to start logging
     * @param nLength
     *        length (in bytes) of payload
     * @param messageDetail
     *        other loggable details about the payload
     */
    /* L0 */ void logPacket(byte data[], int nStartOffset, int nLength, String messageDetail) {
        assert 0 <= nLength && nLength <= data.length;
        assert 0 <= nStartOffset && nStartOffset <= data.length;

        final char hexChars[] = {'0', '1', '2', '3', '4', '5', '6', '7', '8', '9', 'A', 'B', 'C', 'D', 'E', 'F'};

        final char printableChars[] = {'.', '.', '.', '.', '.', '.', '.', '.', '.', '.', '.', '.', '.', '.', '.', '.',
                '.', '.', '.', '.', '.', '.', '.', '.', '.', '.', '.', '.', '.', '.', '.', '.', ' ', '!', '\"', '#',
                '$', '%', '&', '\'', '(', ')', '*', '+', ',', '-', '.', '/', '0', '1', '2', '3', '4', '5', '6', '7',
                '8', '9', ':', ';', '<', '=', '>', '?', '@', 'A', 'B', 'C', 'D', 'E', 'F', 'G', 'H', 'I', 'J', 'K', 'L',
                'M', 'N', 'O', 'P', 'Q', 'R', 'S', 'T', 'U', 'V', 'W', 'X', 'Y', 'Z', '[', '\\', ']', '^', '_', '`',
                'a', 'b', 'c', 'd', 'e', 'f', 'g', 'h', 'i', 'j', 'k', 'l', 'm', 'n', 'o', 'p', 'q', 'r', 's', 't', 'u',
                'v', 'w', 'x', 'y', 'z', '{', '|', '}', '~', '.', '.', '.', '.', '.', '.', '.', '.', '.', '.', '.', '.',
                '.', '.', '.', '.', '.', '.', '.', '.', '.', '.', '.', '.', '.', '.', '.', '.', '.', '.', '.', '.', '.',
                '.', '.', '.', '.', '.', '.', '.', '.', '.', '.', '.', '.', '.', '.', '.', '.', '.', '.', '.', '.', '.',
                '.', '.', '.', '.', '.', '.', '.', '.', '.', '.', '.', '.', '.', '.', '.', '.', '.', '.', '.', '.', '.',
                '.', '.', '.', '.', '.', '.', '.', '.', '.', '.', '.', '.', '.', '.', '.', '.', '.', '.', '.', '.', '.',
                '.', '.', '.', '.', '.', '.', '.', '.', '.', '.', '.', '.', '.', '.', '.', '.', '.', '.', '.', '.', '.',
                '.', '.', '.', '.', '.', '.', '.', '.', '.', '.', '.', '.'};

        // Log message body lines have this form:
        //
        // "XX XX XX XX XX XX XX XX XX XX XX XX XX XX XX XX ................"
        // 012345678911111111112222222222333333333344444444445555555555666666
        // 01234567890123456789012345678901234567890123456789012345
        //
        final char lineTemplate[] = {' ', ' ', ' ', ' ', ' ', ' ', ' ', ' ', ' ', ' ', ' ', ' ', ' ', ' ', ' ', ' ',
                ' ', ' ', ' ', ' ', ' ', ' ', ' ', ' ', ' ', ' ', ' ', ' ', ' ', ' ', ' ', ' ', ' ', ' ', ' ', ' ', ' ',
                ' ', ' ', ' ', ' ', ' ', ' ', ' ', ' ', ' ', ' ', ' ',

                ' ', ' ',

                '.', '.', '.', '.', '.', '.', '.', '.', '.', '.', '.', '.', '.', '.', '.', '.'};

        char logLine[] = new char[lineTemplate.length];
        System.arraycopy(lineTemplate, 0, logLine, 0, lineTemplate.length);

        // Logging builds up a string buffer for the entire log trace
        // before writing it out. So use an initial size large enough
        // that the buffer doesn't have to resize itself.
        StringBuilder logMsg = new StringBuilder(messageDetail.length() + // Message detail
                4 * nLength + // 2-digit hex + space + ASCII, per byte
                4 * (1 + nLength / 16) + // 2 extra spaces + CR/LF, per line (16 bytes per line)
                80); // Extra fluff: IP:Port, Connection #, SPID, ...

        // Format the headline like so:
        // /157.55.121.182:2983 Connection 1, SPID 53, Message info here ...
        //
        // Note: the log formatter itself timestamps what we write so we don't have
        // to do it again here.
        logMsg.append(tcpSocket.getLocalAddress().toString()).append(":").append(tcpSocket.getLocalPort())
                .append(" SPID:").append(spid).append(" ").append(messageDetail).append("\r\n");

        // Fill in the body of the log message, line by line, 16 bytes per line.
        int nBytesLogged = 0;
        int nBytesThisLine;
        while (true) {
            // Fill up the line with as many bytes as we can (up to 16 bytes)
            for (nBytesThisLine = 0; nBytesThisLine < 16 && nBytesLogged < nLength; nBytesThisLine++, nBytesLogged++) {
                int nUnsignedByteVal = (data[nStartOffset + nBytesLogged] + 256) % 256;
                logLine[3 * nBytesThisLine] = hexChars[nUnsignedByteVal / 16];
                logLine[3 * nBytesThisLine + 1] = hexChars[nUnsignedByteVal % 16];
                logLine[50 + nBytesThisLine] = printableChars[nUnsignedByteVal];
            }

            // Pad out the remainder with whitespace
            for (int nBytesJustified = nBytesThisLine; nBytesJustified < 16; nBytesJustified++) {
                logLine[3 * nBytesJustified] = ' ';
                logLine[3 * nBytesJustified + 1] = ' ';
            }

            logMsg.append(logLine, 0, 50 + nBytesThisLine);
            if (nBytesLogged == nLength)
                break;

            logMsg.append("\r\n");
        }

        if (packetLogger.isLoggable(Level.FINEST)) {
            packetLogger.finest(logMsg.toString());
        }
    }

    /**
     * Get the current socket SO_TIMEOUT value.
     *
     * @return the current socket timeout value
     * @throws IOException
     *         thrown if the socket timeout cannot be read
     */
    final int getNetworkTimeout() throws IOException {
        return tcpSocket.getSoTimeout();
    }

    /**
     * Set the socket SO_TIMEOUT value.
     *
     * @param timeout
     *        the socket timeout in milliseconds
     * @throws IOException
     *         thrown if the socket timeout cannot be set
     */
    final void setNetworkTimeout(int timeout) throws IOException {
        tcpSocket.setSoTimeout(timeout);
    }
}


/**
 * SocketFinder is used to find a server socket to which a connection can be made. This class abstracts the logic of
 * finding a socket from TDSChannel class.
 * 
 * In the case when useParallel is set to true, this is achieved by trying to make parallel connections to multiple IP
 * addresses. This class is responsible for spawning multiple threads and keeping track of the search result and the
 * connected socket or exception to be thrown.
 * 
 * In the case where multiSubnetFailover is false, we try our old logic of trying to connect to the first ip address
 * 
 * Typical usage of this class is SocketFinder sf = new SocketFinder(traceId, conn); Socket = sf.getSocket(hostName,
 * port, timeout);
 */
final class SocketFinder {
    /**
     * Indicates the result of a search
     */
    enum Result {
        UNKNOWN, // search is still in progress
        SUCCESS, // found a socket
        FAILURE// failed in finding a socket
    }

    // Thread pool - the values in the constructor are chosen based on the
    // explanation given in design_connection_director_multisubnet.doc
    private static final ThreadPoolExecutor threadPoolExecutor = new ThreadPoolExecutor(0, Integer.MAX_VALUE, 5,
            TimeUnit.SECONDS, new SynchronousQueue<Runnable>());

    // When parallel connections are to be used, use minimum timeout slice of 1500 milliseconds.
    private static final int minTimeoutForParallelConnections = 1500;

    // lock used for synchronization while updating
    // data within a socketFinder object
    private final Object socketFinderlock = new Object();

    // lock on which the parent thread would wait
    // after spawning threads.
    private final Object parentThreadLock = new Object();

    // indicates whether the socketFinder has succeeded or failed
    // in finding a socket or is still trying to find a socket
    private volatile Result result = Result.UNKNOWN;

    // total no of socket connector threads
    // spawned by a socketFinder object
    private int noOfSpawnedThreads = 0;

    // no of threads that finished their socket connection
    // attempts and notified socketFinder about their result
    private int noOfThreadsThatNotified = 0;

    // If a valid connected socket is found, this value would be non-null,
    // else this would be null
    private volatile Socket selectedSocket = null;

    // This would be one of the exceptions returned by the
    // socketConnector threads
    private volatile IOException selectedException = null;

    // Logging variables
    private static final Logger logger = Logger.getLogger("com.microsoft.sqlserver.jdbc.internals.SocketFinder");
    private final String traceID;

    // maximum number of IP Addresses supported
    private static final int ipAddressLimit = 64;

    // necessary for raising exceptions so that the connection pool can be notified
    private final SQLServerConnection conn;

    /**
     * Constructs a new SocketFinder object with appropriate traceId
     * 
     * @param callerTraceID
     *        traceID of the caller
     * @param sqlServerConnection
     *        the SQLServer connection
     */
    SocketFinder(String callerTraceID, SQLServerConnection sqlServerConnection) {
        traceID = "SocketFinder(" + callerTraceID + ")";
        conn = sqlServerConnection;
    }

    /**
     * Used to find a socket to which a connection can be made
     * 
     * @param hostName
     * @param portNumber
     * @param timeoutInMilliSeconds
     * @return connected socket
     * @throws IOException
     */
    Socket findSocket(String hostName, int portNumber, int timeoutInMilliSeconds, boolean useParallel, boolean useTnir,
            boolean isTnirFirstAttempt, int timeoutInMilliSecondsForFullTimeout) throws SQLServerException {
        assert timeoutInMilliSeconds != 0 : "The driver does not allow a time out of 0";

        try {
            InetAddress[] inetAddrs = null;

            if (!useParallel) {
                // MSF is false. TNIR could be true or false. DBMirroring could be true or false.
                // For TNIR first attempt, we should do existing behavior including how host name is resolved.
                if (useTnir && isTnirFirstAttempt) {
                    return getDefaultSocket(hostName, portNumber, SQLServerConnection.TnirFirstAttemptTimeoutMs);
                } else if (!useTnir) {
                    return getDefaultSocket(hostName, portNumber, timeoutInMilliSeconds);
                }
            }

            // inetAddrs is only used if useParallel is true or TNIR is true. Skip resolving address if that's not the
            // case.
            if (useParallel || useTnir) {
                // Ignore TNIR if host resolves to more than 64 IPs. Make sure we are using original timeout for this.
                inetAddrs = InetAddress.getAllByName(hostName);

                if ((useTnir) && (inetAddrs.length > ipAddressLimit)) {
                    useTnir = false;
                    timeoutInMilliSeconds = timeoutInMilliSecondsForFullTimeout;
                }
            }

            // Code reaches here only if MSF = true or (TNIR = true and not TNIR first attempt)

            if (logger.isLoggable(Level.FINER)) {
                StringBuilder loggingString = new StringBuilder(this.toString());
                loggingString.append(" Total no of InetAddresses: ");
                loggingString.append(inetAddrs.length);
                loggingString.append(". They are: ");

                for (InetAddress inetAddr : inetAddrs) {
                    loggingString.append(inetAddr.toString()).append(";");
                }

                logger.finer(loggingString.toString());
            }

            if (inetAddrs.length > ipAddressLimit) {
                MessageFormat form = new MessageFormat(
                        SQLServerException.getErrString("R_ipAddressLimitWithMultiSubnetFailover"));
                Object[] msgArgs = {Integer.toString(ipAddressLimit)};
                String errorStr = form.format(msgArgs);
                // we do not want any retry to happen here. So, terminate the connection
                // as the config is unsupported.
                conn.terminate(SQLServerException.DRIVER_ERROR_UNSUPPORTED_CONFIG, errorStr);
            }

            if (inetAddrs.length == 1) {
                // Single address so do not start any threads
                return getConnectedSocket(inetAddrs[0], portNumber, timeoutInMilliSeconds);
            }
            timeoutInMilliSeconds = Math.max(timeoutInMilliSeconds, minTimeoutForParallelConnections);
            if (Util.isIBM()) {
                if (logger.isLoggable(Level.FINER)) {
                    logger.finer(this.toString() + "Using Java NIO with timeout:" + timeoutInMilliSeconds);
                }
                findSocketUsingJavaNIO(inetAddrs, portNumber, timeoutInMilliSeconds);
            } else {
                if (logger.isLoggable(Level.FINER)) {
                    logger.finer(this.toString() + "Using Threading with timeout:" + timeoutInMilliSeconds);
                }
                findSocketUsingThreading(inetAddrs, portNumber, timeoutInMilliSeconds);
            }

            // If the thread continued execution due to timeout, the result may not be known.
            // In that case, update the result to failure. Note that this case is possible
            // for both IPv4 and IPv6.
            // Using double-checked locking for performance reasons.
            if (result.equals(Result.UNKNOWN)) {
                synchronized (socketFinderlock) {
                    if (result.equals(Result.UNKNOWN)) {
                        result = Result.FAILURE;
                        if (logger.isLoggable(Level.FINER)) {
                            logger.finer(this.toString() + " The parent thread updated the result to failure");
                        }
                    }
                }
            }

            // After we reach this point, there is no need for synchronization any more.
            // Because, the result would be known(success/failure).
            // And no threads would update SocketFinder
            // as their function calls would now be no-ops.
            if (result.equals(Result.FAILURE)) {
                if (selectedException == null) {
                    if (logger.isLoggable(Level.FINER)) {
                        logger.finer(this.toString()
                                + " There is no selectedException. The wait calls timed out before any connect call returned or timed out.");
                    }
                    String message = SQLServerException.getErrString("R_connectionTimedOut");
                    selectedException = new IOException(message);
                }
                throw selectedException;
            }

        } catch (InterruptedException ex) {
            // re-interrupt the current thread, in order to restore the thread's interrupt status.
            Thread.currentThread().interrupt();

            close(selectedSocket);
            SQLServerException.ConvertConnectExceptionToSQLServerException(hostName, portNumber, conn, ex);
        } catch (IOException ex) {
            close(selectedSocket);
            // The code below has been moved from connectHelper.
            // If we do not move it, the functions open(caller of findSocket)
            // and findSocket will have to
            // declare both IOException and SQLServerException in the throws clause
            // as we throw custom SQLServerExceptions(eg:IPAddressLimit, wrapping other exceptions
            // like interruptedException) in findSocket.
            // That would be a bit awkward, because connecthelper(the caller of open)
            // just wraps IOException into SQLServerException and throws SQLServerException.
            // Instead, it would be good to wrap all exceptions at one place - Right here, their origin.
            SQLServerException.ConvertConnectExceptionToSQLServerException(hostName, portNumber, conn, ex);

        }

        assert result.equals(Result.SUCCESS);
        assert selectedSocket != null : "Bug in code. Selected Socket cannot be null here.";

        return selectedSocket;
    }

    /**
     * This function uses java NIO to connect to all the addresses in inetAddrs with in a specified timeout. If it
     * succeeds in connecting, it closes all the other open sockets and updates the result to success.
     * 
     * @param inetAddrs
     *        the array of inetAddress to which connection should be made
     * @param portNumber
     *        the port number at which connection should be made
     * @param timeoutInMilliSeconds
     * @throws IOException
     */
    private void findSocketUsingJavaNIO(InetAddress[] inetAddrs, int portNumber,
            int timeoutInMilliSeconds) throws IOException {
        // The driver does not allow a time out of zero.
        // Also, the unit of time the user can specify in the driver is seconds.
        // So, even if the user specifies 1 second(least value), the least possible
        // value that can come here as timeoutInMilliSeconds is 500 milliseconds.
        assert timeoutInMilliSeconds != 0 : "The timeout cannot be zero";
        assert inetAddrs.length != 0 : "Number of inetAddresses should not be zero in this function";

        Selector selector = null;
        LinkedList<SocketChannel> socketChannels = new LinkedList<>();
        SocketChannel selectedChannel = null;

        try {
            selector = Selector.open();

            for (InetAddress inetAddr : inetAddrs) {
                SocketChannel sChannel = SocketChannel.open();
                socketChannels.add(sChannel);

                // make the channel non-blocking
                sChannel.configureBlocking(false);

                // register the channel for connect event
                @SuppressWarnings("unused")
                int ops = SelectionKey.OP_CONNECT;
                SelectionKey key = sChannel.register(selector, ops);

                sChannel.connect(new InetSocketAddress(inetAddr, portNumber));

                if (logger.isLoggable(Level.FINER))
                    logger.finer(this.toString() + " initiated connection to address: " + inetAddr + ", portNumber: "
                            + portNumber);
            }

            long timerNow = System.currentTimeMillis();
            long timerExpire = timerNow + timeoutInMilliSeconds;

            // Denotes the no of channels that still need to processed
            int noOfOutstandingChannels = inetAddrs.length;

            while (true) {
                long timeRemaining = timerExpire - timerNow;
                // if the timeout expired or a channel is selected or there are no more channels left to processes
                if ((timeRemaining <= 0) || (selectedChannel != null) || (noOfOutstandingChannels <= 0))
                    break;

                // denotes the no of channels that are ready to be processed. i.e. they are either connected
                // or encountered an exception while trying to connect
                int readyChannels = selector.select(timeRemaining);

                if (logger.isLoggable(Level.FINER))
                    logger.finer(this.toString() + " no of channels ready: " + readyChannels);

                // There are no real time guarantees on the time out of the select API used above.
                // This check is necessary
                // a) to guard against cases where the select returns faster than expected.
                // b) for cases where no channels could connect with in the time out
                if (readyChannels != 0) {
                    Set<SelectionKey> selectedKeys = selector.selectedKeys();
                    Iterator<SelectionKey> keyIterator = selectedKeys.iterator();

                    while (keyIterator.hasNext()) {

                        SelectionKey key = keyIterator.next();
                        SocketChannel ch = (SocketChannel) key.channel();

                        if (logger.isLoggable(Level.FINER))
                            logger.finer(this.toString() + " processing the channel :" + ch);// this traces the IP by
                                                                                             // default

                        boolean connected = false;
                        try {
                            connected = ch.finishConnect();

                            // ch.finishConnect should either return true or throw an exception
                            // as we have subscribed for OP_CONNECT.
                            assert connected : "finishConnect on channel:" + ch + " cannot be false";

                            selectedChannel = ch;

                            if (logger.isLoggable(Level.FINER))
                                logger.finer(this.toString() + " selected the channel :" + selectedChannel);

                            break;
                        } catch (IOException ex) {
                            if (logger.isLoggable(Level.FINER))
                                logger.finer(this.toString() + " the exception: " + ex.getClass() + " with message: "
                                        + ex.getMessage() + " occurred while processing the channel: " + ch);
                            updateSelectedException(ex, this.toString());
                            // close the channel pro-actively so that we do not
                            // rely to network resources
                            ch.close();
                        }

                        // unregister the key and remove from the selector's selectedKeys
                        key.cancel();
                        keyIterator.remove();
                        noOfOutstandingChannels--;
                    }
                }

                timerNow = System.currentTimeMillis();
            }
        } catch (IOException ex) {
            // in case of an exception, close the selected channel.
            // All other channels will be closed in the finally block,
            // as they need to be closed irrespective of a success/failure
            close(selectedChannel);
            throw ex;
        } finally {
            // close the selector
            // As per java docs, on selector.close(), any uncancelled keys still
            // associated with this
            // selector are invalidated, their channels are deregistered, and any other
            // resources associated with this selector are released.
            // So, its not necessary to cancel each key again
            close(selector);

            // Close all channels except the selected one.
            // As we close channels pro-actively in the try block,
            // its possible that we close a channel twice.
            // Closing a channel second time is a no-op.
            // This code is should be in the finally block to guard against cases where
            // we pre-maturely exit try block due to an exception in selector or other places.
            for (SocketChannel s : socketChannels) {
                if (s != selectedChannel) {
                    close(s);
                }
            }
        }

        // if a channel was selected, make the necessary updates
        if (selectedChannel != null) {
            // Note that this must be done after selector is closed. Otherwise,
            // we would get an illegalBlockingMode exception at run time.
            selectedChannel.configureBlocking(true);
            selectedSocket = selectedChannel.socket();

            result = Result.SUCCESS;
        }
    }

    private SocketFactory socketFactory = null;

    private SocketFactory getSocketFactory() throws IOException {
        if (socketFactory == null) {
            String socketFactoryClass = conn.getSocketFactoryClass();
            if (socketFactoryClass == null) {
                socketFactory = SocketFactory.getDefault();
            } else {
                String socketFactoryConstructorArg = conn.getSocketFactoryConstructorArg();
                try {
                    Object[] msgArgs = {"socketFactoryClass", "javax.net.SocketFactory"};
                    socketFactory = Util.newInstance(SocketFactory.class, socketFactoryClass,
                            socketFactoryConstructorArg, msgArgs);
                } catch (RuntimeException e) {
                    throw e;
                } catch (Exception e) {
                    throw new IOException(e);
                }
            }
        }
        return socketFactory;
    }

    // This method contains the old logic of connecting to
    // a socket of one of the IPs corresponding to a given host name.
    // In the old code below, the logic around 0 timeout has been removed as
    // 0 timeout is not allowed. The code has been re-factored so that the logic
    // is common for hostName or InetAddress.
    private Socket getDefaultSocket(String hostName, int portNumber, int timeoutInMilliSeconds) throws IOException {
        // Open the socket, with or without a timeout, throwing an UnknownHostException
        // if there is a failure to resolve the host name to an InetSocketAddress.
        //
        // Note that Socket(host, port) throws an UnknownHostException if the host name
        // cannot be resolved, but that InetSocketAddress(host, port) does not - it sets
        // the returned InetSocketAddress as unresolved.
        InetSocketAddress addr = new InetSocketAddress(hostName, portNumber);
        if (addr.isUnresolved()) {
            if (logger.isLoggable(Level.FINER)) {
                logger.finer(this.toString() + "Failed to resolve host name: " + hostName
                        + ". Using IP address from DNS cache.");
            }
            InetSocketAddress cacheEntry = SQLServerConnection.getDNSEntry(hostName);
            addr = (null != cacheEntry) ? cacheEntry : addr;
        }
        return getConnectedSocket(addr, timeoutInMilliSeconds);
    }

    private Socket getConnectedSocket(InetAddress inetAddr, int portNumber,
            int timeoutInMilliSeconds) throws IOException {
        InetSocketAddress addr = new InetSocketAddress(inetAddr, portNumber);
        return getConnectedSocket(addr, timeoutInMilliSeconds);
    }

    private Socket getConnectedSocket(InetSocketAddress addr, int timeoutInMilliSeconds) throws IOException {
        assert timeoutInMilliSeconds != 0 : "timeout cannot be zero";
        if (addr.isUnresolved())
            throw new java.net.UnknownHostException();
        selectedSocket = getSocketFactory().createSocket();
        if (!selectedSocket.isConnected()) {
            selectedSocket.connect(addr, timeoutInMilliSeconds);
        }
        return selectedSocket;
    }

    private void findSocketUsingThreading(InetAddress[] inetAddrs, int portNumber,
            int timeoutInMilliSeconds) throws IOException, InterruptedException {
        assert timeoutInMilliSeconds != 0 : "The timeout cannot be zero";

        assert inetAddrs.length != 0 : "Number of inetAddresses should not be zero in this function";

        LinkedList<Socket> sockets = new LinkedList<>();
        LinkedList<SocketConnector> socketConnectors = new LinkedList<>();

        try {

            // create a socket, inetSocketAddress and a corresponding socketConnector per inetAddress
            noOfSpawnedThreads = inetAddrs.length;
            for (InetAddress inetAddress : inetAddrs) {
                Socket s = getSocketFactory().createSocket();
                sockets.add(s);

                InetSocketAddress inetSocketAddress = new InetSocketAddress(inetAddress, portNumber);

                SocketConnector socketConnector = new SocketConnector(s, inetSocketAddress, timeoutInMilliSeconds,
                        this);
                socketConnectors.add(socketConnector);
            }

            // acquire parent lock and spawn all threads
            synchronized (parentThreadLock) {
                for (SocketConnector sc : socketConnectors) {
                    threadPoolExecutor.execute(sc);
                }

                long timerNow = System.currentTimeMillis();
                long timerExpire = timerNow + timeoutInMilliSeconds;

                // The below loop is to guard against the spurious wake up problem
                while (true) {
                    long timeRemaining = timerExpire - timerNow;

                    if (logger.isLoggable(Level.FINER)) {
                        logger.finer(this.toString() + " TimeRemaining:" + timeRemaining + "; Result:" + result
                                + "; Max. open thread count: " + threadPoolExecutor.getLargestPoolSize()
                                + "; Current open thread count:" + threadPoolExecutor.getActiveCount());
                    }

                    // if there is no time left or if the result is determined, break.
                    // Note that a dirty read of result is totally fine here.
                    // Since this thread holds the parentThreadLock, even if we do a dirty
                    // read here, the child thread, after updating the result, would not be
                    // able to call notify on the parentThreadLock
                    // (and thus finish execution) as it would be waiting on parentThreadLock
                    // held by this thread(the parent thread).
                    // So, this thread will wait again and then be notified by the childThread.
                    // On the other hand, if we try to take socketFinderLock here to avoid
                    // dirty read, we would introduce a dead lock due to the
                    // reverse order of locking in updateResult method.
                    if (timeRemaining <= 0 || (!result.equals(Result.UNKNOWN)))
                        break;

                    parentThreadLock.wait(timeRemaining);

                    if (logger.isLoggable(Level.FINER)) {
                        logger.finer(this.toString() + " The parent thread wokeup.");
                    }

                    timerNow = System.currentTimeMillis();
                }

            }

        } finally {
            // Close all sockets except the selected one.
            // As we close sockets pro-actively in the child threads,
            // its possible that we close a socket twice.
            // Closing a socket second time is a no-op.
            // If a child thread is waiting on the connect call on a socket s,
            // closing the socket s here ensures that an exception is thrown
            // in the child thread immediately. This mitigates the problem
            // of thread explosion by ensuring that unnecessary threads die
            // quickly without waiting for "min(timeOut, 21)" seconds
            for (Socket s : sockets) {
                if (s != selectedSocket) {
                    close(s);
                }
            }
        }

        if (selectedSocket != null) {
            result = Result.SUCCESS;
        }
    }

    /**
     * search result
     */
    Result getResult() {
        return result;
    }

    void close(Selector selector) {
        if (null != selector) {
            if (logger.isLoggable(Level.FINER))
                logger.finer(this.toString() + ": Closing Selector");

            try {
                selector.close();
            } catch (IOException e) {
                if (logger.isLoggable(Level.FINE))
                    logger.log(Level.FINE, this.toString() + ": Ignored the following error while closing Selector", e);
            }
        }
    }

    void close(Socket socket) {
        if (null != socket) {
            if (logger.isLoggable(Level.FINER))
                logger.finer(this.toString() + ": Closing TCP socket:" + socket);

            try {
                socket.close();
            } catch (IOException e) {
                if (logger.isLoggable(Level.FINE))
                    logger.log(Level.FINE, this.toString() + ": Ignored the following error while closing socket", e);
            }
        }
    }

    void close(SocketChannel socketChannel) {
        if (null != socketChannel) {
            if (logger.isLoggable(Level.FINER))
                logger.finer(this.toString() + ": Closing TCP socket channel:" + socketChannel);

            try {
                socketChannel.close();
            } catch (IOException e) {
                if (logger.isLoggable(Level.FINE))
                    logger.log(Level.FINE, this.toString() + "Ignored the following error while closing socketChannel",
                            e);
            }
        }
    }

    /**
     * Used by socketConnector threads to notify the socketFinder of their connection attempt result(a connected socket
     * or exception). It updates the result, socket and exception variables of socketFinder object. This method notifies
     * the parent thread if a socket is found or if all the spawned threads have notified. It also closes a socket if it
     * is not selected for use by socketFinder.
     * 
     * @param socket
     *        the SocketConnector's socket
     * @param exception
     *        Exception that occurred in socket connector thread
     * @param threadId
     *        Id of the calling Thread for diagnosis
     */
    void updateResult(Socket socket, IOException exception, String threadId) {
        if (result.equals(Result.UNKNOWN)) {
            if (logger.isLoggable(Level.FINER)) {
                logger.finer("The following child thread is waiting for socketFinderLock:" + threadId);
            }

            synchronized (socketFinderlock) {
                if (logger.isLoggable(Level.FINER)) {
                    logger.finer("The following child thread acquired socketFinderLock:" + threadId);
                }

                if (result.equals(Result.UNKNOWN)) {
                    // if the connection was successful and no socket has been
                    // selected yet
                    if (exception == null && selectedSocket == null) {
                        selectedSocket = socket;
                        result = Result.SUCCESS;
                        if (logger.isLoggable(Level.FINER)) {
                            logger.finer("The socket of the following thread has been chosen:" + threadId);
                        }
                    }

                    // if an exception occurred
                    if (exception != null) {
                        updateSelectedException(exception, threadId);
                    }
                }

                noOfThreadsThatNotified++;

                // if all threads notified, but the result is still unknown,
                // update the result to failure
                if ((noOfThreadsThatNotified >= noOfSpawnedThreads) && result.equals(Result.UNKNOWN)) {
                    result = Result.FAILURE;
                }

                if (!result.equals(Result.UNKNOWN)) {
                    // 1) Note that at any point of time, there is only one
                    // thread(parent/child thread) competing for parentThreadLock.
                    // 2) The only time where a child thread could be waiting on
                    // parentThreadLock is before the wait call in the parentThread
                    // 3) After the above happens, the parent thread waits to be
                    // notified on parentThreadLock. After being notified,
                    // it would be the ONLY thread competing for the lock.
                    // for the following reasons
                    // a) The parentThreadLock is taken while holding the socketFinderLock.
                    // So, all child threads, except one, block on socketFinderLock
                    // (not parentThreadLock)
                    // b) After parentThreadLock is notified by a child thread, the result
                    // would be known(Refer the double-checked locking done at the
                    // start of this method). So, all child threads would exit
                    // as no-ops and would never compete with parent thread
                    // for acquiring parentThreadLock
                    // 4) As the parent thread is the only thread that competes for the
                    // parentThreadLock, it need not wait to acquire the lock once it wakes
                    // up and gets scheduled.
                    // This results in better performance as it would close unnecessary
                    // sockets and thus help child threads die quickly.

                    if (logger.isLoggable(Level.FINER)) {
                        logger.finer("The following child thread is waiting for parentThreadLock:" + threadId);
                    }

                    synchronized (parentThreadLock) {
                        if (logger.isLoggable(Level.FINER)) {
                            logger.finer("The following child thread acquired parentThreadLock:" + threadId);
                        }

                        parentThreadLock.notifyAll();
                    }

                    if (logger.isLoggable(Level.FINER)) {
                        logger.finer(
                                "The following child thread released parentThreadLock and notified the parent thread:"
                                        + threadId);
                    }
                }
            }

            if (logger.isLoggable(Level.FINER)) {
                logger.finer("The following child thread released socketFinderLock:" + threadId);
            }
        }

    }

    /**
     * Updates the selectedException if
     * <p>
     * a) selectedException is null
     * <p>
     * b) ex is a non-socketTimeoutException and selectedException is a socketTimeoutException
     * <p>
     * If there are multiple exceptions, that are not related to socketTimeout the first non-socketTimeout exception is
     * picked. If all exceptions are related to socketTimeout, the first exception is picked. Note: This method is not
     * thread safe. The caller should ensure thread safety.
     * 
     * @param ex
     *        the IOException
     * @param traceId
     *        the traceId of the thread
     */
    public void updateSelectedException(IOException ex, String traceId) {
        boolean updatedException = false;
        if (selectedException == null
                || (!(ex instanceof SocketTimeoutException)) && (selectedException instanceof SocketTimeoutException)) {
            selectedException = ex;
            updatedException = true;
        }

        if (updatedException) {
            if (logger.isLoggable(Level.FINER)) {
                logger.finer("The selected exception is updated to the following: ExceptionType:" + ex.getClass()
                        + "; ExceptionMessage:" + ex.getMessage() + "; by the following thread:" + traceId);
            }
        }
    }

    /**
     * Used fof tracing
     * 
     * @return traceID string
     */
    public String toString() {
        return traceID;
    }
}


/**
 * This is used to connect a socket in a separate thread
 */
final class SocketConnector implements Runnable {
    // socket on which connection attempt would be made
    private final Socket socket;

    // the socketFinder associated with this connector
    private final SocketFinder socketFinder;

    // inetSocketAddress to connect to
    private final InetSocketAddress inetSocketAddress;

    // timeout in milliseconds
    private final int timeoutInMilliseconds;

    // Logging variables
    private static final Logger logger = Logger.getLogger("com.microsoft.sqlserver.jdbc.internals.SocketConnector");
    private final String traceID;

    // Id of the thread. used for diagnosis
    private final String threadID;

    // a counter used to give unique IDs to each connector thread.
    // this will have the id of the thread that was last created.
    private static long lastThreadID = 0;

    /**
     * Constructs a new SocketConnector object with the associated socket and socketFinder
     */
    SocketConnector(Socket socket, InetSocketAddress inetSocketAddress, int timeOutInMilliSeconds,
            SocketFinder socketFinder) {
        this.socket = socket;
        this.inetSocketAddress = inetSocketAddress;
        this.timeoutInMilliseconds = timeOutInMilliSeconds;
        this.socketFinder = socketFinder;
        this.threadID = Long.toString(nextThreadID());
        this.traceID = "SocketConnector:" + this.threadID + "(" + socketFinder.toString() + ")";
    }

    /**
     * If search for socket has not finished, this function tries to connect a socket(with a timeout) synchronously. It
     * further notifies the socketFinder the result of the connection attempt
     */
    public void run() {
        IOException exception = null;
        // Note that we do not need socketFinder lock here
        // as we update nothing in socketFinder based on the condition.
        // So, its perfectly fine to make a dirty read.
        SocketFinder.Result result = socketFinder.getResult();
        if (result.equals(SocketFinder.Result.UNKNOWN)) {
            try {
                if (logger.isLoggable(Level.FINER)) {
                    logger.finer(this.toString() + " connecting to InetSocketAddress:" + inetSocketAddress
                            + " with timeout:" + timeoutInMilliseconds);
                }

                socket.connect(inetSocketAddress, timeoutInMilliseconds);
            } catch (IOException ex) {
                if (logger.isLoggable(Level.FINER)) {
                    logger.finer(this.toString() + " exception:" + ex.getClass() + " with message:" + ex.getMessage()
                            + " occurred while connecting to InetSocketAddress:" + inetSocketAddress);
                }
                exception = ex;
            }

            socketFinder.updateResult(socket, exception, this.toString());
        }

    }

    /**
     * Used for tracing
     * 
     * @return traceID string
     */
    public String toString() {
        return traceID;
    }

    /**
     * Generates the next unique thread id.
     */
    private static synchronized long nextThreadID() {
        if (lastThreadID == Long.MAX_VALUE) {
            if (logger.isLoggable(Level.FINER))
                logger.finer("Resetting the Id count");
            lastThreadID = 1;
        } else {
            lastThreadID++;
        }
        return lastThreadID;
    }
}


/**
 * TDSWriter implements the client to server TDS data pipe.
 */
final class TDSWriter {
    private static Logger logger = Logger.getLogger("com.microsoft.sqlserver.jdbc.internals.TDS.Writer");
    private final String traceID;

    final public String toString() {
        return traceID;
    }

    private final TDSChannel tdsChannel;
    private final SQLServerConnection con;

    // Flag to indicate whether data written via writeXXX() calls
    // is loggable. Data is normally loggable. But sensitive
    // data, such as user credentials, should never be logged for
    // security reasons.
    private boolean dataIsLoggable = true;

    void setDataLoggable(boolean value) {
        dataIsLoggable = value;
    }

    SharedTimer getSharedTimer() throws SQLServerException {
        return con.getSharedTimer();
    }

    private TDSCommand command = null;

    // TDS message type (Query, RPC, DTC, etc.) sent at the beginning
    // of every TDS message header. Value is set when starting a new
    // TDS message of the specified type.
    private byte tdsMessageType;

    private volatile int sendResetConnection = 0;

    // Size (in bytes) of the TDS packets to/from the server.
    // This size is normally fixed for the life of the connection,
    // but it can change once after the logon packet because packet
    // size negotiation happens at logon time.
    private int currentPacketSize = 0;

    // Size of the TDS packet header, which is:
    // byte type
    // byte status
    // short length
    // short SPID
    // byte packet
    // byte window
    private final static int TDS_PACKET_HEADER_SIZE = 8;
    private final static byte[] placeholderHeader = new byte[TDS_PACKET_HEADER_SIZE];

    // Intermediate array used to convert typically "small" values such as fixed-length types
    // (byte, int, long, etc.) and Strings from their native form to bytes for sending to
    // the channel buffers.
    private byte valueBytes[] = new byte[256];

    // Monotonically increasing packet number associated with the current message
    private int packetNum = 0;

    // Bytes for sending decimal/numeric data
    private final static int BYTES4 = 4;
    private final static int BYTES8 = 8;
    private final static int BYTES12 = 12;
    private final static int BYTES16 = 16;
    public final static int BIGDECIMAL_MAX_LENGTH = 0x11;

    // is set to true when EOM is sent for the current message.
    // Note that this variable will never be accessed from multiple threads
    // simultaneously and so it need not be volatile
    private boolean isEOMSent = false;

    boolean isEOMSent() {
        return isEOMSent;
    }

    // Packet data buffers
    private ByteBuffer stagingBuffer;
    private ByteBuffer socketBuffer;
    private ByteBuffer logBuffer;

    // Intermediate arrays
    // It is assumed, startMessage is called before use, to alloc arrays
    private char[] streamCharBuffer;
    private byte[] streamByteBuffer;

    private CryptoMetadata cryptoMeta = null;

    TDSWriter(TDSChannel tdsChannel, SQLServerConnection con) {
        this.tdsChannel = tdsChannel;
        this.con = con;
        traceID = "TDSWriter@" + Integer.toHexString(hashCode()) + " (" + con.toString() + ")";
    }

    /**
     * Checks If tdsMessageType is RPC or QUERY
     * 
     * @return boolean
     */
    boolean checkIfTdsMessageTypeIsBatchOrRPC() {
        return tdsMessageType == TDS.PKT_QUERY || tdsMessageType == TDS.PKT_RPC;
    }

    // TDS message start/end operations

    void preparePacket() throws SQLServerException {
        if (tdsChannel.isLoggingPackets()) {
            Arrays.fill(logBuffer.array(), (byte) 0xFE);
            ((Buffer) logBuffer).clear();
        }

        // Write a placeholder packet header. This will be replaced
        // with the real packet header when the packet is flushed.
        writeBytes(placeholderHeader);
    }

    /**
     * Start a new TDS message.
     */
    void writeMessageHeader() throws SQLServerException {
        // TDS 7.2 & later:
        // Include ALL_Headers/MARS header in message's first packet
        // Note: The PKT_BULK message does not nees this ALL_HEADERS
        if ((TDS.PKT_QUERY == tdsMessageType || TDS.PKT_DTC == tdsMessageType || TDS.PKT_RPC == tdsMessageType)) {
            boolean includeTraceHeader = false;
            int totalHeaderLength = TDS.MESSAGE_HEADER_LENGTH;
            if (TDS.PKT_QUERY == tdsMessageType || TDS.PKT_RPC == tdsMessageType) {
                if (con.isDenaliOrLater() && Util.isActivityTraceOn()
                        && !ActivityCorrelator.getCurrent().isSentToServer()) {
                    includeTraceHeader = true;
                    totalHeaderLength += TDS.TRACE_HEADER_LENGTH;
                }
            }
            writeInt(totalHeaderLength); // allHeaders.TotalLength (DWORD)
            writeInt(TDS.MARS_HEADER_LENGTH); // MARS header length (DWORD)
            writeShort((short) 2); // allHeaders.HeaderType(MARS header) (USHORT)
            writeBytes(con.getTransactionDescriptor());
            writeInt(1); // marsHeader.OutstandingRequestCount
            if (includeTraceHeader) {
                writeInt(TDS.TRACE_HEADER_LENGTH); // trace header length (DWORD)
                writeTraceHeaderData();
                ActivityCorrelator.setCurrentActivityIdSentFlag(); // set the flag to indicate this ActivityId is sent
            }
        }
    }

    void writeTraceHeaderData() throws SQLServerException {
        ActivityId activityId = ActivityCorrelator.getCurrent();
        final byte[] actIdByteArray = Util.asGuidByteArray(activityId.getId());
        long seqNum = activityId.getSequence();
        writeShort(TDS.HEADERTYPE_TRACE); // trace header type
        writeBytes(actIdByteArray, 0, actIdByteArray.length); // guid part of ActivityId
        writeInt((int) seqNum); // sequence number of ActivityId

        if (logger.isLoggable(Level.FINER))
            logger.finer("Send Trace Header - ActivityID: " + activityId.toString());
    }

    /**
     * Convenience method to prepare the TDS channel for writing and start a new TDS message.
     *
     * @param command
     *        The TDS command
     * @param tdsMessageType
     *        The TDS message type (PKT_QUERY, PKT_RPC, etc.)
     */
    void startMessage(TDSCommand command, byte tdsMessageType) throws SQLServerException {
        this.command = command;
        this.tdsMessageType = tdsMessageType;
        this.packetNum = 0;
        this.isEOMSent = false;
        this.dataIsLoggable = true;

        // If the TDS packet size has changed since the last request
        // (which should really only happen after the login packet)
        // then allocate new buffers that are the correct size.
        int negotiatedPacketSize = con.getTDSPacketSize();
        if (currentPacketSize != negotiatedPacketSize) {
            socketBuffer = ByteBuffer.allocate(negotiatedPacketSize).order(ByteOrder.LITTLE_ENDIAN);
            stagingBuffer = ByteBuffer.allocate(negotiatedPacketSize).order(ByteOrder.LITTLE_ENDIAN);
            logBuffer = ByteBuffer.allocate(negotiatedPacketSize).order(ByteOrder.LITTLE_ENDIAN);
            currentPacketSize = negotiatedPacketSize;
            streamCharBuffer = new char[2 * currentPacketSize];
            streamByteBuffer = new byte[4 * currentPacketSize];
        }

        ((Buffer) socketBuffer).position(((Buffer) socketBuffer).limit());
        ((Buffer) stagingBuffer).clear();

        preparePacket();
        writeMessageHeader();
    }

    final void endMessage() throws SQLServerException {
        if (logger.isLoggable(Level.FINEST))
            logger.finest(toString() + " Finishing TDS message");
        writePacket(TDS.STATUS_BIT_EOM);
    }

    // If a complete request has not been sent to the server,
    // the client MUST send the next packet with both ignore bit (0x02) and EOM bit (0x01)
    // set in the status to cancel the request.
    final boolean ignoreMessage() throws SQLServerException {
        if (packetNum > 0 || TDS.PKT_BULK == this.tdsMessageType) {
            assert !isEOMSent;

            if (logger.isLoggable(Level.FINER))
                logger.finest(toString() + " Finishing TDS message by sending ignore bit and end of message");
            writePacket(TDS.STATUS_BIT_EOM | TDS.STATUS_BIT_ATTENTION);
            return true;
        }
        return false;
    }

    final void resetPooledConnection() {
        if (logger.isLoggable(Level.FINEST))
            logger.finest(toString() + " resetPooledConnection");
        sendResetConnection = TDS.STATUS_BIT_RESET_CONN;
    }

    // Primitive write operations

    void writeByte(byte value) throws SQLServerException {
        if (stagingBuffer.remaining() >= 1) {
            stagingBuffer.put(value);
            if (tdsChannel.isLoggingPackets()) {
                if (dataIsLoggable)
                    logBuffer.put(value);
                else
                    ((Buffer) logBuffer).position(((Buffer) logBuffer).position() + 1);
            }
        } else {
            valueBytes[0] = value;
            writeWrappedBytes(valueBytes, 1);
        }
    }

    /**
     * writing sqlCollation information for sqlVariant type when sending character types.
     * 
     * @param variantType
     * @throws SQLServerException
     */
    void writeCollationForSqlVariant(SqlVariant variantType) throws SQLServerException {
        writeInt(variantType.getCollation().getCollationInfo());
        writeByte((byte) (variantType.getCollation().getCollationSortID() & 0xFF));
    }

    void writeChar(char value) throws SQLServerException {
        if (stagingBuffer.remaining() >= 2) {
            stagingBuffer.putChar(value);
            if (tdsChannel.isLoggingPackets()) {
                if (dataIsLoggable)
                    logBuffer.putChar(value);
                else
                    ((Buffer) logBuffer).position(((Buffer) logBuffer).position() + 2);
            }
        } else {
            Util.writeShort((short) value, valueBytes, 0);
            writeWrappedBytes(valueBytes, 2);
        }
    }

    void writeShort(short value) throws SQLServerException {
        if (stagingBuffer.remaining() >= 2) {
            stagingBuffer.putShort(value);
            if (tdsChannel.isLoggingPackets()) {
                if (dataIsLoggable)
                    logBuffer.putShort(value);
                else
                    ((Buffer) logBuffer).position(((Buffer) logBuffer).position() + 2);
            }
        } else {
            Util.writeShort(value, valueBytes, 0);
            writeWrappedBytes(valueBytes, 2);
        }
    }

    void writeInt(int value) throws SQLServerException {
        if (stagingBuffer.remaining() >= 4) {
            stagingBuffer.putInt(value);
            if (tdsChannel.isLoggingPackets()) {
                if (dataIsLoggable)
                    logBuffer.putInt(value);
                else
                    ((Buffer) logBuffer).position(((Buffer) logBuffer).position() + 4);
            }
        } else {
            Util.writeInt(value, valueBytes, 0);
            writeWrappedBytes(valueBytes, 4);
        }
    }

    /**
     * Append a real value in the TDS stream.
     * 
     * @param value
     *        the data value
     */
    void writeReal(float value) throws SQLServerException {
        writeInt(Float.floatToRawIntBits(value));
    }

    /**
     * Append a double value in the TDS stream.
     * 
     * @param value
     *        the data value
     */
    void writeDouble(double value) throws SQLServerException {
        if (stagingBuffer.remaining() >= 8) {
            stagingBuffer.putDouble(value);
            if (tdsChannel.isLoggingPackets()) {
                if (dataIsLoggable)
                    logBuffer.putDouble(value);
                else
                    ((Buffer) logBuffer).position(((Buffer) logBuffer).position() + 8);
            }
        } else {
            long bits = Double.doubleToLongBits(value);
            long mask = 0xFF;
            int nShift = 0;
            for (int i = 0; i < 8; i++) {
                writeByte((byte) ((bits & mask) >> nShift));
                nShift += 8;
                mask = mask << 8;
            }
        }
    }

    /**
     * Append a big decimal in the TDS stream.
     * 
     * @param bigDecimalVal
     *        the big decimal data value
     * @param srcJdbcType
     *        the source JDBCType
     * @param precision
     *        the precision of the data value
     * @param scale
     *        the scale of the column
     * @throws SQLServerException
     */
    void writeBigDecimal(BigDecimal bigDecimalVal, int srcJdbcType, int precision,
            int scale) throws SQLServerException {
        /*
         * Length including sign byte One 1-byte unsigned integer that represents the sign of the decimal value (0 =>
         * Negative, 1 => positive) One 4-, 8-, 12-, or 16-byte signed integer that represents the decimal value
         * multiplied by 10^scale.
         */

        /*
         * setScale of all BigDecimal value based on metadata as scale is not sent separately for individual value. Use
         * the rounding used in Server. Say, for BigDecimal("0.1"), if scale in metdadata is 0, then ArithmeticException
         * would be thrown if RoundingMode is not set
         */
        bigDecimalVal = bigDecimalVal.setScale(scale, RoundingMode.HALF_UP);

        // data length + 1 byte for sign
        int bLength = BYTES16 + 1;
        writeByte((byte) (bLength));

        // Byte array to hold all the data and padding bytes.
        byte[] bytes = new byte[bLength];

        byte[] valueBytes = DDC.convertBigDecimalToBytes(bigDecimalVal, scale);
        // removing the precision and scale information from the valueBytes array
        System.arraycopy(valueBytes, 2, bytes, 0, valueBytes.length - 2);
        writeBytes(bytes);
    }

    /**
     * Append a money/smallmoney value in the TDS stream.
     * 
     * @param moneyVal
     *        the money data value.
     * @param srcJdbcType
     *        the source JDBCType
     * @throws SQLServerException
     */
    void writeMoney(BigDecimal moneyVal, int srcJdbcType) throws SQLServerException {
        moneyVal = moneyVal.setScale(4, RoundingMode.HALF_UP);

        int bLength;

        // Money types are 8 bytes, smallmoney are 4 bytes
        bLength = (srcJdbcType == microsoft.sql.Types.MONEY ? 8 : 4);
        writeByte((byte) (bLength));

        byte[] valueBytes = DDC.convertMoneyToBytes(moneyVal, bLength);
        writeBytes(valueBytes);
    }

    /**
     * Append a big decimal inside sql_variant in the TDS stream.
     * 
     * @param bigDecimalVal
     *        the big decimal data value
     * @param srcJdbcType
     *        the source JDBCType
     */
    void writeSqlVariantInternalBigDecimal(BigDecimal bigDecimalVal, int srcJdbcType) throws SQLServerException {
        /*
         * Length including sign byte One 1-byte unsigned integer that represents the sign of the decimal value (0 =>
         * Negative, 1 => positive) One 16-byte signed integer that represents the decimal value multiplied by 10^scale.
         * In sql_variant, we send the bigdecimal with precision 38, therefore we use 16 bytes for the maximum size of
         * this integer.
         */

        boolean isNegative = (bigDecimalVal.signum() < 0);
        BigInteger bi = bigDecimalVal.unscaledValue();
        if (isNegative) {
            bi = bi.negate();
        }
        int bLength;
        bLength = BYTES16;

        writeByte((byte) (isNegative ? 0 : 1));

        // Get the bytes of the BigInteger value. It is in reverse order, with
        // most significant byte in 0-th element. We need to reverse it first before sending over TDS.
        byte[] unscaledBytes = bi.toByteArray();

        if (unscaledBytes.length > bLength) {
            // If precession of input is greater than maximum allowed (p><= 38) throw Exception
            MessageFormat form = new MessageFormat(SQLServerException.getErrString("R_valueOutOfRange"));
            Object[] msgArgs = {JDBCType.of(srcJdbcType)};
            throw new SQLServerException(form.format(msgArgs), SQLState.DATA_EXCEPTION_LENGTH_MISMATCH,
                    DriverError.NOT_SET, null);
        }

        // Byte array to hold all the reversed and padding bytes.
        byte[] bytes = new byte[bLength];

        // We need to fill up the rest of the array with zeros, as unscaledBytes may have less bytes
        // than the required size for TDS.
        int remaining = bLength - unscaledBytes.length;

        // Reverse the bytes.
        int i, j;
        for (i = 0, j = unscaledBytes.length - 1; i < unscaledBytes.length;)
            bytes[i++] = unscaledBytes[j--];

        // Fill the rest of the array with zeros.
        for (; i < remaining; i++) {
            bytes[i] = (byte) 0x00;
        }
        writeBytes(bytes);
    }

    void writeSmalldatetime(String value) throws SQLServerException {
        GregorianCalendar calendar = initializeCalender(TimeZone.getDefault());
        long utcMillis; // Value to which the calendar is to be set (in milliseconds 1/1/1970 00:00:00 GMT)
        java.sql.Timestamp timestampValue = java.sql.Timestamp.valueOf(value);
        utcMillis = timestampValue.getTime();

        // Load the calendar with the desired value
        calendar.setTimeInMillis(utcMillis);

        // Number of days since the SQL Server Base Date (January 1, 1900)
        int daysSinceSQLBaseDate = DDC.daysSinceBaseDate(calendar.get(Calendar.YEAR),
                calendar.get(Calendar.DAY_OF_YEAR), TDS.BASE_YEAR_1900);

        // Next, figure out the number of milliseconds since midnight of the current day.
        int millisSinceMidnight = 1000 * calendar.get(Calendar.SECOND) + // Seconds into the current minute
                60 * 1000 * calendar.get(Calendar.MINUTE) + // Minutes into the current hour
                60 * 60 * 1000 * calendar.get(Calendar.HOUR_OF_DAY); // Hours into the current day

        // The last millisecond of the current day is always rounded to the first millisecond
        // of the next day because DATETIME is only accurate to 1/300th of a second.
        if (1000 * 60 * 60 * 24 - 1 <= millisSinceMidnight) {
            ++daysSinceSQLBaseDate;
            millisSinceMidnight = 0;
        }

        // Number of days since the SQL Server Base Date (January 1, 1900)
        writeShort((short) daysSinceSQLBaseDate);

        int secondsSinceMidnight = (millisSinceMidnight / 1000);
        int minutesSinceMidnight = (secondsSinceMidnight / 60);

        // Values that are 29.998 seconds or less are rounded down to the nearest minute
        minutesSinceMidnight = ((secondsSinceMidnight % 60) > 29.998) ? minutesSinceMidnight + 1 : minutesSinceMidnight;

        // Minutes since midnight
        writeShort((short) minutesSinceMidnight);
    }

    void writeDatetime(String value) throws SQLServerException {
        GregorianCalendar calendar = initializeCalender(TimeZone.getDefault());
        long utcMillis; // Value to which the calendar is to be set (in milliseconds 1/1/1970 00:00:00 GMT)
        int subSecondNanos;
        java.sql.Timestamp timestampValue = java.sql.Timestamp.valueOf(value);
        utcMillis = timestampValue.getTime();
        subSecondNanos = timestampValue.getNanos();

        // Load the calendar with the desired value
        calendar.setTimeInMillis(utcMillis);

        // Number of days there have been since the SQL Base Date.
        // These are based on SQL Server algorithms
        int daysSinceSQLBaseDate = DDC.daysSinceBaseDate(calendar.get(Calendar.YEAR),
                calendar.get(Calendar.DAY_OF_YEAR), TDS.BASE_YEAR_1900);

        // Number of milliseconds since midnight of the current day.
        int millisSinceMidnight = (subSecondNanos + Nanos.PER_MILLISECOND / 2) / Nanos.PER_MILLISECOND + // Millis into
                                                                                                         // the current
                                                                                                         // second
                1000 * calendar.get(Calendar.SECOND) + // Seconds into the current minute
                60 * 1000 * calendar.get(Calendar.MINUTE) + // Minutes into the current hour
                60 * 60 * 1000 * calendar.get(Calendar.HOUR_OF_DAY); // Hours into the current day

        // The last millisecond of the current day is always rounded to the first millisecond
        // of the next day because DATETIME is only accurate to 1/300th of a second.
        if (1000 * 60 * 60 * 24 - 1 <= millisSinceMidnight) {
            ++daysSinceSQLBaseDate;
            millisSinceMidnight = 0;
        }

        // Last-ditch verification that the value is in the valid range for the
        // DATETIMEN TDS data type (1/1/1753 to 12/31/9999). If it's not, then
        // throw an exception now so that statement execution is safely canceled.
        // Attempting to put an invalid value on the wire would result in a TDS
        // exception, which would close the connection.
        // These are based on SQL Server algorithms
        if (daysSinceSQLBaseDate < DDC.daysSinceBaseDate(1753, 1, TDS.BASE_YEAR_1900)
                || daysSinceSQLBaseDate >= DDC.daysSinceBaseDate(10000, 1, TDS.BASE_YEAR_1900)) {
            MessageFormat form = new MessageFormat(SQLServerException.getErrString("R_valueOutOfRange"));
            Object[] msgArgs = {SSType.DATETIME};
            throw new SQLServerException(form.format(msgArgs), SQLState.DATA_EXCEPTION_DATETIME_FIELD_OVERFLOW,
                    DriverError.NOT_SET, null);
        }

        // Number of days since the SQL Server Base Date (January 1, 1900)
        writeInt(daysSinceSQLBaseDate);

        // Milliseconds since midnight (at a resolution of three hundredths of a second)
        writeInt((3 * millisSinceMidnight + 5) / 10);
    }

    void writeDate(String value) throws SQLServerException {
        GregorianCalendar calendar = initializeCalender(TimeZone.getDefault());
        long utcMillis;
        java.sql.Date dateValue = java.sql.Date.valueOf(value);
        utcMillis = dateValue.getTime();

        // Load the calendar with the desired value
        calendar.setTimeInMillis(utcMillis);

        writeScaledTemporal(calendar, 0, // subsecond nanos (none for a date value)
                0, // scale (dates are not scaled)
                SSType.DATE);
    }

    void writeTime(java.sql.Timestamp value, int scale) throws SQLServerException {
        GregorianCalendar calendar = initializeCalender(TimeZone.getDefault());
        long utcMillis; // Value to which the calendar is to be set (in milliseconds 1/1/1970 00:00:00 GMT)
        int subSecondNanos;
        utcMillis = value.getTime();
        subSecondNanos = value.getNanos();

        // Load the calendar with the desired value
        calendar.setTimeInMillis(utcMillis);

        writeScaledTemporal(calendar, subSecondNanos, scale, SSType.TIME);
    }

    void writeDateTimeOffset(Object value, int scale, SSType destSSType) throws SQLServerException {
        GregorianCalendar calendar;
        TimeZone timeZone; // Time zone to associate with the value in the Gregorian calendar
        int subSecondNanos;
        int minutesOffset;

        /*
         * Out of all the supported temporal datatypes, DateTimeOffset is the only datatype that doesn't allow direct
         * casting from java.sql.timestamp (which was created from a String). DateTimeOffset was never required to be
         * constructed from a String, but with the introduction of extended bulk copy support for Azure DW, we now need
         * to support this scenario. Parse the DTO as string if it's coming from a CSV.
         */
        if (value instanceof String) {
            // expected format: YYYY-MM-DD hh:mm:ss[.nnnnnnn] [{+|-}hh:mm]
            try {
                String stringValue = (String) value;
                int lastColon = stringValue.lastIndexOf(':');

                String offsetString = stringValue.substring(lastColon - 3);

                /*
                 * At this point, offsetString should look like +hh:mm or -hh:mm. Otherwise, the optional offset value
                 * has not been provided. Parse accordingly.
                 */
                String timestampString;

                if (!offsetString.startsWith("+") && !offsetString.startsWith("-")) {
                    minutesOffset = 0;
                    timestampString = stringValue;
                } else {
                    minutesOffset = 60 * Integer.valueOf(offsetString.substring(1, 3))
                            + Integer.valueOf(offsetString.substring(4, 6));
                    timestampString = stringValue.substring(0, lastColon - 4);

                    if (offsetString.startsWith("-"))
                        minutesOffset = -minutesOffset;
                }

                /*
                 * If the target data type is DATETIMEOFFSET, then use UTC for the calendar that will hold the value,
                 * since writeRPCDateTimeOffset expects a UTC calendar. Otherwise, when converting from DATETIMEOFFSET
                 * to other temporal data types, use a local time zone determined by the minutes offset of the value,
                 * since the writers for those types expect local calendars.
                 */
                timeZone = (SSType.DATETIMEOFFSET == destSSType) ? UTC.timeZone
                                                                 : new SimpleTimeZone(minutesOffset * 60 * 1000, "");

                calendar = new GregorianCalendar(timeZone);

                int year = Integer.valueOf(timestampString.substring(0, 4));
                int month = Integer.valueOf(timestampString.substring(5, 7));
                int day = Integer.valueOf(timestampString.substring(8, 10));
                int hour = Integer.valueOf(timestampString.substring(11, 13));
                int minute = Integer.valueOf(timestampString.substring(14, 16));
                int second = Integer.valueOf(timestampString.substring(17, 19));

                subSecondNanos = (19 == timestampString.indexOf('.')) ? (new BigDecimal(timestampString.substring(19)))
                        .scaleByPowerOfTen(9).intValue() : 0;

                calendar.setLenient(true);
                calendar.set(Calendar.YEAR, year);
                calendar.set(Calendar.MONTH, month - 1);
                calendar.set(Calendar.DAY_OF_MONTH, day);
                calendar.set(Calendar.HOUR_OF_DAY, hour);
                calendar.set(Calendar.MINUTE, minute);
                calendar.set(Calendar.SECOND, second);
                calendar.add(Calendar.MINUTE, -minutesOffset);
            } catch (NumberFormatException | IndexOutOfBoundsException e) {
                MessageFormat form = new MessageFormat(SQLServerException.getErrString("R_ParsingDataError"));
                Object[] msgArgs = {value, JDBCType.DATETIMEOFFSET};
                throw new SQLServerException(this, form.format(msgArgs), null, 0, false);
            }
        } else {
            long utcMillis; // Value to which the calendar is to be set (in milliseconds 1/1/1970 00:00:00 GMT)

            microsoft.sql.DateTimeOffset dtoValue = (microsoft.sql.DateTimeOffset) value;
            utcMillis = dtoValue.getTimestamp().getTime();
            subSecondNanos = dtoValue.getTimestamp().getNanos();
            minutesOffset = dtoValue.getMinutesOffset();

            /*
             * If the target data type is DATETIMEOFFSET, then use UTC for the calendar that will hold the value, since
             * writeRPCDateTimeOffset expects a UTC calendar. Otherwise, when converting from DATETIMEOFFSET to other
             * temporal data types, use a local time zone determined by the minutes offset of the value, since the
             * writers for those types expect local calendars.
             */
            timeZone = (SSType.DATETIMEOFFSET == destSSType) ? UTC.timeZone
                                                             : new SimpleTimeZone(minutesOffset * 60 * 1000, "");

            calendar = new GregorianCalendar(timeZone, Locale.US);
            calendar.setLenient(true);
            calendar.clear();
            calendar.setTimeInMillis(utcMillis);
        }

        writeScaledTemporal(calendar, subSecondNanos, scale, SSType.DATETIMEOFFSET);

        writeShort((short) minutesOffset);
    }

    void writeOffsetDateTimeWithTimezone(OffsetDateTime offsetDateTimeValue, int scale) throws SQLServerException {
        GregorianCalendar calendar;
        TimeZone timeZone;
        long utcMillis;
        int subSecondNanos;
        int minutesOffset = 0;

        try {
            // offsetTimeValue.getOffset() returns a ZoneOffset object which has only hours and minutes
            // components. So the result of the division will be an integer always. SQL Server also supports
            // offsets in minutes precision.
            minutesOffset = offsetDateTimeValue.getOffset().getTotalSeconds() / 60;
        } catch (Exception e) {
            throw new SQLServerException(SQLServerException.getErrString("R_zoneOffsetError"), null, // SQLState is null
                                                                                                     // as this error is
                                                                                                     // generated in
                                                                                                     // the driver
                    0, // Use 0 instead of DriverError.NOT_SET to use the correct constructor
                    e);
        }
        subSecondNanos = offsetDateTimeValue.getNano();

        // writeScaledTemporal() expects subSecondNanos in 9 digits precssion
        // but getNano() used in OffsetDateTime returns precession based on nanoseconds read from csv
        // padding zeros to match the expectation of writeScaledTemporal()
        int padding = 9 - String.valueOf(subSecondNanos).length();
        while (padding > 0) {
            subSecondNanos = subSecondNanos * 10;
            padding--;
        }

        // For TIME_WITH_TIMEZONE, use UTC for the calendar that will hold the value
        timeZone = UTC.timeZone;

        // The behavior is similar to microsoft.sql.DateTimeOffset
        // In Timestamp format, only YEAR needs to have 4 digits. The leading zeros for the rest of the fields can be
        // omitted.
        String offDateTimeStr = String.format("%04d", offsetDateTimeValue.getYear()) + '-'
                + offsetDateTimeValue.getMonthValue() + '-' + offsetDateTimeValue.getDayOfMonth() + ' '
                + offsetDateTimeValue.getHour() + ':' + offsetDateTimeValue.getMinute() + ':'
                + offsetDateTimeValue.getSecond();
        utcMillis = Timestamp.valueOf(offDateTimeStr).getTime();
        calendar = initializeCalender(timeZone);
        calendar.setTimeInMillis(utcMillis);

        // Local timezone value in minutes
        int minuteAdjustment = ((TimeZone.getDefault().getRawOffset()) / (60 * 1000));
        // check if date is in day light savings and add daylight saving minutes
        if (TimeZone.getDefault().inDaylightTime(calendar.getTime()))
            minuteAdjustment += (TimeZone.getDefault().getDSTSavings()) / (60 * 1000);
        // If the local time is negative then positive minutesOffset must be subtracted from calender
        minuteAdjustment += (minuteAdjustment < 0) ? (minutesOffset * (-1)) : minutesOffset;
        calendar.add(Calendar.MINUTE, minuteAdjustment);

        writeScaledTemporal(calendar, subSecondNanos, scale, SSType.DATETIMEOFFSET);
        writeShort((short) minutesOffset);
    }

    void writeOffsetTimeWithTimezone(OffsetTime offsetTimeValue, int scale) throws SQLServerException {
        GregorianCalendar calendar;
        TimeZone timeZone;
        long utcMillis;
        int subSecondNanos;
        int minutesOffset = 0;

        try {
            // offsetTimeValue.getOffset() returns a ZoneOffset object which has only hours and minutes
            // components. So the result of the division will be an integer always. SQL Server also supports
            // offsets in minutes precision.
            minutesOffset = offsetTimeValue.getOffset().getTotalSeconds() / 60;
        } catch (Exception e) {
            throw new SQLServerException(SQLServerException.getErrString("R_zoneOffsetError"), null, // SQLState is null
                                                                                                     // as this error is
                                                                                                     // generated in
                                                                                                     // the driver
                    0, // Use 0 instead of DriverError.NOT_SET to use the correct constructor
                    e);
        }
        subSecondNanos = offsetTimeValue.getNano();

        // writeScaledTemporal() expects subSecondNanos in 9 digits precssion
        // but getNano() used in OffsetDateTime returns precession based on nanoseconds read from csv
        // padding zeros to match the expectation of writeScaledTemporal()
        int padding = 9 - String.valueOf(subSecondNanos).length();
        while (padding > 0) {
            subSecondNanos = subSecondNanos * 10;
            padding--;
        }

        // For TIME_WITH_TIMEZONE, use UTC for the calendar that will hold the value
        timeZone = UTC.timeZone;

        // Using TDS.BASE_YEAR_1900, based on SQL server behavious
        // If date only contains a time part, the return value is 1900, the base year.
        // https://msdn.microsoft.com/en-us/library/ms186313.aspx
        // In Timestamp format, leading zeros for the fields can be omitted.
        String offsetTimeStr = TDS.BASE_YEAR_1900 + "-01-01" + ' ' + offsetTimeValue.getHour() + ':'
                + offsetTimeValue.getMinute() + ':' + offsetTimeValue.getSecond();
        utcMillis = Timestamp.valueOf(offsetTimeStr).getTime();

        calendar = initializeCalender(timeZone);
        calendar.setTimeInMillis(utcMillis);

        int minuteAdjustment = (TimeZone.getDefault().getRawOffset()) / (60 * 1000);
        // check if date is in day light savings and add daylight saving minutes to Local timezone(in minutes)
        if (TimeZone.getDefault().inDaylightTime(calendar.getTime()))
            minuteAdjustment += ((TimeZone.getDefault().getDSTSavings()) / (60 * 1000));
        // If the local time is negative then positive minutesOffset must be subtracted from calender
        minuteAdjustment += (minuteAdjustment < 0) ? (minutesOffset * (-1)) : minutesOffset;
        calendar.add(Calendar.MINUTE, minuteAdjustment);

        writeScaledTemporal(calendar, subSecondNanos, scale, SSType.DATETIMEOFFSET);
        writeShort((short) minutesOffset);
    }

    void writeLong(long value) throws SQLServerException {
        if (stagingBuffer.remaining() >= 8) {
            stagingBuffer.putLong(value);
            if (tdsChannel.isLoggingPackets()) {
                if (dataIsLoggable)
                    logBuffer.putLong(value);
                else
                    ((Buffer) logBuffer).position(((Buffer) logBuffer).position() + 8);
            }
        } else {
            Util.writeLong(value, valueBytes, 0);
            writeWrappedBytes(valueBytes, 8);
        }
    }

    void writeBytes(byte[] value) throws SQLServerException {
        writeBytes(value, 0, value.length);
    }

    void writeBytes(byte[] value, int offset, int length) throws SQLServerException {
        assert length <= value.length;

        int bytesWritten = 0;
        int bytesToWrite;

        if (logger.isLoggable(Level.FINEST)) {
            logger.finest(toString() + " Writing " + length + " bytes");
        }

        while ((bytesToWrite = length - bytesWritten) > 0) {
            if (0 == stagingBuffer.remaining())
                writePacket(TDS.STATUS_NORMAL);

            if (bytesToWrite > stagingBuffer.remaining())
                bytesToWrite = stagingBuffer.remaining();

            stagingBuffer.put(value, offset + bytesWritten, bytesToWrite);
            if (tdsChannel.isLoggingPackets()) {
                if (dataIsLoggable)
                    logBuffer.put(value, offset + bytesWritten, bytesToWrite);
                else
                    ((Buffer) logBuffer).position(((Buffer) logBuffer).position() + bytesToWrite);
            }

            bytesWritten += bytesToWrite;
        }
    }

    void writeWrappedBytes(byte value[], int valueLength) throws SQLServerException {
        // This function should only be used to write a value that is longer than
        // what remains in the current staging buffer. However, the value must
        // be short enough to fit in an empty buffer.
        assert valueLength <= value.length;

        int remaining = stagingBuffer.remaining();
        assert remaining < valueLength;

        assert valueLength <= stagingBuffer.capacity();

        // Fill any remaining space in the staging buffer
        remaining = stagingBuffer.remaining();
        if (remaining > 0) {
            stagingBuffer.put(value, 0, remaining);
            if (tdsChannel.isLoggingPackets()) {
                if (dataIsLoggable)
                    logBuffer.put(value, 0, remaining);
                else
                    ((Buffer) logBuffer).position(((Buffer) logBuffer).position() + remaining);
            }
        }

        writePacket(TDS.STATUS_NORMAL);

        // After swapping, the staging buffer should once again be empty, so the
        // remainder of the value can be written to it.
        stagingBuffer.put(value, remaining, valueLength - remaining);
        if (tdsChannel.isLoggingPackets()) {
            if (dataIsLoggable)
                logBuffer.put(value, remaining, valueLength - remaining);
            else
                ((Buffer) logBuffer).position(((Buffer) logBuffer).position() + remaining);
        }
    }

    void writeString(String value) throws SQLServerException {
        int charsCopied = 0;
        int length = value.length();
        while (charsCopied < length) {
            long bytesToCopy = 2 * (length - charsCopied);

            if (bytesToCopy > valueBytes.length)
                bytesToCopy = valueBytes.length;

            int bytesCopied = 0;
            try {
                while (bytesCopied < bytesToCopy) {
                    char ch = value.charAt(charsCopied++);
                    valueBytes[bytesCopied++] = (byte) ((ch >> 0) & 0xFF);
                    valueBytes[bytesCopied++] = (byte) ((ch >> 8) & 0xFF);
                }

                writeBytes(valueBytes, 0, bytesCopied);
            } catch (ArrayIndexOutOfBoundsException e) {
                MessageFormat form = new MessageFormat(SQLServerException.getErrString("R_indexOutOfRange"));
                Object[] msgArgs = {bytesCopied};
                error(form.format(msgArgs), SQLState.DATA_EXCEPTION_NOT_SPECIFIC, DriverError.NOT_SET);
            }
        }
    }

    void writeStream(InputStream inputStream, long advertisedLength,
            boolean writeChunkSizes) throws SQLServerException {
        assert DataTypes.UNKNOWN_STREAM_LENGTH == advertisedLength || advertisedLength >= 0;

        long actualLength = 0;
        final byte[] streamByteBuffer = new byte[4 * currentPacketSize];
        int bytesRead = 0;
        int bytesToWrite;
        do {
            // Read in next chunk
            for (bytesToWrite = 0; -1 != bytesRead && bytesToWrite < streamByteBuffer.length;
                    bytesToWrite += bytesRead) {
                try {
                    bytesRead = inputStream.read(streamByteBuffer, bytesToWrite,
                            streamByteBuffer.length - bytesToWrite);
                } catch (IOException e) {
                    MessageFormat form = new MessageFormat(SQLServerException.getErrString("R_errorReadingStream"));
                    Object[] msgArgs = {e.toString()};
                    error(form.format(msgArgs), SQLState.DATA_EXCEPTION_NOT_SPECIFIC, DriverError.NOT_SET);
                }

                if (-1 == bytesRead)
                    break;

                // Check for invalid bytesRead returned from InputStream.read
                if (bytesRead < 0 || bytesRead > streamByteBuffer.length - bytesToWrite) {
                    MessageFormat form = new MessageFormat(SQLServerException.getErrString("R_errorReadingStream"));
                    Object[] msgArgs = {SQLServerException.getErrString("R_streamReadReturnedInvalidValue")};
                    error(form.format(msgArgs), SQLState.DATA_EXCEPTION_NOT_SPECIFIC, DriverError.NOT_SET);
                }
            }

            // Write it out
            if (writeChunkSizes)
                writeInt(bytesToWrite);

            writeBytes(streamByteBuffer, 0, bytesToWrite);
            actualLength += bytesToWrite;
        } while (-1 != bytesRead || bytesToWrite > 0);

        // If we were given an input stream length that we had to match and
        // the actual stream length did not match then cancel the request.
        if (DataTypes.UNKNOWN_STREAM_LENGTH != advertisedLength && actualLength != advertisedLength) {
            MessageFormat form = new MessageFormat(SQLServerException.getErrString("R_mismatchedStreamLength"));
            Object[] msgArgs = {advertisedLength, actualLength};
            error(form.format(msgArgs), SQLState.DATA_EXCEPTION_LENGTH_MISMATCH, DriverError.NOT_SET);
        }
    }

    /*
     * Adding another function for writing non-unicode reader instead of re-factoring the writeReader() for performance
     * efficiency. As this method will only be used in bulk copy, it needs to be efficient. Note: Any changes in
     * algorithm/logic should propagate to both writeReader() and writeNonUnicodeReader().
     */

    void writeNonUnicodeReader(Reader reader, long advertisedLength, boolean isDestBinary,
            Charset charSet) throws SQLServerException {
        assert DataTypes.UNKNOWN_STREAM_LENGTH == advertisedLength || advertisedLength >= 0;

        long actualLength = 0;
        int charsRead = 0;
        int charsToWrite;
        int bytesToWrite;
        String streamString;

        do {
            // Read in next chunk
<<<<<<< HEAD
            for (charsToWrite = 0; -1 != charsRead && charsToWrite < currentPacketSize;
                    charsToWrite += charsRead) {
=======
            for (charsToWrite = 0; -1 != charsRead && charsToWrite < currentPacketSize; charsToWrite += charsRead) {
>>>>>>> 42a7adc4
                try {
                    charsRead = reader.read(streamCharBuffer, charsToWrite, currentPacketSize - charsToWrite);
                } catch (IOException e) {
                    MessageFormat form = new MessageFormat(SQLServerException.getErrString("R_errorReadingStream"));
                    Object[] msgArgs = {e.toString()};
                    error(form.format(msgArgs), SQLState.DATA_EXCEPTION_NOT_SPECIFIC, DriverError.NOT_SET);
                }

                if (-1 == charsRead)
                    break;

                // Check for invalid bytesRead returned from Reader.read
                if (charsRead < 0 || charsRead > currentPacketSize - charsToWrite) {
                    MessageFormat form = new MessageFormat(SQLServerException.getErrString("R_errorReadingStream"));
                    Object[] msgArgs = {SQLServerException.getErrString("R_streamReadReturnedInvalidValue")};
                    error(form.format(msgArgs), SQLState.DATA_EXCEPTION_NOT_SPECIFIC, DriverError.NOT_SET);
                }
            }

            if (!isDestBinary) {
                // Write it out
                // This also writes the PLP_TERMINATOR token after all the data in the the stream are sent.
                // The Do-While loop goes on one more time as charsToWrite is greater than 0 for the last chunk, and
                // in this last round the only thing that is written is an int value of 0, which is the PLP Terminator
                // token(0x00000000).
                writeInt(charsToWrite);

                for (int charsCopied = 0; charsCopied < charsToWrite; ++charsCopied) {
                    if (null == charSet) {
                        streamByteBuffer[charsCopied] = (byte) (streamCharBuffer[charsCopied] & 0xFF);
                    } else {
                        // encoding as per collation
                        streamByteBuffer[charsCopied] = new String(streamCharBuffer[charsCopied] + "")
                                .getBytes(charSet)[0];
                    }
                }
                writeBytes(streamByteBuffer, 0, charsToWrite);
            } else {
                bytesToWrite = charsToWrite;
                if (0 != charsToWrite)
                    bytesToWrite = charsToWrite / 2;

                streamString = new String(streamCharBuffer, 0, currentPacketSize);
                byte[] bytes = ParameterUtils.HexToBin(streamString.trim());
                writeInt(bytesToWrite);
                writeBytes(bytes, 0, bytesToWrite);
            }
            actualLength += charsToWrite;
        } while (-1 != charsRead || charsToWrite > 0);

        // If we were given an input stream length that we had to match and
        // the actual stream length did not match then cancel the request.
        if (DataTypes.UNKNOWN_STREAM_LENGTH != advertisedLength && actualLength != advertisedLength) {
            MessageFormat form = new MessageFormat(SQLServerException.getErrString("R_mismatchedStreamLength"));
            Object[] msgArgs = {advertisedLength, actualLength};
            error(form.format(msgArgs), SQLState.DATA_EXCEPTION_LENGTH_MISMATCH, DriverError.NOT_SET);
        }
    }

    /*
     * Note: There is another method with same code logic for non unicode reader, writeNonUnicodeReader(), implemented
     * for performance efficiency. Any changes in algorithm/logic should propagate to both writeReader() and
     * writeNonUnicodeReader().
     */
    void writeReader(Reader reader, long advertisedLength, boolean writeChunkSizes) throws SQLServerException {
        assert DataTypes.UNKNOWN_STREAM_LENGTH == advertisedLength || advertisedLength >= 0;

        long actualLength = 0;
        int charsRead = 0;
        int charsToWrite;
        do {
            // Read in next chunk
            for (charsToWrite = 0; -1 != charsRead && charsToWrite < streamCharBuffer.length;
                    charsToWrite += charsRead) {
                try {
                    charsRead = reader.read(streamCharBuffer, charsToWrite, streamCharBuffer.length - charsToWrite);
                } catch (IOException e) {
                    MessageFormat form = new MessageFormat(SQLServerException.getErrString("R_errorReadingStream"));
                    Object[] msgArgs = {e.toString()};
                    error(form.format(msgArgs), SQLState.DATA_EXCEPTION_NOT_SPECIFIC, DriverError.NOT_SET);
                }

                if (-1 == charsRead)
                    break;

                // Check for invalid bytesRead returned from Reader.read
                if (charsRead < 0 || charsRead > streamCharBuffer.length - charsToWrite) {
                    MessageFormat form = new MessageFormat(SQLServerException.getErrString("R_errorReadingStream"));
                    Object[] msgArgs = {SQLServerException.getErrString("R_streamReadReturnedInvalidValue")};
                    error(form.format(msgArgs), SQLState.DATA_EXCEPTION_NOT_SPECIFIC, DriverError.NOT_SET);
                }
            }

            // Write it out
            if (writeChunkSizes)
                writeInt(2 * charsToWrite);

            // Convert from Unicode characters to bytes
            //
            // Note: The following inlined code is much faster than the equivalent
            // call to (new String(streamCharBuffer)).getBytes("UTF-16LE") because it
            // saves a conversion to String and use of Charset in that conversion.
            for (int charsCopied = 0; charsCopied < charsToWrite; ++charsCopied) {
                streamByteBuffer[2 * charsCopied] = (byte) ((streamCharBuffer[charsCopied] >> 0) & 0xFF);
                streamByteBuffer[2 * charsCopied + 1] = (byte) ((streamCharBuffer[charsCopied] >> 8) & 0xFF);
            }

            writeBytes(streamByteBuffer, 0, 2 * charsToWrite);
            actualLength += charsToWrite;
        } while (-1 != charsRead || charsToWrite > 0);

        // If we were given an input stream length that we had to match and
        // the actual stream length did not match then cancel the request.
        if (DataTypes.UNKNOWN_STREAM_LENGTH != advertisedLength && actualLength != advertisedLength) {
            MessageFormat form = new MessageFormat(SQLServerException.getErrString("R_mismatchedStreamLength"));
            Object[] msgArgs = {advertisedLength, actualLength};
            error(form.format(msgArgs), SQLState.DATA_EXCEPTION_LENGTH_MISMATCH, DriverError.NOT_SET);
        }
    }

    GregorianCalendar initializeCalender(TimeZone timeZone) {
        GregorianCalendar calendar;

        // Create the calendar that will hold the value. For DateTimeOffset values, the calendar's
        // time zone is UTC. For other values, the calendar's time zone is a local time zone.
        calendar = new GregorianCalendar(timeZone, Locale.US);

        // Set the calendar lenient to allow setting the DAY_OF_YEAR and MILLISECOND fields
        // to roll other fields to their correct values.
        calendar.setLenient(true);

        // Clear the calendar of any existing state. The state of a new Calendar object always
        // reflects the current date, time, DST offset, etc.
        calendar.clear();

        return calendar;
    }

    final void error(String reason, SQLState sqlState, DriverError driverError) throws SQLServerException {
        assert null != command;
        command.interrupt(reason);
        throw new SQLServerException(reason, sqlState, driverError, null);
    }

    /**
     * Sends an attention signal to the server, if necessary, to tell it to stop processing the current command on this
     * connection.
     *
     * If no packets of the command's request have yet been sent to the server, then no attention signal needs to be
     * sent. The interrupt will be handled entirely by the driver.
     *
     * This method does not need synchronization as it does not manipulate interrupt state and writing is guaranteed to
     * occur only from one thread at a time.
     */
    final boolean sendAttention() throws SQLServerException {
        // If any request packets were already written to the server then send an
        // attention signal to the server to tell it to ignore the request or
        // cancel its execution.
        if (packetNum > 0) {
            // Ideally, we would want to add the following assert here.
            // But to add that the variable isEOMSent would have to be made
            // volatile as this piece of code would be reached from multiple
            // threads. So, not doing it to avoid perf hit. Note that
            // isEOMSent would be updated in writePacket everytime an EOM is sent
            // assert isEOMSent;

            if (logger.isLoggable(Level.FINE))
                logger.fine(this + ": sending attention...");

            ++tdsChannel.numMsgsSent;

            startMessage(command, TDS.PKT_CANCEL_REQ);
            endMessage();

            return true;
        }

        return false;
    }

    private void writePacket(int tdsMessageStatus) throws SQLServerException {
        final boolean atEOM = (TDS.STATUS_BIT_EOM == (TDS.STATUS_BIT_EOM & tdsMessageStatus));
        final boolean isCancelled = ((TDS.PKT_CANCEL_REQ == tdsMessageType)
                || ((tdsMessageStatus & TDS.STATUS_BIT_ATTENTION) == TDS.STATUS_BIT_ATTENTION));
        // Before writing each packet to the channel, check if an interrupt has occurred.
        if (null != command && (!isCancelled))
            command.checkForInterrupt();

        writePacketHeader(tdsMessageStatus | sendResetConnection);
        sendResetConnection = 0;

        flush(atEOM);

        // If this is the last packet then flush the remainder of the request
        // through the socket. The first flush() call ensured that data currently
        // waiting in the socket buffer was sent, flipped the buffers, and started
        // sending data from the staging buffer (flipped to be the new socket buffer).
        // This flush() call ensures that all remaining data in the socket buffer is sent.
        if (atEOM) {
            flush(atEOM);
            isEOMSent = true;
            ++tdsChannel.numMsgsSent;
        }

        // If we just sent the first login request packet and SSL encryption was enabled
        // for login only, then disable SSL now.
        if (TDS.PKT_LOGON70 == tdsMessageType && 1 == packetNum
                && TDS.ENCRYPT_OFF == con.getNegotiatedEncryptionLevel()) {
            tdsChannel.disableSSL();
        }

        // Notify the currently associated command (if any) that we have written the last
        // of the response packets to the channel.
        if (null != command && (!isCancelled) && atEOM)
            command.onRequestComplete();
    }

    private void writePacketHeader(int tdsMessageStatus) {
        int tdsMessageLength = ((Buffer) stagingBuffer).position();
        ++packetNum;

        // Write the TDS packet header back at the start of the staging buffer
        stagingBuffer.put(TDS.PACKET_HEADER_MESSAGE_TYPE, tdsMessageType);
        stagingBuffer.put(TDS.PACKET_HEADER_MESSAGE_STATUS, (byte) tdsMessageStatus);
        stagingBuffer.put(TDS.PACKET_HEADER_MESSAGE_LENGTH, (byte) ((tdsMessageLength >> 8) & 0xFF)); // Note: message
                                                                                                      // length is 16
                                                                                                      // bits,
        stagingBuffer.put(TDS.PACKET_HEADER_MESSAGE_LENGTH + 1, (byte) ((tdsMessageLength >> 0) & 0xFF)); // written BIG
        // ENDIAN
        stagingBuffer.put(TDS.PACKET_HEADER_SPID, (byte) ((tdsChannel.getSPID() >> 8) & 0xFF)); // Note: SPID is 16
                                                                                                // bits,
        stagingBuffer.put(TDS.PACKET_HEADER_SPID + 1, (byte) ((tdsChannel.getSPID() >> 0) & 0xFF)); // written BIG
        // ENDIAN
        stagingBuffer.put(TDS.PACKET_HEADER_SEQUENCE_NUM, (byte) (packetNum % 256));
        stagingBuffer.put(TDS.PACKET_HEADER_WINDOW, (byte) 0); // Window (Reserved/Not used)

        // Write the header to the log buffer too if logging.
        if (tdsChannel.isLoggingPackets()) {
            logBuffer.put(TDS.PACKET_HEADER_MESSAGE_TYPE, tdsMessageType);
            logBuffer.put(TDS.PACKET_HEADER_MESSAGE_STATUS, (byte) tdsMessageStatus);
            logBuffer.put(TDS.PACKET_HEADER_MESSAGE_LENGTH, (byte) ((tdsMessageLength >> 8) & 0xFF)); // Note: message
                                                                                                      // length is 16
                                                                                                      // bits,
            logBuffer.put(TDS.PACKET_HEADER_MESSAGE_LENGTH + 1, (byte) ((tdsMessageLength >> 0) & 0xFF)); // written BIG
            // ENDIAN
            logBuffer.put(TDS.PACKET_HEADER_SPID, (byte) ((tdsChannel.getSPID() >> 8) & 0xFF)); // Note: SPID is 16
                                                                                                // bits,
            logBuffer.put(TDS.PACKET_HEADER_SPID + 1, (byte) ((tdsChannel.getSPID() >> 0) & 0xFF)); // written BIG
            // ENDIAN
            logBuffer.put(TDS.PACKET_HEADER_SEQUENCE_NUM, (byte) (packetNum % 256));
            logBuffer.put(TDS.PACKET_HEADER_WINDOW, (byte) 0); // Window (Reserved/Not used);
        }
    }

    void flush(boolean atEOM) throws SQLServerException {
        // First, flush any data left in the socket buffer.
        tdsChannel.write(socketBuffer.array(), ((Buffer) socketBuffer).position(), socketBuffer.remaining());
        ((Buffer) socketBuffer).position(((Buffer) socketBuffer).limit());

        // If there is data in the staging buffer that needs to be written
        // to the socket, the socket buffer is now empty, so swap buffers
        // and start writing data from the staging buffer.
        if (((Buffer) stagingBuffer).position() >= TDS_PACKET_HEADER_SIZE) {
            // Swap the packet buffers ...
            ByteBuffer swapBuffer = stagingBuffer;
            stagingBuffer = socketBuffer;
            socketBuffer = swapBuffer;

            // ... and prepare to send data from the from the new socket
            // buffer (the old staging buffer).
            //
            // We need to use flip() rather than rewind() here so that
            // the socket buffer's limit is properly set for the last
            // packet, which may be shorter than the other packets.
            ((Buffer) socketBuffer).flip();
            ((Buffer) stagingBuffer).clear();

            // If we are logging TDS packets then log the packet we're about
            // to send over the wire now.
            if (tdsChannel.isLoggingPackets()) {
                tdsChannel.logPacket(logBuffer.array(), 0, ((Buffer) socketBuffer).limit(),
                        this.toString() + " sending packet (" + ((Buffer) socketBuffer).limit() + " bytes)");
            }

            // Prepare for the next packet
            if (!atEOM)
                preparePacket();

            // Finally, start sending data from the new socket buffer.
            tdsChannel.write(socketBuffer.array(), ((Buffer) socketBuffer).position(), socketBuffer.remaining());
            ((Buffer) socketBuffer).position(((Buffer) socketBuffer).limit());
        }
    }

    // Composite write operations

    /**
     * Write out elements common to all RPC values.
     * 
     * @param sName
     *        the optional parameter name
     * @param bOut
     *        boolean true if the value that follows is being registered as an output parameter
     * @param tdsType
     *        TDS type of the value that follows
     */
    void writeRPCNameValType(String sName, boolean bOut, TDSType tdsType) throws SQLServerException {
        int nNameLen = 0;

        if (null != sName)
            nNameLen = sName.length() + 1; // The @ prefix is required for the param

        writeByte((byte) nNameLen); // param name len
        if (nNameLen > 0) {
            writeChar('@');
            writeString(sName);
        }

        if (null != cryptoMeta)
            writeByte((byte) (bOut ? 1 | TDS.AE_METADATA : 0 | TDS.AE_METADATA)); // status
        else
            writeByte((byte) (bOut ? 1 : 0)); // status
        writeByte(tdsType.byteValue()); // type
    }

    /**
     * Append a boolean value in RPC transmission format.
     * 
     * @param sName
     *        the optional parameter name
     * @param booleanValue
     *        the data value
     * @param bOut
     *        boolean true if the data value is being registered as an output parameter
     */
    void writeRPCBit(String sName, Boolean booleanValue, boolean bOut) throws SQLServerException {
        writeRPCNameValType(sName, bOut, TDSType.BITN);
        writeByte((byte) 1); // max length of datatype
        if (null == booleanValue) {
            writeByte((byte) 0); // len of data bytes
        } else {
            writeByte((byte) 1); // length of datatype
            writeByte((byte) (booleanValue ? 1 : 0));
        }
    }

    /**
     * Append a short value in RPC transmission format.
     * 
     * @param sName
     *        the optional parameter name
     * @param byteValue
     *        the data value
     * @param bOut
     *        boolean true if the data value is being registered as an output parameter
     */
    void writeRPCByte(String sName, Byte byteValue, boolean bOut) throws SQLServerException {
        writeRPCNameValType(sName, bOut, TDSType.INTN);
        writeByte((byte) 1); // max length of datatype
        if (null == byteValue) {
            writeByte((byte) 0); // len of data bytes
        } else {
            writeByte((byte) 1); // length of datatype
            writeByte(byteValue);
        }
    }

    /**
     * Append a short value in RPC transmission format.
     * 
     * @param sName
     *        the optional parameter name
     * @param shortValue
     *        the data value
     * @param bOut
     *        boolean true if the data value is being registered as an output parameter
     */
    void writeRPCShort(String sName, Short shortValue, boolean bOut) throws SQLServerException {
        writeRPCNameValType(sName, bOut, TDSType.INTN);
        writeByte((byte) 2); // max length of datatype
        if (null == shortValue) {
            writeByte((byte) 0); // len of data bytes
        } else {
            writeByte((byte) 2); // length of datatype
            writeShort(shortValue);
        }
    }

    /**
     * Append an int value in RPC transmission format.
     * 
     * @param sName
     *        the optional parameter name
     * @param intValue
     *        the data value
     * @param bOut
     *        boolean true if the data value is being registered as an output parameter
     */
    void writeRPCInt(String sName, Integer intValue, boolean bOut) throws SQLServerException {
        writeRPCNameValType(sName, bOut, TDSType.INTN);
        writeByte((byte) 4); // max length of datatype
        if (null == intValue) {
            writeByte((byte) 0); // len of data bytes
        } else {
            writeByte((byte) 4); // length of datatype
            writeInt(intValue);
        }
    }

    /**
     * Append a long value in RPC transmission format.
     * 
     * @param sName
     *        the optional parameter name
     * @param longValue
     *        the data value
     * @param bOut
     *        boolean true if the data value is being registered as an output parameter
     */
    void writeRPCLong(String sName, Long longValue, boolean bOut) throws SQLServerException {
        writeRPCNameValType(sName, bOut, TDSType.INTN);
        writeByte((byte) 8); // max length of datatype
        if (null == longValue) {
            writeByte((byte) 0); // len of data bytes
        } else {
            writeByte((byte) 8); // length of datatype
            writeLong(longValue);
        }
    }

    /**
     * Append a real value in RPC transmission format.
     * 
     * @param sName
     *        the optional parameter name
     * @param floatValue
     *        the data value
     * @param bOut
     *        boolean true if the data value is being registered as an output parameter
     */
    void writeRPCReal(String sName, Float floatValue, boolean bOut) throws SQLServerException {
        writeRPCNameValType(sName, bOut, TDSType.FLOATN);

        // Data and length
        if (null == floatValue) {
            writeByte((byte) 4); // max length
            writeByte((byte) 0); // actual length (0 == null)
        } else {
            writeByte((byte) 4); // max length
            writeByte((byte) 4); // actual length
            writeInt(Float.floatToRawIntBits(floatValue));
        }
    }

    void writeRPCSqlVariant(String sName, SqlVariant sqlVariantValue, boolean bOut) throws SQLServerException {
        writeRPCNameValType(sName, bOut, TDSType.SQL_VARIANT);

        // Data and length
        if (null == sqlVariantValue) {
            writeInt(0); // max length
            writeInt(0); // actual length
        }
    }

    /**
     * Append a double value in RPC transmission format.
     * 
     * @param sName
     *        the optional parameter name
     * @param doubleValue
     *        the data value
     * @param bOut
     *        boolean true if the data value is being registered as an output parameter
     */
    void writeRPCDouble(String sName, Double doubleValue, boolean bOut) throws SQLServerException {
        writeRPCNameValType(sName, bOut, TDSType.FLOATN);

        int l = 8;
        writeByte((byte) l); // max length of datatype

        // Data and length
        if (null == doubleValue) {
            writeByte((byte) 0); // len of data bytes
        } else {
            writeByte((byte) l); // len of data bytes
            long bits = Double.doubleToLongBits(doubleValue);
            long mask = 0xFF;
            int nShift = 0;
            for (int i = 0; i < 8; i++) {
                writeByte((byte) ((bits & mask) >> nShift));
                nShift += 8;
                mask = mask << 8;
            }
        }
    }

    /**
     * Append a big decimal in RPC transmission format.
     * 
     * @param sName
     *        the optional parameter name
     * @param bdValue
     *        the data value
     * @param nScale
     *        the desired scale
     * @param bOut
     *        boolean true if the data value is being registered as an output parameter
     */
    void writeRPCBigDecimal(String sName, BigDecimal bdValue, int nScale, boolean bOut) throws SQLServerException {
        writeRPCNameValType(sName, bOut, TDSType.DECIMALN);
        writeByte((byte) 0x11); // maximum length
        writeByte((byte) SQLServerConnection.maxDecimalPrecision); // precision

        byte[] valueBytes = DDC.convertBigDecimalToBytes(bdValue, nScale);
        writeBytes(valueBytes, 0, valueBytes.length);
    }

    /**
     * Appends a standard v*max header for RPC parameter transmission.
     * 
     * @param headerLength
     *        the total length of the PLP data block.
     * @param isNull
     *        true if the value is NULL.
     * @param collation
     *        The SQL collation associated with the value that follows the v*max header. Null for non-textual types.
     */
    void writeVMaxHeader(long headerLength, boolean isNull, SQLCollation collation) throws SQLServerException {
        // Send v*max length indicator 0xFFFF.
        writeShort((short) 0xFFFF);

        // Send collation if requested.
        if (null != collation)
            collation.writeCollation(this);

        // Handle null here and return, we're done here if it's null.
        if (isNull) {
            // Null header for v*max types is 0xFFFFFFFFFFFFFFFF.
            writeLong(0xFFFFFFFFFFFFFFFFL);
        } else if (DataTypes.UNKNOWN_STREAM_LENGTH == headerLength) {
            // Append v*max length.
            // UNKNOWN_PLP_LEN is 0xFFFFFFFFFFFFFFFE
            writeLong(0xFFFFFFFFFFFFFFFEL);

            // NOTE: Don't send the first chunk length, this will be calculated by caller.
        } else {
            // For v*max types with known length, length is <totallength8><chunklength4>
            // We're sending same total length as chunk length (as we're sending 1 chunk).
            writeLong(headerLength);
        }
    }

    /**
     * Utility for internal writeRPCString calls
     */
    void writeRPCStringUnicode(String sValue) throws SQLServerException {
        writeRPCStringUnicode(null, sValue, false, null);
    }

    /**
     * Writes a string value as Unicode for RPC
     * 
     * @param sName
     *        the optional parameter name
     * @param sValue
     *        the data value
     * @param bOut
     *        boolean true if the data value is being registered as an output parameter
     * @param collation
     *        the collation of the data value
     */
    void writeRPCStringUnicode(String sName, String sValue, boolean bOut,
            SQLCollation collation) throws SQLServerException {
        boolean bValueNull = (sValue == null);
        int nValueLen = bValueNull ? 0 : (2 * sValue.length());
        // Textual RPC requires a collation. If none is provided, as is the case when
        // the SSType is non-textual, then use the database collation by default.
        if (null == collation)
            collation = con.getDatabaseCollation();

        /*
         * Use PLP encoding if either OUT params were specified or if the user query exceeds
         * DataTypes.SHORT_VARTYPE_MAX_BYTES
         */
        if (nValueLen > DataTypes.SHORT_VARTYPE_MAX_BYTES || bOut) {
            writeRPCNameValType(sName, bOut, TDSType.NVARCHAR);

            // Handle Yukon v*max type header here.
            writeVMaxHeader(nValueLen, // Length
                    bValueNull, // Is null?
                    collation);

            // Send the data.
            if (!bValueNull) {
                if (nValueLen > 0) {
                    writeInt(nValueLen);
                    writeString(sValue);
                }

                // Send the terminator PLP chunk.
                writeInt(0);
            }
        } else { // non-PLP type
            // Write maximum length of data
            writeRPCNameValType(sName, bOut, TDSType.NVARCHAR);
            writeShort((short) DataTypes.SHORT_VARTYPE_MAX_BYTES);

            collation.writeCollation(this);

            // Data and length
            if (bValueNull) {
                writeShort((short) -1); // actual len
            } else {
                // Write actual length of data
                writeShort((short) nValueLen);

                // If length is zero, we're done.
                if (0 != nValueLen)
                    writeString(sValue); // data
            }
        }
    }

    void writeTVP(TVP value) throws SQLServerException {
        if (!value.isNull()) {
            writeByte((byte) 0); // status
        } else {
            // Default TVP
            writeByte((byte) TDS.TVP_STATUS_DEFAULT); // default TVP
        }

        writeByte((byte) TDS.TDS_TVP);

        /*
         * TVP_TYPENAME = DbName OwningSchema TypeName
         */
        // Database where TVP type resides
        if (null != value.getDbNameTVP()) {
            writeByte((byte) value.getDbNameTVP().length());
            writeString(value.getDbNameTVP());
        } else
            writeByte((byte) 0x00); // empty DB name

        // Schema where TVP type resides
        if (null != value.getOwningSchemaNameTVP()) {
            writeByte((byte) value.getOwningSchemaNameTVP().length());
            writeString(value.getOwningSchemaNameTVP());
        } else
            writeByte((byte) 0x00); // empty Schema name

        // TVP type name
        if (null != value.getTVPName()) {
            writeByte((byte) value.getTVPName().length());
            writeString(value.getTVPName());
        } else
            writeByte((byte) 0x00); // empty TVP name

        if (!value.isNull()) {
            writeTVPColumnMetaData(value);

            // optional OrderUnique metadata
            writeTvpOrderUnique(value);
        } else {
            writeShort((short) TDS.TVP_NULL_TOKEN);
        }

        // TVP_END_TOKEN
        writeByte((byte) 0x00);

        try {
            writeTVPRows(value);
        } catch (NumberFormatException e) {
            throw new SQLServerException(SQLServerException.getErrString("R_TVPInvalidColumnValue"), e);
        } catch (ClassCastException e) {
            throw new SQLServerException(SQLServerException.getErrString("R_TVPInvalidColumnValue"), e);
        }
    }

    void writeTVPRows(TVP value) throws SQLServerException {
        boolean tdsWritterCached = false;
        ByteBuffer cachedTVPHeaders = null;
        TDSCommand cachedCommand = null;

        boolean cachedRequestComplete = false;
        boolean cachedInterruptsEnabled = false;
        boolean cachedProcessedResponse = false;

        if (!value.isNull()) {

            // If the preparedStatement and the ResultSet are created by the same connection, and TVP is set with
            // ResultSet and Server Cursor
            // is used, the tdsWriter of the calling preparedStatement is overwritten by the SQLServerResultSet#next()
            // method when fetching new rows.
            // Therefore, we need to send TVP data row by row before fetching new row.
            if (TVPType.ResultSet == value.tvpType) {
                if ((null != value.sourceResultSet) && (value.sourceResultSet instanceof SQLServerResultSet)) {
                    SQLServerResultSet sourceResultSet = (SQLServerResultSet) value.sourceResultSet;
                    SQLServerStatement src_stmt = (SQLServerStatement) sourceResultSet.getStatement();
                    int resultSetServerCursorId = sourceResultSet.getServerCursorId();

                    if (con.equals(src_stmt.getConnection()) && 0 != resultSetServerCursorId) {
                        cachedTVPHeaders = ByteBuffer.allocate(stagingBuffer.capacity()).order(stagingBuffer.order());
                        cachedTVPHeaders.put(stagingBuffer.array(), 0, ((Buffer) stagingBuffer).position());

                        cachedCommand = this.command;

                        cachedRequestComplete = command.getRequestComplete();
                        cachedInterruptsEnabled = command.getInterruptsEnabled();
                        cachedProcessedResponse = command.getProcessedResponse();

                        tdsWritterCached = true;

                        if (sourceResultSet.isForwardOnly()) {
                            sourceResultSet.setFetchSize(1);
                        }
                    }
                }
            }

            Map<Integer, SQLServerMetaData> columnMetadata = value.getColumnMetadata();
            Iterator<Entry<Integer, SQLServerMetaData>> columnsIterator;

            while (value.next()) {

                // restore command and TDS header, which have been overwritten by value.next()
                if (tdsWritterCached) {
                    command = cachedCommand;

                    ((Buffer) stagingBuffer).clear();
                    ((Buffer) logBuffer).clear();
                    writeBytes(cachedTVPHeaders.array(), 0, ((Buffer) cachedTVPHeaders).position());
                }

                Object[] rowData = value.getRowData();

                // ROW
                writeByte((byte) TDS.TVP_ROW);
                columnsIterator = columnMetadata.entrySet().iterator();
                int currentColumn = 0;
                while (columnsIterator.hasNext()) {
                    Map.Entry<Integer, SQLServerMetaData> columnPair = columnsIterator.next();

                    // If useServerDefault is set, client MUST NOT emit TvpColumnData for the associated column
                    if (columnPair.getValue().useServerDefault) {
                        currentColumn++;
                        continue;
                    }

                    JDBCType jdbcType = JDBCType.of(columnPair.getValue().javaSqlType);
                    String currentColumnStringValue = null;

                    Object currentObject = null;
                    if (null != rowData) {
                        // if rowData has value for the current column, retrieve it. If not, current column will stay
                        // null.
                        if (rowData.length > currentColumn) {
                            currentObject = rowData[currentColumn];
                            if (null != currentObject) {
                                currentColumnStringValue = String.valueOf(currentObject);
                            }
                        }
                    }
                    writeInternalTVPRowValues(jdbcType, currentColumnStringValue, currentObject, columnPair, false);
                    currentColumn++;
                }

                // send this row, read its response (throw exception in case of errors) and reset command status
                if (tdsWritterCached) {
                    // TVP_END_TOKEN
                    writeByte((byte) 0x00);

                    writePacket(TDS.STATUS_BIT_EOM);

                    TDSReader tdsReader = tdsChannel.getReader(command);
                    int tokenType = tdsReader.peekTokenType();

                    if (TDS.TDS_ERR == tokenType) {
                        SQLServerError databaseError = new SQLServerError();
                        databaseError.setFromTDS(tdsReader);

                        SQLServerException.makeFromDatabaseError(con, null, databaseError.getErrorMessage(),
                                databaseError, false);
                    }

                    command.setInterruptsEnabled(true);
                    command.setRequestComplete(false);
                }
            }
        }

        // reset command status which have been overwritten
        if (tdsWritterCached) {
            command.setRequestComplete(cachedRequestComplete);
            command.setInterruptsEnabled(cachedInterruptsEnabled);
            command.setProcessedResponse(cachedProcessedResponse);
        } else {
            // TVP_END_TOKEN
            writeByte((byte) 0x00);
        }
    }

    private void writeInternalTVPRowValues(JDBCType jdbcType, String currentColumnStringValue, Object currentObject,
            Map.Entry<Integer, SQLServerMetaData> columnPair, boolean isSqlVariant) throws SQLServerException {
        boolean isShortValue, isNull;
        int dataLength;
        switch (jdbcType) {
            case BIGINT:
                if (null == currentColumnStringValue)
                    writeByte((byte) 0);
                else {
                    if (isSqlVariant) {
                        writeTVPSqlVariantHeader(10, TDSType.INT8.byteValue(), (byte) 0);
                    } else {
                        writeByte((byte) 8);
                    }
                    writeLong(Long.valueOf(currentColumnStringValue).longValue());
                }
                break;

            case BIT:
                if (null == currentColumnStringValue)
                    writeByte((byte) 0);
                else {
                    if (isSqlVariant)
                        writeTVPSqlVariantHeader(3, TDSType.BIT1.byteValue(), (byte) 0);
                    else
                        writeByte((byte) 1);
                    writeByte((byte) (Boolean.valueOf(currentColumnStringValue).booleanValue() ? 1 : 0));
                }
                break;

            case INTEGER:
                if (null == currentColumnStringValue)
                    writeByte((byte) 0);
                else {
                    if (!isSqlVariant)
                        writeByte((byte) 4);
                    else
                        writeTVPSqlVariantHeader(6, TDSType.INT4.byteValue(), (byte) 0);
                    writeInt(Integer.valueOf(currentColumnStringValue).intValue());
                }
                break;

            case SMALLINT:
            case TINYINT:
                if (null == currentColumnStringValue)
                    writeByte((byte) 0);
                else {
                    if (isSqlVariant) {
                        writeTVPSqlVariantHeader(6, TDSType.INT4.byteValue(), (byte) 0);
                        writeInt(Integer.valueOf(currentColumnStringValue));
                    } else {
                        writeByte((byte) 2); // length of datatype
                        writeShort(Short.valueOf(currentColumnStringValue).shortValue());
                    }
                }
                break;

            case DECIMAL:
            case NUMERIC:
                if (null == currentColumnStringValue)
                    writeByte((byte) 0);
                else {
                    if (isSqlVariant) {
                        writeTVPSqlVariantHeader(21, TDSType.DECIMALN.byteValue(), (byte) 2);
                        writeByte((byte) 38); // scale (byte)variantType.getScale()
                        writeByte((byte) 4); // scale (byte)variantType.getScale()
                    } else {
                        writeByte((byte) TDSWriter.BIGDECIMAL_MAX_LENGTH); // maximum length
                    }
                    BigDecimal bdValue = new BigDecimal(currentColumnStringValue);

                    /*
                     * setScale of all BigDecimal value based on metadata as scale is not sent separately for individual
                     * value. Use the rounding used in Server. Say, for BigDecimal("0.1"), if scale in metdadata is 0,
                     * then ArithmeticException would be thrown if RoundingMode is not set
                     */
                    bdValue = bdValue.setScale(columnPair.getValue().scale, RoundingMode.HALF_UP);

                    byte[] valueBytes = DDC.convertBigDecimalToBytes(bdValue, bdValue.scale());

                    // 1-byte for sign and 16-byte for integer
                    byte[] byteValue = new byte[17];

                    // removing the precision and scale information from the valueBytes array
                    System.arraycopy(valueBytes, 2, byteValue, 0, valueBytes.length - 2);
                    writeBytes(byteValue);
                }
                break;

            case DOUBLE:
                if (null == currentColumnStringValue)
                    writeByte((byte) 0); // len of data bytes
                else {
                    if (isSqlVariant) {
                        writeTVPSqlVariantHeader(10, TDSType.FLOAT8.byteValue(), (byte) 0);
                        writeDouble(Double.valueOf(currentColumnStringValue));
                        break;
                    }
                    writeByte((byte) 8); // len of data bytes
                    long bits = Double.doubleToLongBits(Double.valueOf(currentColumnStringValue).doubleValue());
                    long mask = 0xFF;
                    int nShift = 0;
                    for (int i = 0; i < 8; i++) {
                        writeByte((byte) ((bits & mask) >> nShift));
                        nShift += 8;
                        mask = mask << 8;
                    }
                }
                break;

            case FLOAT:
            case REAL:
                if (null == currentColumnStringValue)
                    writeByte((byte) 0);
                else {
                    if (isSqlVariant) {
                        writeTVPSqlVariantHeader(6, TDSType.FLOAT4.byteValue(), (byte) 0);
                        writeInt(Float.floatToRawIntBits(Float.valueOf(currentColumnStringValue).floatValue()));
                    } else {
                        writeByte((byte) 4);
                        writeInt(Float.floatToRawIntBits(Float.valueOf(currentColumnStringValue).floatValue()));
                    }
                }
                break;

            case DATE:
            case TIME:
            case TIMESTAMP:
            case DATETIMEOFFSET:
            case DATETIME:
            case SMALLDATETIME:
            case TIMESTAMP_WITH_TIMEZONE:
            case TIME_WITH_TIMEZONE:
            case CHAR:
            case VARCHAR:
            case NCHAR:
            case NVARCHAR:
            case LONGVARCHAR:
            case LONGNVARCHAR:
            case SQLXML:
                isShortValue = (2L * columnPair.getValue().precision) <= DataTypes.SHORT_VARTYPE_MAX_BYTES;
                isNull = (null == currentColumnStringValue);
                dataLength = isNull ? 0 : currentColumnStringValue.length() * 2;
                if (!isShortValue) {
                    // check null
                    if (isNull) {
                        // Null header for v*max types is 0xFFFFFFFFFFFFFFFF.
                        writeLong(0xFFFFFFFFFFFFFFFFL);
                    } else if (isSqlVariant) {
                        // for now we send as bigger type, but is sendStringParameterAsUnicoe is set to false we can't
                        // send nvarchar
                        // since we are writing as nvarchar we need to write as tdstype.bigvarchar value because if we
                        // want to supprot varchar(8000) it becomes as nvarchar, 8000*2 therefore we should send as
                        // longvarchar,
                        // but we cannot send more than 8000 cause sql_variant datatype in sql server does not support
                        // it.
                        // then throw exception if user is sending more than that
                        if (dataLength > 2 * DataTypes.SHORT_VARTYPE_MAX_BYTES) {
                            MessageFormat form = new MessageFormat(
                                    SQLServerException.getErrString("R_invalidStringValue"));
                            throw new SQLServerException(null, form.format(new Object[] {}), null, 0, false);
                        }
                        int length = currentColumnStringValue.length();
                        writeTVPSqlVariantHeader(9 + length, TDSType.BIGVARCHAR.byteValue(), (byte) 0x07);
                        SQLCollation col = con.getDatabaseCollation();
                        // write collation for sql variant
                        writeInt(col.getCollationInfo());
                        writeByte((byte) col.getCollationSortID());
                        writeShort((short) (length));
                        writeBytes(currentColumnStringValue.getBytes());
                        break;
                    }

                    else if (DataTypes.UNKNOWN_STREAM_LENGTH == dataLength)
                        // Append v*max length.
                        // UNKNOWN_PLP_LEN is 0xFFFFFFFFFFFFFFFE
                        writeLong(0xFFFFFFFFFFFFFFFEL);
                    else
                        // For v*max types with known length, length is <totallength8><chunklength4>
                        writeLong(dataLength);
                    if (!isNull) {
                        if (dataLength > 0) {
                            writeInt(dataLength);
                            writeString(currentColumnStringValue);
                        }
                        // Send the terminator PLP chunk.
                        writeInt(0);
                    }
                } else {
                    if (isNull)
                        writeShort((short) -1); // actual len
                    else {
                        if (isSqlVariant) {
                            // for now we send as bigger type, but is sendStringParameterAsUnicoe is set to false we
                            // can't send nvarchar
                            // check for this
                            int length = currentColumnStringValue.length() * 2;
                            writeTVPSqlVariantHeader(9 + length, TDSType.NVARCHAR.byteValue(), (byte) 7);
                            SQLCollation col = con.getDatabaseCollation();
                            // write collation for sql variant
                            writeInt(col.getCollationInfo());
                            writeByte((byte) col.getCollationSortID());
                            int stringLength = currentColumnStringValue.length();
                            byte[] typevarlen = new byte[2];
                            typevarlen[0] = (byte) (2 * stringLength & 0xFF);
                            typevarlen[1] = (byte) ((2 * stringLength >> 8) & 0xFF);
                            writeBytes(typevarlen);
                            writeString(currentColumnStringValue);
                            break;
                        } else {
                            writeShort((short) dataLength);
                            writeString(currentColumnStringValue);
                        }
                    }
                }
                break;

            case BINARY:
            case VARBINARY:
            case LONGVARBINARY:
                // Handle conversions as done in other types.
                isShortValue = columnPair.getValue().precision <= DataTypes.SHORT_VARTYPE_MAX_BYTES;
                isNull = (null == currentObject);
                if (currentObject instanceof String)
                    dataLength = ParameterUtils.HexToBin(currentObject.toString()).length;
                else
                    dataLength = isNull ? 0 : ((byte[]) currentObject).length;
                if (!isShortValue) {
                    // check null
                    if (isNull)
                        // Null header for v*max types is 0xFFFFFFFFFFFFFFFF.
                        writeLong(0xFFFFFFFFFFFFFFFFL);
                    else if (DataTypes.UNKNOWN_STREAM_LENGTH == dataLength)
                        // Append v*max length.
                        // UNKNOWN_PLP_LEN is 0xFFFFFFFFFFFFFFFE
                        writeLong(0xFFFFFFFFFFFFFFFEL);
                    else
                        // For v*max types with known length, length is <totallength8><chunklength4>
                        writeLong(dataLength);
                    if (!isNull) {
                        if (dataLength > 0) {
                            writeInt(dataLength);
                            if (currentObject instanceof String)
                                writeBytes(ParameterUtils.HexToBin(currentObject.toString()));
                            else
                                writeBytes((byte[]) currentObject);
                        }
                        // Send the terminator PLP chunk.
                        writeInt(0);
                    }
                } else {
                    if (isNull)
                        writeShort((short) -1); // actual len
                    else {
                        writeShort((short) dataLength);
                        if (currentObject instanceof String)
                            writeBytes(ParameterUtils.HexToBin(currentObject.toString()));
                        else
                            writeBytes((byte[]) currentObject);
                    }
                }
                break;
            case SQL_VARIANT:
                boolean isShiloh = (8 >= con.getServerMajorVersion());
                if (isShiloh) {
                    MessageFormat form = new MessageFormat(SQLServerException.getErrString("R_SQLVariantSupport"));
                    throw new SQLServerException(null, form.format(new Object[] {}), null, 0, false);
                }
                JDBCType internalJDBCType;
                JavaType javaType = JavaType.of(currentObject);
                internalJDBCType = javaType.getJDBCType(SSType.UNKNOWN, jdbcType);
                writeInternalTVPRowValues(internalJDBCType, currentColumnStringValue, currentObject, columnPair, true);
                break;
            default:
                assert false : "Unexpected JDBC type " + jdbcType.toString();
        }
    }

    /**
     * writes Header for sql_variant for TVP
     * 
     * @param length
     * @param tdsType
     * @param probBytes
     * @throws SQLServerException
     */
    private void writeTVPSqlVariantHeader(int length, byte tdsType, byte probBytes) throws SQLServerException {
        writeInt(length);
        writeByte(tdsType);
        writeByte(probBytes);
    }

    void writeTVPColumnMetaData(TVP value) throws SQLServerException {
        boolean isShortValue;

        // TVP_COLMETADATA
        writeShort((short) value.getTVPColumnCount());

        Map<Integer, SQLServerMetaData> columnMetadata = value.getColumnMetadata();
        /*
         * TypeColumnMetaData = UserType Flags TYPE_INFO ColName ;
         */

        for (Entry<Integer, SQLServerMetaData> pair : columnMetadata.entrySet()) {
            JDBCType jdbcType = JDBCType.of(pair.getValue().javaSqlType);
            boolean useServerDefault = pair.getValue().useServerDefault;
            // ULONG ; UserType of column
            // The value will be 0x0000 with the exceptions of TIMESTAMP (0x0050) and alias types (greater than 0x00FF).
            writeInt(0);
            /*
             * Flags = fNullable ; Column is nullable - %x01 fCaseSen -- Ignored ; usUpdateable -- Ignored ; fIdentity ;
             * Column is identity column - %x10 fComputed ; Column is computed - %x20 usReservedODBC -- Ignored ;
             * fFixedLenCLRType-- Ignored ; fDefault ; Column is default value - %x200 usReserved -- Ignored ;
             */

            short flags = TDS.FLAG_NULLABLE;
            if (useServerDefault) {
                flags |= TDS.FLAG_TVP_DEFAULT_COLUMN;
            }
            writeShort(flags);

            // Type info
            switch (jdbcType) {
                case BIGINT:
                    writeByte(TDSType.INTN.byteValue());
                    writeByte((byte) 8); // max length of datatype
                    break;
                case BIT:
                    writeByte(TDSType.BITN.byteValue());
                    writeByte((byte) 1); // max length of datatype
                    break;
                case INTEGER:
                    writeByte(TDSType.INTN.byteValue());
                    writeByte((byte) 4); // max length of datatype
                    break;
                case SMALLINT:
                case TINYINT:
                    writeByte(TDSType.INTN.byteValue());
                    writeByte((byte) 2); // max length of datatype
                    break;

                case DECIMAL:
                case NUMERIC:
                    writeByte(TDSType.NUMERICN.byteValue());
                    writeByte((byte) 0x11); // maximum length
                    writeByte((byte) pair.getValue().precision);
                    writeByte((byte) pair.getValue().scale);
                    break;

                case DOUBLE:
                    writeByte(TDSType.FLOATN.byteValue());
                    writeByte((byte) 8); // max length of datatype
                    break;

                case FLOAT:
                case REAL:
                    writeByte(TDSType.FLOATN.byteValue());
                    writeByte((byte) 4); // max length of datatype
                    break;

                case DATE:
                case TIME:
                case TIMESTAMP:
                case DATETIMEOFFSET:
                case DATETIME:
                case SMALLDATETIME:
                case TIMESTAMP_WITH_TIMEZONE:
                case TIME_WITH_TIMEZONE:
                case CHAR:
                case VARCHAR:
                case NCHAR:
                case NVARCHAR:
                case LONGVARCHAR:
                case LONGNVARCHAR:
                case SQLXML:
                    writeByte(TDSType.NVARCHAR.byteValue());
                    isShortValue = (2L * pair.getValue().precision) <= DataTypes.SHORT_VARTYPE_MAX_BYTES;
                    // Use PLP encoding on Yukon and later with long values
                    if (!isShortValue) // PLP
                    {
                        // Handle Yukon v*max type header here.
                        writeShort((short) 0xFFFF);
                        con.getDatabaseCollation().writeCollation(this);
                    } else // non PLP
                    {
                        writeShort((short) DataTypes.SHORT_VARTYPE_MAX_BYTES);
                        con.getDatabaseCollation().writeCollation(this);
                    }

                    break;

                case BINARY:
                case VARBINARY:
                case LONGVARBINARY:
                    writeByte(TDSType.BIGVARBINARY.byteValue());
                    isShortValue = pair.getValue().precision <= DataTypes.SHORT_VARTYPE_MAX_BYTES;
                    // Use PLP encoding on Yukon and later with long values
                    if (!isShortValue) // PLP
                        // Handle Yukon v*max type header here.
                        writeShort((short) 0xFFFF);
                    else // non PLP
                        writeShort((short) DataTypes.SHORT_VARTYPE_MAX_BYTES);
                    break;
                case SQL_VARIANT:
                    writeByte(TDSType.SQL_VARIANT.byteValue());
                    writeInt(TDS.SQL_VARIANT_LENGTH);// write length of sql variant 8009

                    break;

                default:
                    assert false : "Unexpected JDBC type " + jdbcType.toString();
            }
            // Column name - must be null (from TDS - TVP_COLMETADATA)
            writeByte((byte) 0x00);

            // [TVP_ORDER_UNIQUE]
            // [TVP_COLUMN_ORDERING]
        }
    }

    void writeTvpOrderUnique(TVP value) throws SQLServerException {
        /*
         * TVP_ORDER_UNIQUE = TVP_ORDER_UNIQUE_TOKEN (Count <Count>(ColNum OrderUniqueFlags))
         */

        Map<Integer, SQLServerMetaData> columnMetadata = value.getColumnMetadata();
        Iterator<Entry<Integer, SQLServerMetaData>> columnsIterator = columnMetadata.entrySet().iterator();
        LinkedList<TdsOrderUnique> columnList = new LinkedList<>();

        while (columnsIterator.hasNext()) {
            byte flags = 0;
            Map.Entry<Integer, SQLServerMetaData> pair = columnsIterator.next();
            SQLServerMetaData metaData = pair.getValue();

            if (SQLServerSortOrder.Ascending == metaData.sortOrder)
                flags = TDS.TVP_ORDERASC_FLAG;
            else if (SQLServerSortOrder.Descending == metaData.sortOrder)
                flags = TDS.TVP_ORDERDESC_FLAG;
            if (metaData.isUniqueKey)
                flags |= TDS.TVP_UNIQUE_FLAG;

            // Remember this column if any flags were set
            if (0 != flags)
                columnList.add(new TdsOrderUnique(pair.getKey(), flags));
        }

        // Write flagged columns
        if (!columnList.isEmpty()) {
            writeByte((byte) TDS.TVP_ORDER_UNIQUE_TOKEN);
            writeShort((short) columnList.size());
            for (TdsOrderUnique column : columnList) {
                writeShort((short) (column.columnOrdinal + 1));
                writeByte(column.flags);
            }
        }
    }

    private class TdsOrderUnique {
        int columnOrdinal;
        byte flags;

        TdsOrderUnique(int ordinal, byte flags) {
            this.columnOrdinal = ordinal;
            this.flags = flags;
        }
    }

    void setCryptoMetaData(CryptoMetadata cryptoMetaForBulk) {
        this.cryptoMeta = cryptoMetaForBulk;
    }

    CryptoMetadata getCryptoMetaData() {
        return cryptoMeta;
    }

    void writeEncryptedRPCByteArray(byte bValue[]) throws SQLServerException {
        boolean bValueNull = (bValue == null);
        long nValueLen = bValueNull ? 0 : bValue.length;
        boolean isShortValue = (nValueLen <= DataTypes.SHORT_VARTYPE_MAX_BYTES);

        boolean isPLP = (!isShortValue) && (nValueLen <= DataTypes.MAX_VARTYPE_MAX_BYTES);

        // Handle Shiloh types here.
        if (isShortValue) {
            writeShort((short) DataTypes.SHORT_VARTYPE_MAX_BYTES);
        } else if (isPLP) {
            writeShort((short) DataTypes.SQL_USHORTVARMAXLEN);
        } else {
            writeInt(DataTypes.IMAGE_TEXT_MAX_BYTES);
        }

        // Data and length
        if (bValueNull) {
            writeShort((short) -1); // actual len
        } else {
            if (isShortValue) {
                writeShort((short) nValueLen); // actual len
            } else if (isPLP) {
                writeLong(nValueLen); // actual length
            } else {
                writeInt((int) nValueLen); // actual len
            }

            // If length is zero, we're done.
            if (0 != nValueLen) {
                if (isPLP) {
                    writeInt((int) nValueLen);
                }
                writeBytes(bValue);
            }

            if (isPLP) {
                writeInt(0); // PLP_TERMINATOR, 0x00000000
            }
        }
    }

    void writeEncryptedRPCPLP() throws SQLServerException {
        writeShort((short) DataTypes.SQL_USHORTVARMAXLEN);
        writeLong((long) 0); // actual length
        writeInt(0); // PLP_TERMINATOR, 0x00000000
    }

    void writeCryptoMetaData() throws SQLServerException {
        writeByte(cryptoMeta.cipherAlgorithmId);
        writeByte(cryptoMeta.encryptionType.getValue());
        writeInt(cryptoMeta.cekTableEntry.getColumnEncryptionKeyValues().get(0).databaseId);
        writeInt(cryptoMeta.cekTableEntry.getColumnEncryptionKeyValues().get(0).cekId);
        writeInt(cryptoMeta.cekTableEntry.getColumnEncryptionKeyValues().get(0).cekVersion);
        writeBytes(cryptoMeta.cekTableEntry.getColumnEncryptionKeyValues().get(0).cekMdVersion);
        writeByte(cryptoMeta.normalizationRuleVersion);
    }

    void writeRPCByteArray(String sName, byte bValue[], boolean bOut, JDBCType jdbcType,
            SQLCollation collation) throws SQLServerException {
        boolean bValueNull = (bValue == null);
        int nValueLen = bValueNull ? 0 : bValue.length;
        boolean isShortValue = (nValueLen <= DataTypes.SHORT_VARTYPE_MAX_BYTES);

        // Use PLP encoding on Yukon and later with long values and OUT parameters
        boolean usePLP = (!isShortValue || bOut);

        TDSType tdsType;

        if (null != cryptoMeta) {
            // send encrypted data as BIGVARBINARY
            tdsType = (isShortValue || usePLP) ? TDSType.BIGVARBINARY : TDSType.IMAGE;
            collation = null;
        } else
            switch (jdbcType) {
                case BINARY:
                case VARBINARY:
                case LONGVARBINARY:
                case BLOB:
                default:
                    tdsType = (isShortValue || usePLP) ? TDSType.BIGVARBINARY : TDSType.IMAGE;
                    collation = null;
                    break;

                case CHAR:
                case VARCHAR:
                case LONGVARCHAR:
                case CLOB:
                    tdsType = (isShortValue || usePLP) ? TDSType.BIGVARCHAR : TDSType.TEXT;
                    if (null == collation)
                        collation = con.getDatabaseCollation();
                    break;

                case NCHAR:
                case NVARCHAR:
                case LONGNVARCHAR:
                case NCLOB:
                    tdsType = (isShortValue || usePLP) ? TDSType.NVARCHAR : TDSType.NTEXT;
                    if (null == collation)
                        collation = con.getDatabaseCollation();
                    break;
            }

        writeRPCNameValType(sName, bOut, tdsType);

        if (usePLP) {
            // Handle Yukon v*max type header here.
            writeVMaxHeader(nValueLen, bValueNull, collation);

            // Send the data.
            if (!bValueNull) {
                if (nValueLen > 0) {
                    writeInt(nValueLen);
                    writeBytes(bValue);
                }

                // Send the terminator PLP chunk.
                writeInt(0);
            }
        } else // non-PLP type
        {
            // Handle Shiloh types here.
            if (isShortValue) {
                writeShort((short) DataTypes.SHORT_VARTYPE_MAX_BYTES);
            } else {
                writeInt(DataTypes.IMAGE_TEXT_MAX_BYTES);
            }

            if (null != collation)
                collation.writeCollation(this);

            // Data and length
            if (bValueNull) {
                writeShort((short) -1); // actual len
            } else {
                if (isShortValue)
                    writeShort((short) nValueLen); // actual len
                else
                    writeInt(nValueLen); // actual len

                // If length is zero, we're done.
                if (0 != nValueLen)
                    writeBytes(bValue);
            }
        }
    }

    /**
     * Append a timestamp in RPC transmission format as a SQL Server DATETIME data type
     * 
     * @param sName
     *        the optional parameter name
     * @param cal
     *        Pure Gregorian calendar containing the timestamp, including its associated time zone
     * @param subSecondNanos
     *        the sub-second nanoseconds (0 - 999,999,999)
     * @param bOut
     *        boolean true if the data value is being registered as an output parameter
     *
     */
    void writeRPCDateTime(String sName, GregorianCalendar cal, int subSecondNanos,
            boolean bOut) throws SQLServerException {
        assert (subSecondNanos >= 0) && (subSecondNanos < Nanos.PER_SECOND) : "Invalid subNanoSeconds value: "
                + subSecondNanos;
        assert (cal != null) || (subSecondNanos == 0) : "Invalid subNanoSeconds value when calendar is null: "
                + subSecondNanos;

        writeRPCNameValType(sName, bOut, TDSType.DATETIMEN);
        writeByte((byte) 8); // max length of datatype

        if (null == cal) {
            writeByte((byte) 0); // len of data bytes
            return;
        }

        writeByte((byte) 8); // len of data bytes

        // We need to extract the Calendar's current date & time in terms
        // of the number of days since the SQL Base Date (1/1/1900) plus
        // the number of milliseconds since midnight in the current day.
        //
        // We cannot rely on any pre-calculated value for the number of
        // milliseconds in a day or the number of milliseconds since the
        // base date to do this because days with DST changes are shorter
        // or longer than "normal" days.
        //
        // ASSUMPTION: We assume we are dealing with a GregorianCalendar here.
        // If not, we have no basis in which to compare dates. E.g. if we
        // are dealing with a Chinese Calendar implementation which does not
        // use the same value for Calendar.YEAR as the GregorianCalendar,
        // we cannot meaningfully compute a value relative to 1/1/1900.

        // First, figure out how many days there have been since the SQL Base Date.
        // These are based on SQL Server algorithms
        int daysSinceSQLBaseDate = DDC.daysSinceBaseDate(cal.get(Calendar.YEAR), cal.get(Calendar.DAY_OF_YEAR),
                TDS.BASE_YEAR_1900);

        // Next, figure out the number of milliseconds since midnight of the current day.
        int millisSinceMidnight = (subSecondNanos + Nanos.PER_MILLISECOND / 2) / Nanos.PER_MILLISECOND + // Millis into
                                                                                                         // the current
                                                                                                         // second
                1000 * cal.get(Calendar.SECOND) + // Seconds into the current minute
                60 * 1000 * cal.get(Calendar.MINUTE) + // Minutes into the current hour
                60 * 60 * 1000 * cal.get(Calendar.HOUR_OF_DAY); // Hours into the current day

        // The last millisecond of the current day is always rounded to the first millisecond
        // of the next day because DATETIME is only accurate to 1/300th of a second.
        if (millisSinceMidnight >= 1000 * 60 * 60 * 24 - 1) {
            ++daysSinceSQLBaseDate;
            millisSinceMidnight = 0;
        }

        // Last-ditch verification that the value is in the valid range for the
        // DATETIMEN TDS data type (1/1/1753 to 12/31/9999). If it's not, then
        // throw an exception now so that statement execution is safely canceled.
        // Attempting to put an invalid value on the wire would result in a TDS
        // exception, which would close the connection.
        // These are based on SQL Server algorithms
        if (daysSinceSQLBaseDate < DDC.daysSinceBaseDate(1753, 1, TDS.BASE_YEAR_1900)
                || daysSinceSQLBaseDate >= DDC.daysSinceBaseDate(10000, 1, TDS.BASE_YEAR_1900)) {
            MessageFormat form = new MessageFormat(SQLServerException.getErrString("R_valueOutOfRange"));
            Object[] msgArgs = {SSType.DATETIME};
            throw new SQLServerException(form.format(msgArgs), SQLState.DATA_EXCEPTION_DATETIME_FIELD_OVERFLOW,
                    DriverError.NOT_SET, null);
        }

        // And put it all on the wire...

        // Number of days since the SQL Server Base Date (January 1, 1900)
        writeInt(daysSinceSQLBaseDate);

        // Milliseconds since midnight (at a resolution of three hundredths of a second)
        writeInt((3 * millisSinceMidnight + 5) / 10);
    }

    void writeRPCTime(String sName, GregorianCalendar localCalendar, int subSecondNanos, int scale,
            boolean bOut) throws SQLServerException {
        writeRPCNameValType(sName, bOut, TDSType.TIMEN);
        writeByte((byte) scale);

        if (null == localCalendar) {
            writeByte((byte) 0);
            return;
        }

        writeByte((byte) TDS.timeValueLength(scale));
        writeScaledTemporal(localCalendar, subSecondNanos, scale, SSType.TIME);
    }

    void writeRPCDate(String sName, GregorianCalendar localCalendar, boolean bOut) throws SQLServerException {
        writeRPCNameValType(sName, bOut, TDSType.DATEN);
        if (null == localCalendar) {
            writeByte((byte) 0);
            return;
        }

        writeByte((byte) TDS.DAYS_INTO_CE_LENGTH);
        writeScaledTemporal(localCalendar, 0, // subsecond nanos (none for a date value)
                0, // scale (dates are not scaled)
                SSType.DATE);
    }

    void writeEncryptedRPCTime(String sName, GregorianCalendar localCalendar, int subSecondNanos, int scale,
            boolean bOut) throws SQLServerException {
        if (con.getSendTimeAsDatetime()) {
            throw new SQLServerException(SQLServerException.getErrString("R_sendTimeAsDateTimeForAE"), null);
        }
        writeRPCNameValType(sName, bOut, TDSType.BIGVARBINARY);

        if (null == localCalendar)
            writeEncryptedRPCByteArray(null);
        else
            writeEncryptedRPCByteArray(
                    writeEncryptedScaledTemporal(localCalendar, subSecondNanos, scale, SSType.TIME, (short) 0));

        writeByte(TDSType.TIMEN.byteValue());
        writeByte((byte) scale);
        writeCryptoMetaData();
    }

    void writeEncryptedRPCDate(String sName, GregorianCalendar localCalendar, boolean bOut) throws SQLServerException {
        writeRPCNameValType(sName, bOut, TDSType.BIGVARBINARY);

        if (null == localCalendar)
            writeEncryptedRPCByteArray(null);
        else
            writeEncryptedRPCByteArray(writeEncryptedScaledTemporal(localCalendar, 0, // subsecond nanos (none for a
                                                                                      // date value)
                    0, // scale (dates are not scaled)
                    SSType.DATE, (short) 0));

        writeByte(TDSType.DATEN.byteValue());
        writeCryptoMetaData();
    }

    void writeEncryptedRPCDateTime(String sName, GregorianCalendar cal, int subSecondNanos, boolean bOut,
            JDBCType jdbcType) throws SQLServerException {
        assert (subSecondNanos >= 0) && (subSecondNanos < Nanos.PER_SECOND) : "Invalid subNanoSeconds value: "
                + subSecondNanos;
        assert (cal != null) || (subSecondNanos == 0) : "Invalid subNanoSeconds value when calendar is null: "
                + subSecondNanos;

        writeRPCNameValType(sName, bOut, TDSType.BIGVARBINARY);

        if (null == cal)
            writeEncryptedRPCByteArray(null);
        else
            writeEncryptedRPCByteArray(getEncryptedDateTimeAsBytes(cal, subSecondNanos, jdbcType));

        if (JDBCType.SMALLDATETIME == jdbcType) {
            writeByte(TDSType.DATETIMEN.byteValue());
            writeByte((byte) 4);
        } else {
            writeByte(TDSType.DATETIMEN.byteValue());
            writeByte((byte) 8);
        }
        writeCryptoMetaData();
    }

    // getEncryptedDateTimeAsBytes is called if jdbcType/ssType is SMALLDATETIME or DATETIME
    byte[] getEncryptedDateTimeAsBytes(GregorianCalendar cal, int subSecondNanos,
            JDBCType jdbcType) throws SQLServerException {
        int daysSinceSQLBaseDate = DDC.daysSinceBaseDate(cal.get(Calendar.YEAR), cal.get(Calendar.DAY_OF_YEAR),
                TDS.BASE_YEAR_1900);

        // Next, figure out the number of milliseconds since midnight of the current day.
        int millisSinceMidnight = (subSecondNanos + Nanos.PER_MILLISECOND / 2) / Nanos.PER_MILLISECOND + // Millis into
                                                                                                         // the current
                                                                                                         // second
                1000 * cal.get(Calendar.SECOND) + // Seconds into the current minute
                60 * 1000 * cal.get(Calendar.MINUTE) + // Minutes into the current hour
                60 * 60 * 1000 * cal.get(Calendar.HOUR_OF_DAY); // Hours into the current day

        // The last millisecond of the current day is always rounded to the first millisecond
        // of the next day because DATETIME is only accurate to 1/300th of a second.
        if (millisSinceMidnight >= 1000 * 60 * 60 * 24 - 1) {
            ++daysSinceSQLBaseDate;
            millisSinceMidnight = 0;
        }

        if (JDBCType.SMALLDATETIME == jdbcType) {

            int secondsSinceMidnight = (millisSinceMidnight / 1000);
            int minutesSinceMidnight = (secondsSinceMidnight / 60);

            // Values that are 29.998 seconds or less are rounded down to the nearest minute
            minutesSinceMidnight = ((secondsSinceMidnight % 60) > 29.998) ? minutesSinceMidnight + 1
                                                                          : minutesSinceMidnight;

            // minutesSinceMidnight for (23:59:30)
            int maxMinutesSinceMidnight_SmallDateTime = 1440;
            // Verification for smalldatetime to be within valid range of (1900.01.01) to (2079.06.06)
            // smalldatetime for unencrypted does not allow insertion of 2079.06.06 23:59:59 and it is rounded up
            // to 2079.06.07 00:00:00, therefore, we are checking minutesSinceMidnight for that condition. If it's not
            // within valid range, then
            // throw an exception now so that statement execution is safely canceled.
            // 157 is the calculated day of year from 06-06 , 1440 is minutesince midnight for (23:59:30)
            if ((daysSinceSQLBaseDate < DDC.daysSinceBaseDate(1900, 1, TDS.BASE_YEAR_1900)
                    || daysSinceSQLBaseDate > DDC.daysSinceBaseDate(2079, 157, TDS.BASE_YEAR_1900))
                    || (daysSinceSQLBaseDate == DDC.daysSinceBaseDate(2079, 157, TDS.BASE_YEAR_1900)
                            && minutesSinceMidnight >= maxMinutesSinceMidnight_SmallDateTime)) {
                MessageFormat form = new MessageFormat(SQLServerException.getErrString("R_valueOutOfRange"));
                Object[] msgArgs = {SSType.SMALLDATETIME};
                throw new SQLServerException(form.format(msgArgs), SQLState.DATA_EXCEPTION_DATETIME_FIELD_OVERFLOW,
                        DriverError.NOT_SET, null);
            }

            ByteBuffer days = ByteBuffer.allocate(2).order(ByteOrder.LITTLE_ENDIAN);
            days.putShort((short) daysSinceSQLBaseDate);
            ByteBuffer seconds = ByteBuffer.allocate(2).order(ByteOrder.LITTLE_ENDIAN);
            seconds.putShort((short) minutesSinceMidnight);

            byte[] value = new byte[4];
            System.arraycopy(days.array(), 0, value, 0, 2);
            System.arraycopy(seconds.array(), 0, value, 2, 2);
            return SQLServerSecurityUtility.encryptWithKey(value, cryptoMeta, con);
        } else if (JDBCType.DATETIME == jdbcType) {
            // Last-ditch verification that the value is in the valid range for the
            // DATETIMEN TDS data type (1/1/1753 to 12/31/9999). If it's not, then
            // throw an exception now so that statement execution is safely canceled.
            // Attempting to put an invalid value on the wire would result in a TDS
            // exception, which would close the connection.
            // These are based on SQL Server algorithms
            // And put it all on the wire...
            if (daysSinceSQLBaseDate < DDC.daysSinceBaseDate(1753, 1, TDS.BASE_YEAR_1900)
                    || daysSinceSQLBaseDate >= DDC.daysSinceBaseDate(10000, 1, TDS.BASE_YEAR_1900)) {
                MessageFormat form = new MessageFormat(SQLServerException.getErrString("R_valueOutOfRange"));
                Object[] msgArgs = {SSType.DATETIME};
                throw new SQLServerException(form.format(msgArgs), SQLState.DATA_EXCEPTION_DATETIME_FIELD_OVERFLOW,
                        DriverError.NOT_SET, null);
            }

            // Number of days since the SQL Server Base Date (January 1, 1900)
            ByteBuffer days = ByteBuffer.allocate(4).order(ByteOrder.LITTLE_ENDIAN);
            days.putInt(daysSinceSQLBaseDate);
            ByteBuffer seconds = ByteBuffer.allocate(4).order(ByteOrder.LITTLE_ENDIAN);
            seconds.putInt((3 * millisSinceMidnight + 5) / 10);

            byte[] value = new byte[8];
            System.arraycopy(days.array(), 0, value, 0, 4);
            System.arraycopy(seconds.array(), 0, value, 4, 4);
            return SQLServerSecurityUtility.encryptWithKey(value, cryptoMeta, con);
        }

        assert false : "Unexpected JDBCType type " + jdbcType;
        return null;
    }

    void writeEncryptedRPCDateTime2(String sName, GregorianCalendar localCalendar, int subSecondNanos, int scale,
            boolean bOut) throws SQLServerException {
        writeRPCNameValType(sName, bOut, TDSType.BIGVARBINARY);

        if (null == localCalendar)
            writeEncryptedRPCByteArray(null);
        else
            writeEncryptedRPCByteArray(
                    writeEncryptedScaledTemporal(localCalendar, subSecondNanos, scale, SSType.DATETIME2, (short) 0));

        writeByte(TDSType.DATETIME2N.byteValue());
        writeByte((byte) (scale));
        writeCryptoMetaData();
    }

    void writeEncryptedRPCDateTimeOffset(String sName, GregorianCalendar utcCalendar, int minutesOffset,
            int subSecondNanos, int scale, boolean bOut) throws SQLServerException {
        writeRPCNameValType(sName, bOut, TDSType.BIGVARBINARY);

        if (null == utcCalendar)
            writeEncryptedRPCByteArray(null);
        else {
            assert 0 == utcCalendar.get(Calendar.ZONE_OFFSET);
            writeEncryptedRPCByteArray(writeEncryptedScaledTemporal(utcCalendar, subSecondNanos, scale,
                    SSType.DATETIMEOFFSET, (short) minutesOffset));
        }

        writeByte(TDSType.DATETIMEOFFSETN.byteValue());
        writeByte((byte) (scale));
        writeCryptoMetaData();

    }

    void writeRPCDateTime2(String sName, GregorianCalendar localCalendar, int subSecondNanos, int scale,
            boolean bOut) throws SQLServerException {
        writeRPCNameValType(sName, bOut, TDSType.DATETIME2N);
        writeByte((byte) scale);

        if (null == localCalendar) {
            writeByte((byte) 0);
            return;
        }

        writeByte((byte) TDS.datetime2ValueLength(scale));
        writeScaledTemporal(localCalendar, subSecondNanos, scale, SSType.DATETIME2);
    }

    void writeRPCDateTimeOffset(String sName, GregorianCalendar utcCalendar, int minutesOffset, int subSecondNanos,
            int scale, boolean bOut) throws SQLServerException {
        writeRPCNameValType(sName, bOut, TDSType.DATETIMEOFFSETN);
        writeByte((byte) scale);

        if (null == utcCalendar) {
            writeByte((byte) 0);
            return;
        }

        assert 0 == utcCalendar.get(Calendar.ZONE_OFFSET);

        writeByte((byte) TDS.datetimeoffsetValueLength(scale));
        writeScaledTemporal(utcCalendar, subSecondNanos, scale, SSType.DATETIMEOFFSET);

        writeShort((short) minutesOffset);
    }

    /**
     * Returns subSecondNanos rounded to the maximum precision supported. The maximum fractional scale is
     * MAX_FRACTIONAL_SECONDS_SCALE(7). Eg1: if you pass 456,790,123 the function would return 456,790,100 Eg2: if you
     * pass 456,790,150 the function would return 456,790,200 Eg3: if you pass 999,999,951 the function would return
     * 1,000,000,000 This is done to ensure that we have consistent rounding behaviour in setters and getters. Bug
     * #507919
     */
    private int getRoundedSubSecondNanos(int subSecondNanos) {
        int roundedNanos = ((subSecondNanos + (Nanos.PER_MAX_SCALE_INTERVAL / 2)) / Nanos.PER_MAX_SCALE_INTERVAL)
                * Nanos.PER_MAX_SCALE_INTERVAL;
        return roundedNanos;
    }

    /**
     * Writes to the TDS channel a temporal value as an instance instance of one of the scaled temporal SQL types: DATE,
     * TIME, DATETIME2, or DATETIMEOFFSET.
     *
     * @param cal
     *        Calendar representing the value to write, except for any sub-second nanoseconds
     * @param subSecondNanos
     *        the sub-second nanoseconds (0 - 999,999,999)
     * @param scale
     *        the scale (in digits: 0 - 7) to use for the sub-second nanos component
     * @param ssType
     *        the SQL Server data type (DATE, TIME, DATETIME2, or DATETIMEOFFSET)
     *
     * @throws SQLServerException
     *         if an I/O error occurs or if the value is not in the valid range
     */
    private void writeScaledTemporal(GregorianCalendar cal, int subSecondNanos, int scale,
            SSType ssType) throws SQLServerException {

        assert con.isKatmaiOrLater();

        assert SSType.DATE == ssType || SSType.TIME == ssType || SSType.DATETIME2 == ssType
                || SSType.DATETIMEOFFSET == ssType : "Unexpected SSType: " + ssType;

        // First, for types with a time component, write the scaled nanos since midnight
        if (SSType.TIME == ssType || SSType.DATETIME2 == ssType || SSType.DATETIMEOFFSET == ssType) {
            assert subSecondNanos >= 0;
            assert subSecondNanos < Nanos.PER_SECOND;
            assert scale >= 0;
            assert scale <= TDS.MAX_FRACTIONAL_SECONDS_SCALE;

            int secondsSinceMidnight = cal.get(Calendar.SECOND) + 60 * cal.get(Calendar.MINUTE)
                    + 60 * 60 * cal.get(Calendar.HOUR_OF_DAY);

            // Scale nanos since midnight to the desired scale, rounding the value as necessary
            long divisor = Nanos.PER_MAX_SCALE_INTERVAL * (long) Math.pow(10, TDS.MAX_FRACTIONAL_SECONDS_SCALE - scale);

            // The scaledNanos variable represents the fractional seconds of the value at the scale
            // indicated by the scale variable. So, for example, scaledNanos = 3 means 300 nanoseconds
            // at scale TDS.MAX_FRACTIONAL_SECONDS_SCALE, but 3000 nanoseconds at
            // TDS.MAX_FRACTIONAL_SECONDS_SCALE - 1
            long scaledNanos = ((long) Nanos.PER_SECOND * secondsSinceMidnight
                    + getRoundedSubSecondNanos(subSecondNanos) + divisor / 2) / divisor;

            // SQL Server rounding behavior indicates that it always rounds up unless
            // we are at the max value of the type(NOT every day), in which case it truncates.
            // Side effect on Calendar date:
            // If rounding nanos to the specified scale rolls the value to the next day ...
            if (Nanos.PER_DAY / divisor == scaledNanos) {

                // If the type is time, always truncate
                if (SSType.TIME == ssType) {
                    --scaledNanos;
                }
                // If the type is datetime2 or datetimeoffset, truncate only if its the max value supported
                else {
                    assert SSType.DATETIME2 == ssType || SSType.DATETIMEOFFSET == ssType : "Unexpected SSType: "
                            + ssType;

                    // ... then bump the date, provided that the resulting date is still within
                    // the valid date range.
                    //
                    // Extreme edge case (literally, the VERY edge...):
                    // If nanos overflow rolls the date value out of range (that is, we have a value
                    // a few nanoseconds later than 9999-12-31 23:59:59) then truncate the nanos
                    // instead of rolling.
                    //
                    // This case is very likely never hit by "real world" applications, but exists
                    // here as a security measure to ensure that such values don't result in a
                    // connection-closing TDS exception.
                    cal.add(Calendar.SECOND, 1);

                    if (cal.get(Calendar.YEAR) <= 9999) {
                        scaledNanos = 0;
                    } else {
                        cal.add(Calendar.SECOND, -1);
                        --scaledNanos;
                    }
                }
            }

            // Encode the scaled nanos to TDS
            int encodedLength = TDS.nanosSinceMidnightLength(scale);
            byte[] encodedBytes = scaledNanosToEncodedBytes(scaledNanos, encodedLength);

            writeBytes(encodedBytes);
        }

        // Second, for types with a date component, write the days into the Common Era
        if (SSType.DATE == ssType || SSType.DATETIME2 == ssType || SSType.DATETIMEOFFSET == ssType) {
            // Computation of the number of days into the Common Era assumes that
            // the DAY_OF_YEAR field reflects a pure Gregorian calendar - one that
            // uses Gregorian leap year rules across the entire range of dates.
            //
            // For the DAY_OF_YEAR field to accurately reflect pure Gregorian behavior,
            // we need to use a pure Gregorian calendar for dates that are Julian dates
            // under a standard Gregorian calendar and for (Gregorian) dates later than
            // the cutover date in the cutover year.
            if (cal.getTimeInMillis() < GregorianChange.STANDARD_CHANGE_DATE.getTime()
                    || cal.getActualMaximum(Calendar.DAY_OF_YEAR) < TDS.DAYS_PER_YEAR) {
                int year = cal.get(Calendar.YEAR);
                int month = cal.get(Calendar.MONTH);
                int date = cal.get(Calendar.DATE);

                // Set the cutover as early as possible (pure Gregorian behavior)
                cal.setGregorianChange(GregorianChange.PURE_CHANGE_DATE);

                // Initialize the date field by field (preserving the "wall calendar" value)
                cal.set(year, month, date);
            }

            int daysIntoCE = DDC.daysSinceBaseDate(cal.get(Calendar.YEAR), cal.get(Calendar.DAY_OF_YEAR), 1);

            // Last-ditch verification that the value is in the valid range for the
            // DATE/DATETIME2/DATETIMEOFFSET TDS data type (1/1/0001 to 12/31/9999).
            // If it's not, then throw an exception now so that statement execution
            // is safely canceled. Attempting to put an invalid value on the wire
            // would result in a TDS exception, which would close the connection.
            if (daysIntoCE < 0 || daysIntoCE >= DDC.daysSinceBaseDate(10000, 1, 1)) {
                MessageFormat form = new MessageFormat(SQLServerException.getErrString("R_valueOutOfRange"));
                Object[] msgArgs = {ssType};
                throw new SQLServerException(form.format(msgArgs), SQLState.DATA_EXCEPTION_DATETIME_FIELD_OVERFLOW,
                        DriverError.NOT_SET, null);
            }

            byte encodedBytes[] = new byte[3];
            encodedBytes[0] = (byte) ((daysIntoCE >> 0) & 0xFF);
            encodedBytes[1] = (byte) ((daysIntoCE >> 8) & 0xFF);
            encodedBytes[2] = (byte) ((daysIntoCE >> 16) & 0xFF);
            writeBytes(encodedBytes);
        }
    }

    /**
     * Writes to the TDS channel a temporal value as an instance instance of one of the scaled temporal SQL types: DATE,
     * TIME, DATETIME2, or DATETIMEOFFSET.
     *
     * @param cal
     *        Calendar representing the value to write, except for any sub-second nanoseconds
     * @param subSecondNanos
     *        the sub-second nanoseconds (0 - 999,999,999)
     * @param scale
     *        the scale (in digits: 0 - 7) to use for the sub-second nanos component
     * @param ssType
     *        the SQL Server data type (DATE, TIME, DATETIME2, or DATETIMEOFFSET)
     * @param minutesOffset
     *        the offset value for DATETIMEOFFSET
     * @throws SQLServerException
     *         if an I/O error occurs or if the value is not in the valid range
     */
    byte[] writeEncryptedScaledTemporal(GregorianCalendar cal, int subSecondNanos, int scale, SSType ssType,
            short minutesOffset) throws SQLServerException {
        assert con.isKatmaiOrLater();

        assert SSType.DATE == ssType || SSType.TIME == ssType || SSType.DATETIME2 == ssType
                || SSType.DATETIMEOFFSET == ssType : "Unexpected SSType: " + ssType;

        // store the time and minutesOffset portion of DATETIME2 and DATETIMEOFFSET to be used with date portion
        byte encodedBytesForEncryption[] = null;

        int secondsSinceMidnight = 0;
        long divisor = 0;
        long scaledNanos = 0;

        // First, for types with a time component, write the scaled nanos since midnight
        if (SSType.TIME == ssType || SSType.DATETIME2 == ssType || SSType.DATETIMEOFFSET == ssType) {
            assert subSecondNanos >= 0;
            assert subSecondNanos < Nanos.PER_SECOND;
            assert scale >= 0;
            assert scale <= TDS.MAX_FRACTIONAL_SECONDS_SCALE;

            secondsSinceMidnight = cal.get(Calendar.SECOND) + 60 * cal.get(Calendar.MINUTE)
                    + 60 * 60 * cal.get(Calendar.HOUR_OF_DAY);

            // Scale nanos since midnight to the desired scale, rounding the value as necessary
            divisor = Nanos.PER_MAX_SCALE_INTERVAL * (long) Math.pow(10, TDS.MAX_FRACTIONAL_SECONDS_SCALE - scale);

            // The scaledNanos variable represents the fractional seconds of the value at the scale
            // indicated by the scale variable. So, for example, scaledNanos = 3 means 300 nanoseconds
            // at scale TDS.MAX_FRACTIONAL_SECONDS_SCALE, but 3000 nanoseconds at
            // TDS.MAX_FRACTIONAL_SECONDS_SCALE - 1
            scaledNanos = (((long) Nanos.PER_SECOND * secondsSinceMidnight + getRoundedSubSecondNanos(subSecondNanos)
                    + divisor / 2) / divisor) * divisor / 100;

            // for encrypted time value, SQL server cannot do rounding or casting,
            // So, driver needs to cast it before encryption.
            if (SSType.TIME == ssType && 864000000000L <= scaledNanos) {
                scaledNanos = (((long) Nanos.PER_SECOND * secondsSinceMidnight
                        + getRoundedSubSecondNanos(subSecondNanos)) / divisor) * divisor / 100;
            }

            // SQL Server rounding behavior indicates that it always rounds up unless
            // we are at the max value of the type(NOT every day), in which case it truncates.
            // Side effect on Calendar date:
            // If rounding nanos to the specified scale rolls the value to the next day ...
            if (Nanos.PER_DAY / divisor == scaledNanos) {

                // If the type is time, always truncate
                if (SSType.TIME == ssType) {
                    --scaledNanos;
                }
                // If the type is datetime2 or datetimeoffset, truncate only if its the max value supported
                else {
                    assert SSType.DATETIME2 == ssType || SSType.DATETIMEOFFSET == ssType : "Unexpected SSType: "
                            + ssType;

                    // ... then bump the date, provided that the resulting date is still within
                    // the valid date range.
                    //
                    // Extreme edge case (literally, the VERY edge...):
                    // If nanos overflow rolls the date value out of range (that is, we have a value
                    // a few nanoseconds later than 9999-12-31 23:59:59) then truncate the nanos
                    // instead of rolling.
                    //
                    // This case is very likely never hit by "real world" applications, but exists
                    // here as a security measure to ensure that such values don't result in a
                    // connection-closing TDS exception.
                    cal.add(Calendar.SECOND, 1);

                    if (cal.get(Calendar.YEAR) <= 9999) {
                        scaledNanos = 0;
                    } else {
                        cal.add(Calendar.SECOND, -1);
                        --scaledNanos;
                    }
                }
            }

            // Encode the scaled nanos to TDS
            int encodedLength = TDS.nanosSinceMidnightLength(TDS.MAX_FRACTIONAL_SECONDS_SCALE);
            byte[] encodedBytes = scaledNanosToEncodedBytes(scaledNanos, encodedLength);

            if (SSType.TIME == ssType) {
                byte[] cipherText = SQLServerSecurityUtility.encryptWithKey(encodedBytes, cryptoMeta, con);
                return cipherText;
            } else if (SSType.DATETIME2 == ssType) {
                // for DATETIME2 sends both date and time part together for encryption
                encodedBytesForEncryption = new byte[encodedLength + 3];
                System.arraycopy(encodedBytes, 0, encodedBytesForEncryption, 0, encodedBytes.length);
            } else if (SSType.DATETIMEOFFSET == ssType) {
                // for DATETIMEOFFSET sends date, time and offset part together for encryption
                encodedBytesForEncryption = new byte[encodedLength + 5];
                System.arraycopy(encodedBytes, 0, encodedBytesForEncryption, 0, encodedBytes.length);
            }
        }

        // Second, for types with a date component, write the days into the Common Era
        if (SSType.DATE == ssType || SSType.DATETIME2 == ssType || SSType.DATETIMEOFFSET == ssType) {
            // Computation of the number of days into the Common Era assumes that
            // the DAY_OF_YEAR field reflects a pure Gregorian calendar - one that
            // uses Gregorian leap year rules across the entire range of dates.
            //
            // For the DAY_OF_YEAR field to accurately reflect pure Gregorian behavior,
            // we need to use a pure Gregorian calendar for dates that are Julian dates
            // under a standard Gregorian calendar and for (Gregorian) dates later than
            // the cutover date in the cutover year.
            if (cal.getTimeInMillis() < GregorianChange.STANDARD_CHANGE_DATE.getTime()
                    || cal.getActualMaximum(Calendar.DAY_OF_YEAR) < TDS.DAYS_PER_YEAR) {
                int year = cal.get(Calendar.YEAR);
                int month = cal.get(Calendar.MONTH);
                int date = cal.get(Calendar.DATE);

                // Set the cutover as early as possible (pure Gregorian behavior)
                cal.setGregorianChange(GregorianChange.PURE_CHANGE_DATE);

                // Initialize the date field by field (preserving the "wall calendar" value)
                cal.set(year, month, date);
            }

            int daysIntoCE = DDC.daysSinceBaseDate(cal.get(Calendar.YEAR), cal.get(Calendar.DAY_OF_YEAR), 1);

            // Last-ditch verification that the value is in the valid range for the
            // DATE/DATETIME2/DATETIMEOFFSET TDS data type (1/1/0001 to 12/31/9999).
            // If it's not, then throw an exception now so that statement execution
            // is safely canceled. Attempting to put an invalid value on the wire
            // would result in a TDS exception, which would close the connection.
            if (daysIntoCE < 0 || daysIntoCE >= DDC.daysSinceBaseDate(10000, 1, 1)) {
                MessageFormat form = new MessageFormat(SQLServerException.getErrString("R_valueOutOfRange"));
                Object[] msgArgs = {ssType};
                throw new SQLServerException(form.format(msgArgs), SQLState.DATA_EXCEPTION_DATETIME_FIELD_OVERFLOW,
                        DriverError.NOT_SET, null);
            }

            byte encodedBytes[] = new byte[3];
            encodedBytes[0] = (byte) ((daysIntoCE >> 0) & 0xFF);
            encodedBytes[1] = (byte) ((daysIntoCE >> 8) & 0xFF);
            encodedBytes[2] = (byte) ((daysIntoCE >> 16) & 0xFF);

            byte[] cipherText;
            if (SSType.DATE == ssType) {
                cipherText = SQLServerSecurityUtility.encryptWithKey(encodedBytes, cryptoMeta, con);
            } else if (SSType.DATETIME2 == ssType) {
                // for Max value, does not round up, do casting instead.
                if (3652058 == daysIntoCE) { // 9999-12-31
                    if (864000000000L == scaledNanos) { // 24:00:00 in nanoseconds
                        // does not round up
                        scaledNanos = (((long) Nanos.PER_SECOND * secondsSinceMidnight
                                + getRoundedSubSecondNanos(subSecondNanos)) / divisor) * divisor / 100;

                        int encodedLength = TDS.nanosSinceMidnightLength(TDS.MAX_FRACTIONAL_SECONDS_SCALE);
                        byte[] encodedNanoBytes = scaledNanosToEncodedBytes(scaledNanos, encodedLength);

                        // for DATETIME2 sends both date and time part together for encryption
                        encodedBytesForEncryption = new byte[encodedLength + 3];
                        System.arraycopy(encodedNanoBytes, 0, encodedBytesForEncryption, 0, encodedNanoBytes.length);
                    }
                }
                // Copy the 3 byte date value
                System.arraycopy(encodedBytes, 0, encodedBytesForEncryption, (encodedBytesForEncryption.length - 3), 3);

                cipherText = SQLServerSecurityUtility.encryptWithKey(encodedBytesForEncryption, cryptoMeta, con);
            } else {
                // for Max value, does not round up, do casting instead.
                if (3652058 == daysIntoCE) { // 9999-12-31
                    if (864000000000L == scaledNanos) { // 24:00:00 in nanoseconds
                        // does not round up
                        scaledNanos = (((long) Nanos.PER_SECOND * secondsSinceMidnight
                                + getRoundedSubSecondNanos(subSecondNanos)) / divisor) * divisor / 100;

                        int encodedLength = TDS.nanosSinceMidnightLength(TDS.MAX_FRACTIONAL_SECONDS_SCALE);
                        byte[] encodedNanoBytes = scaledNanosToEncodedBytes(scaledNanos, encodedLength);

                        // for DATETIMEOFFSET sends date, time and offset part together for encryption
                        encodedBytesForEncryption = new byte[encodedLength + 5];
                        System.arraycopy(encodedNanoBytes, 0, encodedBytesForEncryption, 0, encodedNanoBytes.length);
                    }
                }

                // Copy the 3 byte date value
                System.arraycopy(encodedBytes, 0, encodedBytesForEncryption, (encodedBytesForEncryption.length - 5), 3);
                // Copy the 2 byte minutesOffset value
                System.arraycopy(
                        ByteBuffer.allocate(Short.SIZE / Byte.SIZE).order(ByteOrder.LITTLE_ENDIAN)
                                .putShort(minutesOffset).array(),
                        0, encodedBytesForEncryption, (encodedBytesForEncryption.length - 2), 2);

                cipherText = SQLServerSecurityUtility.encryptWithKey(encodedBytesForEncryption, cryptoMeta, con);
            }
            return cipherText;
        }

        // Invalid type ssType. This condition should never happen.
        MessageFormat form = new MessageFormat(SQLServerException.getErrString("R_unknownSSType"));
        Object[] msgArgs = {ssType};
        SQLServerException.makeFromDriverError(null, null, form.format(msgArgs), null, true);

        return null;
    }

    private byte[] scaledNanosToEncodedBytes(long scaledNanos, int encodedLength) {
        byte encodedBytes[] = new byte[encodedLength];
        for (int i = 0; i < encodedLength; i++)
            encodedBytes[i] = (byte) ((scaledNanos >> (8 * i)) & 0xFF);
        return encodedBytes;
    }

    /**
     * Append the data in a stream in RPC transmission format.
     * 
     * @param sName
     *        the optional parameter name
     * @param stream
     *        is the stream
     * @param streamLength
     *        length of the stream (may be unknown)
     * @param bOut
     *        boolean true if the data value is being registered as an output parameter
     * @param jdbcType
     *        The JDBC type used to determine whether the value is textual or non-textual.
     * @param collation
     *        The SQL collation associated with the value. Null for non-textual SQL Server types.
     * @throws SQLServerException
     */
    void writeRPCInputStream(String sName, InputStream stream, long streamLength, boolean bOut, JDBCType jdbcType,
            SQLCollation collation) throws SQLServerException {
        assert null != stream;
        assert DataTypes.UNKNOWN_STREAM_LENGTH == streamLength || streamLength >= 0;

        // Send long values and values with unknown length
        // using PLP chunking on Yukon and later.
        boolean usePLP = (DataTypes.UNKNOWN_STREAM_LENGTH == streamLength
                || streamLength > DataTypes.SHORT_VARTYPE_MAX_BYTES);
        if (usePLP) {
            assert DataTypes.UNKNOWN_STREAM_LENGTH == streamLength || streamLength <= DataTypes.MAX_VARTYPE_MAX_BYTES;

            writeRPCNameValType(sName, bOut, jdbcType.isTextual() ? TDSType.BIGVARCHAR : TDSType.BIGVARBINARY);

            // Handle Yukon v*max type header here.
            writeVMaxHeader(streamLength, false, jdbcType.isTextual() ? collation : null);
        }

        // Send non-PLP in all other cases
        else {
            // If the length of the InputStream is unknown then we need to buffer the entire stream
            // in memory so that we can determine its length and send that length to the server
            // before the stream data itself.
            if (DataTypes.UNKNOWN_STREAM_LENGTH == streamLength) {
                // Create ByteArrayOutputStream with initial buffer size of 8K to handle typical
                // binary field sizes more efficiently. Note we can grow beyond 8000 bytes.
                ByteArrayOutputStream baos = new ByteArrayOutputStream(8000);
                streamLength = 0L;

                // Since Shiloh is limited to 64K TDS packets, that's a good upper bound on the maximum
                // length of InputStream we should try to handle before throwing an exception.
                long maxStreamLength = 65535L * con.getTDSPacketSize();

                try {
                    byte buff[] = new byte[8000];
                    int bytesRead;

                    while (streamLength < maxStreamLength && -1 != (bytesRead = stream.read(buff, 0, buff.length))) {
                        baos.write(buff);
                        streamLength += bytesRead;
                    }
                } catch (IOException e) {
                    throw new SQLServerException(e.getMessage(), SQLState.DATA_EXCEPTION_NOT_SPECIFIC,
                            DriverError.NOT_SET, e);
                }

                if (streamLength >= maxStreamLength) {
                    MessageFormat form = new MessageFormat(SQLServerException.getErrString("R_invalidLength"));
                    Object[] msgArgs = {streamLength};
                    SQLServerException.makeFromDriverError(null, null, form.format(msgArgs), "", true);
                }

                assert streamLength <= Integer.MAX_VALUE;
                stream = new ByteArrayInputStream(baos.toByteArray(), 0, (int) streamLength);
            }

            assert 0 <= streamLength && streamLength <= DataTypes.IMAGE_TEXT_MAX_BYTES;

            boolean useVarType = streamLength <= DataTypes.SHORT_VARTYPE_MAX_BYTES;

            writeRPCNameValType(sName, bOut,
                    jdbcType.isTextual() ? (useVarType ? TDSType.BIGVARCHAR : TDSType.TEXT)
                                         : (useVarType ? TDSType.BIGVARBINARY : TDSType.IMAGE));

            // Write maximum length, optional collation, and actual length
            if (useVarType) {
                writeShort((short) DataTypes.SHORT_VARTYPE_MAX_BYTES);
                if (jdbcType.isTextual())
                    collation.writeCollation(this);
                writeShort((short) streamLength);
            } else {
                writeInt(DataTypes.IMAGE_TEXT_MAX_BYTES);
                if (jdbcType.isTextual())
                    collation.writeCollation(this);
                writeInt((int) streamLength);
            }
        }

        // Write the data
        writeStream(stream, streamLength, usePLP);
    }

    /**
     * Append the XML data in a stream in RPC transmission format.
     * 
     * @param sName
     *        the optional parameter name
     * @param stream
     *        is the stream
     * @param streamLength
     *        length of the stream (may be unknown)
     * @param bOut
     *        boolean true if the data value is being registered as an output parameter
     * @throws SQLServerException
     */
    void writeRPCXML(String sName, InputStream stream, long streamLength, boolean bOut) throws SQLServerException {
        assert DataTypes.UNKNOWN_STREAM_LENGTH == streamLength || streamLength >= 0;
        assert DataTypes.UNKNOWN_STREAM_LENGTH == streamLength || streamLength <= DataTypes.MAX_VARTYPE_MAX_BYTES;

        writeRPCNameValType(sName, bOut, TDSType.XML);
        writeByte((byte) 0); // No schema
        // Handle null here and return, we're done here if it's null.
        if (null == stream) {
            // Null header for v*max types is 0xFFFFFFFFFFFFFFFF.
            writeLong(0xFFFFFFFFFFFFFFFFL);
        } else if (DataTypes.UNKNOWN_STREAM_LENGTH == streamLength) {
            // Append v*max length.
            // UNKNOWN_PLP_LEN is 0xFFFFFFFFFFFFFFFE
            writeLong(0xFFFFFFFFFFFFFFFEL);

            // NOTE: Don't send the first chunk length, this will be calculated by caller.
        } else {
            // For v*max types with known length, length is <totallength8><chunklength4>
            // We're sending same total length as chunk length (as we're sending 1 chunk).
            writeLong(streamLength);
        }
        if (null != stream)
            // Write the data
            writeStream(stream, streamLength, true);
    }

    /**
     * Append the data in a character reader in RPC transmission format.
     * 
     * @param sName
     *        the optional parameter name
     * @param re
     *        the reader
     * @param reLength
     *        the reader data length (in characters)
     * @param bOut
     *        boolean true if the data value is being registered as an output parameter
     * @param collation
     *        The SQL collation associated with the value. Null for non-textual SQL Server types.
     * @throws SQLServerException
     */
    void writeRPCReaderUnicode(String sName, Reader re, long reLength, boolean bOut,
            SQLCollation collation) throws SQLServerException {
        assert null != re;
        assert DataTypes.UNKNOWN_STREAM_LENGTH == reLength || reLength >= 0;

        // Textual RPC requires a collation. If none is provided, as is the case when
        // the SSType is non-textual, then use the database collation by default.
        if (null == collation)
            collation = con.getDatabaseCollation();

        // Send long values and values with unknown length
        // using PLP chunking on Yukon and later.
        boolean usePLP = (DataTypes.UNKNOWN_STREAM_LENGTH == reLength || reLength > DataTypes.SHORT_VARTYPE_MAX_CHARS);
        if (usePLP) {
            assert DataTypes.UNKNOWN_STREAM_LENGTH == reLength || reLength <= DataTypes.MAX_VARTYPE_MAX_CHARS;

            writeRPCNameValType(sName, bOut, TDSType.NVARCHAR);

            // Handle Yukon v*max type header here.
            writeVMaxHeader(
                    (DataTypes.UNKNOWN_STREAM_LENGTH == reLength) ? DataTypes.UNKNOWN_STREAM_LENGTH : 2 * reLength, // Length
                                                                                                                    // (in
                                                                                                                    // bytes)
                    false, collation);
        }

        // Send non-PLP in all other cases
        else {
            // Length must be known if we're not sending PLP-chunked data. Yukon is handled above.
            // For Shiloh, this is enforced in DTV by converting the Reader to some other length-
            // prefixed value in the setter.
            assert 0 <= reLength && reLength <= DataTypes.NTEXT_MAX_CHARS;

            // For non-PLP types, use the long TEXT type rather than the short VARCHAR
            // type if the stream is too long to fit in the latter or if we don't know the length up
            // front so we have to assume that it might be too long.
            boolean useVarType = reLength <= DataTypes.SHORT_VARTYPE_MAX_CHARS;

            writeRPCNameValType(sName, bOut, useVarType ? TDSType.NVARCHAR : TDSType.NTEXT);

            // Write maximum length, collation, and actual length of the data
            if (useVarType) {
                writeShort((short) DataTypes.SHORT_VARTYPE_MAX_BYTES);
                collation.writeCollation(this);
                writeShort((short) (2 * reLength));
            } else {
                writeInt(DataTypes.NTEXT_MAX_CHARS);
                collation.writeCollation(this);
                writeInt((int) (2 * reLength));
            }
        }

        // Write the data
        writeReader(re, reLength, usePLP);
    }

    void sendEnclavePackage(String sql, ArrayList<byte[]> enclaveCEKs) throws SQLServerException {
        if (null != con && con.isAEv2()) {
            if (null != sql && !sql.isEmpty() && null != enclaveCEKs && 0 < enclaveCEKs.size()
                    && con.enclaveEstablished()) {
                byte[] b = con.generateEnclavePackage(sql, enclaveCEKs);
                if (null != b && 0 != b.length) {
                    this.writeShort((short) b.length);
                    this.writeBytes(b);
                } else {
                    this.writeShort((short) 0);
                }
            } else {
                this.writeShort((short) 0);
            }
        }
    }
}


/**
 * TDSPacket provides a mechanism for chaining TDS response packets together in a singly-linked list.
 *
 * Having both the link and the data in the same class allows TDSReader marks (see below) to automatically hold onto
 * exactly as much response data as they need, and no more. Java reference semantics ensure that a mark holds onto its
 * referenced packet and subsequent packets (through next references). When all marked references to a packet go away,
 * the packet, and any linked unmarked packets, can be reclaimed by GC.
 */
final class TDSPacket {
    final byte[] header = new byte[TDS.PACKET_HEADER_SIZE];
    final byte[] payload;
    int payloadLength;
    volatile TDSPacket next;

    final public String toString() {
        return "TDSPacket(SPID:" + Util.readUnsignedShortBigEndian(header, TDS.PACKET_HEADER_SPID) + " Seq:"
                + header[TDS.PACKET_HEADER_SEQUENCE_NUM] + ")";
    }

    TDSPacket(int size) {
        payload = new byte[size];
        payloadLength = 0;
        next = null;
    }

    final boolean isEOM() {
        return TDS.STATUS_BIT_EOM == (header[TDS.PACKET_HEADER_MESSAGE_STATUS] & TDS.STATUS_BIT_EOM);
    }
}


/**
 * TDSReaderMark encapsulates a fixed position in the response data stream.
 *
 * Response data is quantized into a linked chain of packets. A mark refers to a specific location in a specific packet
 * and relies on Java's reference semantics to automatically keep all subsequent packets accessible until the mark is
 * destroyed.
 */
final class TDSReaderMark {
    final TDSPacket packet;
    final int payloadOffset;

    TDSReaderMark(TDSPacket packet, int payloadOffset) {
        this.packet = packet;
        this.payloadOffset = payloadOffset;
    }
}


/**
 * TDSReader encapsulates the TDS response data stream.
 *
 * Bytes are read from SQL Server into a FIFO of packets. Reader methods traverse the packets to access the data.
 */
final class TDSReader implements Serializable {

    /**
     * Always update serialVersionUID when prompted.
     */
    private static final long serialVersionUID = -392905303734809731L;

    private static final Logger logger = Logger.getLogger("com.microsoft.sqlserver.jdbc.internals.TDS.Reader");
    final private String traceID;
    private ScheduledFuture<?> timeout;

    final public String toString() {
        return traceID;
    }

    private final TDSChannel tdsChannel;
    private final SQLServerConnection con;

    private final TDSCommand command;

    final TDSCommand getCommand() {
        assert null != command;
        return command;
    }

    final SQLServerConnection getConnection() {
        return con;
    }

    private TDSPacket currentPacket = new TDSPacket(0);
    private TDSPacket lastPacket = currentPacket;
    private int payloadOffset = 0;
    private int packetNum = 0;

    private boolean isStreaming = true;
    private boolean useColumnEncryption = false;
    private boolean serverSupportsColumnEncryption = false;
    private boolean serverSupportsDataClassification = false;
    private byte serverSupportedDataClassificationVersion = TDS.DATA_CLASSIFICATION_NOT_ENABLED;

    private ColumnEncryptionVersion columnEncryptionVersion;

    private final byte valueBytes[] = new byte[256];

    protected SensitivityClassification sensitivityClassification;

    private static final AtomicInteger lastReaderID = new AtomicInteger(0);

    private static int nextReaderID() {
        return lastReaderID.incrementAndGet();
    }

    TDSReader(TDSChannel tdsChannel, SQLServerConnection con, TDSCommand command) {
        this.tdsChannel = tdsChannel;
        this.con = con;
        this.command = command; // may be null
        // if the logging level is not detailed than fine or more we will not have proper reader IDs.
        if (logger.isLoggable(Level.FINE))
            traceID = "TDSReader@" + nextReaderID() + " (" + con.toString() + ")";
        else
            traceID = con.toString();
        if (con.isColumnEncryptionSettingEnabled()) {
            useColumnEncryption = true;
        }
        serverSupportsColumnEncryption = con.getServerSupportsColumnEncryption();
        columnEncryptionVersion = con.getServerColumnEncryptionVersion();
        serverSupportsDataClassification = con.getServerSupportsDataClassification();
        serverSupportedDataClassificationVersion = con.getServerSupportedDataClassificationVersion();
    }

    final boolean isColumnEncryptionSettingEnabled() {
        return useColumnEncryption;
    }

    final boolean getServerSupportsColumnEncryption() {
        return serverSupportsColumnEncryption;
    }

    final boolean getServerSupportsDataClassification() {
        return serverSupportsDataClassification;
    }

    final byte getServerSupportedDataClassificationVersion() {
        return serverSupportedDataClassificationVersion;
    }

    final void throwInvalidTDS() throws SQLServerException {
        if (logger.isLoggable(Level.SEVERE))
            logger.severe(toString() + " got unexpected value in TDS response at offset:" + payloadOffset);
        con.throwInvalidTDS();
    }

    final void throwInvalidTDSToken(String tokenName) throws SQLServerException {
        if (logger.isLoggable(Level.SEVERE))
            logger.severe(toString() + " got unexpected value in TDS response at offset:" + payloadOffset);
        con.throwInvalidTDSToken(tokenName);
    }

    /**
     * Ensures that payload data is available to be read, automatically advancing to (and possibly reading) the next
     * packet.
     *
     * @return true if additional data is available to be read false if no more data is available
     */
    private boolean ensurePayload() throws SQLServerException {
        if (payloadOffset == currentPacket.payloadLength)
            if (!nextPacket())
                return false;
        assert payloadOffset < currentPacket.payloadLength;
        return true;
    }

    /**
     * Advance (and possibly read) the next packet.
     *
     * @return true if additional data is available to be read false if no more data is available
     */
    private boolean nextPacket() throws SQLServerException {
        assert null != currentPacket;

        // Shouldn't call this function unless we're at the end of the current packet...
        TDSPacket consumedPacket = currentPacket;
        assert payloadOffset == consumedPacket.payloadLength;

        // If no buffered packets are left then maybe we can read one...
        // This action must be synchronized against against another thread calling
        // readAllPackets() to read in ALL of the remaining packets of the current response.
        if (null == consumedPacket.next) {
            // if the read comes from getNext() and responseBuffering is Adaptive (in this place is), then reset Counter
            // State
            if (null != command && command.getTDSWriter().checkIfTdsMessageTypeIsBatchOrRPC()) {
                command.getCounter().resetCounter();
            }
            readPacket();

            if (null == consumedPacket.next)
                return false;
        }

        // Advance to that packet. If we are streaming through the
        // response, then unlink the current packet from the next
        // before moving to allow the packet to be reclaimed.
        TDSPacket nextPacket = consumedPacket.next;
        if (isStreaming) {
            if (logger.isLoggable(Level.FINEST))
                logger.finest(toString() + " Moving to next packet -- unlinking consumed packet");

            consumedPacket.next = null;
        }
        currentPacket = nextPacket;
        payloadOffset = 0;
        return true;
    }

    /**
     * Reads the next packet of the TDS channel.
     *
     * This method is synchronized to guard against simultaneously reading packets from one thread that is processing
     * the response and another thread that is trying to buffer it with TDSCommand.detach().
     */
    synchronized final boolean readPacket() throws SQLServerException {
        if (null != command && !command.readingResponse())
            return false;

        // Number of packets in should always be less than number of packets out.
        // If the server has been notified for an interrupt, it may be less by
        // more than one packet.
        assert tdsChannel.numMsgsRcvd < tdsChannel.numMsgsSent : "numMsgsRcvd:" + tdsChannel.numMsgsRcvd
                + " should be less than numMsgsSent:" + tdsChannel.numMsgsSent;

        TDSPacket newPacket = new TDSPacket(con.getTDSPacketSize());
        if (null != command) {
            // if cancelQueryTimeout is set, we should wait for the total amount of
            // queryTimeout + cancelQueryTimeout to
            // terminate the connection.
            if ((command.getCancelQueryTimeoutSeconds() > 0 && command.getQueryTimeoutSeconds() > 0)) {
                // if a timeout is configured with this object, add it to the timeout poller
                int seconds = command.getCancelQueryTimeoutSeconds() + command.getQueryTimeoutSeconds();
                this.timeout = con.getSharedTimer().schedule(new TDSTimeoutTask(command, con), seconds);
            }
        }
        // First, read the packet header.
        for (int headerBytesRead = 0; headerBytesRead < TDS.PACKET_HEADER_SIZE;) {
            int bytesRead = tdsChannel.read(newPacket.header, headerBytesRead,
                    TDS.PACKET_HEADER_SIZE - headerBytesRead);
            if (bytesRead < 0) {
                if (logger.isLoggable(Level.FINER))
                    logger.finer(toString() + " Premature EOS in response. packetNum:" + packetNum + " headerBytesRead:"
                            + headerBytesRead);

                con.terminate(SQLServerException.DRIVER_ERROR_IO_FAILED,
                        ((0 == packetNum && 0 == headerBytesRead) ? SQLServerException.getErrString(
                                "R_noServerResponse") : SQLServerException.getErrString("R_truncatedServerResponse")));
            }

            headerBytesRead += bytesRead;
        }

        // if execution was subject to timeout then stop timing
        if (this.timeout != null) {
            this.timeout.cancel(false);
            this.timeout = null;
        }
        // Header size is a 2 byte unsigned short integer in big-endian order.
        int packetLength = Util.readUnsignedShortBigEndian(newPacket.header, TDS.PACKET_HEADER_MESSAGE_LENGTH);

        // Make header size is properly bounded and compute length of the packet payload.
        if (packetLength < TDS.PACKET_HEADER_SIZE || packetLength > con.getTDSPacketSize()) {
            if (logger.isLoggable(Level.WARNING)) {
                logger.warning(toString() + " TDS header contained invalid packet length:" + packetLength
                        + "; packet size:" + con.getTDSPacketSize());
            }
            throwInvalidTDS();
        }

        newPacket.payloadLength = packetLength - TDS.PACKET_HEADER_SIZE;

        // Just grab the SPID for logging (another big-endian unsigned short).
        tdsChannel.setSPID(Util.readUnsignedShortBigEndian(newPacket.header, TDS.PACKET_HEADER_SPID));

        // Packet header looks good enough.
        // When logging, copy the packet header to the log buffer.
        byte[] logBuffer = null;
        if (tdsChannel.isLoggingPackets()) {
            logBuffer = new byte[packetLength];
            System.arraycopy(newPacket.header, 0, logBuffer, 0, TDS.PACKET_HEADER_SIZE);
        }

        // if messageType is RPC or QUERY, then increment Counter's state
        if (tdsChannel.getWriter().checkIfTdsMessageTypeIsBatchOrRPC()) {
            command.getCounter().increaseCounter(packetLength);
        }

        // Now for the payload...
        for (int payloadBytesRead = 0; payloadBytesRead < newPacket.payloadLength;) {
            int bytesRead = tdsChannel.read(newPacket.payload, payloadBytesRead,
                    newPacket.payloadLength - payloadBytesRead);
            if (bytesRead < 0)
                con.terminate(SQLServerException.DRIVER_ERROR_IO_FAILED,
                        SQLServerException.getErrString("R_truncatedServerResponse"));

            payloadBytesRead += bytesRead;
        }

        ++packetNum;

        lastPacket.next = newPacket;
        lastPacket = newPacket;

        // When logging, append the payload to the log buffer and write out the whole thing.
        if (tdsChannel.isLoggingPackets()) {
            System.arraycopy(newPacket.payload, 0, logBuffer, TDS.PACKET_HEADER_SIZE, newPacket.payloadLength);
            tdsChannel.logPacket(logBuffer, 0, packetLength,
                    this.toString() + " received Packet:" + packetNum + " (" + newPacket.payloadLength + " bytes)");
        }

        // If end of message, then bump the count of messages received and disable
        // interrupts. If an interrupt happened prior to disabling, then expect
        // to read the attention ack packet as well.
        if (newPacket.isEOM()) {
            ++tdsChannel.numMsgsRcvd;

            // Notify the command (if any) that we've reached the end of the response.
            if (null != command)
                command.onResponseEOM();
        }

        return true;
    }

    final TDSReaderMark mark() {
        TDSReaderMark mark = new TDSReaderMark(currentPacket, payloadOffset);
        isStreaming = false;

        if (logger.isLoggable(Level.FINEST))
            logger.finest(this.toString() + ": Buffering from: " + mark.toString());

        return mark;
    }

    final void reset(TDSReaderMark mark) {
        if (logger.isLoggable(Level.FINEST))
            logger.finest(this.toString() + ": Resetting to: " + mark.toString());

        currentPacket = mark.packet;
        payloadOffset = mark.payloadOffset;
    }

    final void stream() {
        isStreaming = true;
    }

    /**
     * Returns the number of bytes that can be read (or skipped over) from this TDSReader without blocking by the next
     * caller of a method for this TDSReader.
     *
     * @return the actual number of bytes available.
     */
    final int available() {
        // The number of bytes that can be read without blocking is just the number
        // of bytes that are currently buffered. That is the number of bytes left
        // in the current packet plus the number of bytes in the remaining packets.
        int available = currentPacket.payloadLength - payloadOffset;
        for (TDSPacket packet = currentPacket.next; null != packet; packet = packet.next)
            available += packet.payloadLength;
        return available;
    }

    /**
     * 
     * @return number of bytes available in the current packet
     */
    final int availableCurrentPacket() {
        /*
         * The number of bytes that can be read from the current chunk, without including the next chunk that is
         * buffered. This is so the driver can confirm if the next chunk sent is new packet or just continuation
         */
        int available = currentPacket.payloadLength - payloadOffset;
        return available;
    }

    final int peekTokenType() throws SQLServerException {
        // Check whether we're at EOF
        if (!ensurePayload())
            return -1;

        // Peek at the current byte (don't increment payloadOffset!)
        return currentPacket.payload[payloadOffset] & 0xFF;
    }

    final short peekStatusFlag() throws SQLServerException {
        // skip the current packet(i.e, TDS packet type) and peek into the status flag (USHORT)
        if (payloadOffset + 3 <= currentPacket.payloadLength) {
            short value = Util.readShort(currentPacket.payload, payloadOffset + 1);
            return value;
        }

        return 0;
    }

    final int readUnsignedByte() throws SQLServerException {
        // Ensure that we have a packet to read from.
        if (!ensurePayload())
            throwInvalidTDS();

        return currentPacket.payload[payloadOffset++] & 0xFF;
    }

    final short readShort() throws SQLServerException {
        if (payloadOffset + 2 <= currentPacket.payloadLength) {
            short value = Util.readShort(currentPacket.payload, payloadOffset);
            payloadOffset += 2;
            return value;
        }

        return Util.readShort(readWrappedBytes(2), 0);
    }

    final int readUnsignedShort() throws SQLServerException {
        if (payloadOffset + 2 <= currentPacket.payloadLength) {
            int value = Util.readUnsignedShort(currentPacket.payload, payloadOffset);
            payloadOffset += 2;
            return value;
        }

        return Util.readUnsignedShort(readWrappedBytes(2), 0);
    }

    final String readUnicodeString(int length) throws SQLServerException {
        int byteLength = 2 * length;
        byte bytes[] = new byte[byteLength];
        readBytes(bytes, 0, byteLength);
        return Util.readUnicodeString(bytes, 0, byteLength, con);

    }

    final char readChar() throws SQLServerException {
        return (char) readShort();
    }

    final int readInt() throws SQLServerException {
        if (payloadOffset + 4 <= currentPacket.payloadLength) {
            int value = Util.readInt(currentPacket.payload, payloadOffset);
            payloadOffset += 4;
            return value;
        }

        return Util.readInt(readWrappedBytes(4), 0);
    }

    final int readIntBigEndian() throws SQLServerException {
        if (payloadOffset + 4 <= currentPacket.payloadLength) {
            int value = Util.readIntBigEndian(currentPacket.payload, payloadOffset);
            payloadOffset += 4;
            return value;
        }

        return Util.readIntBigEndian(readWrappedBytes(4), 0);
    }

    final long readUnsignedInt() throws SQLServerException {
        return readInt() & 0xFFFFFFFFL;
    }

    final long readLong() throws SQLServerException {
        if (payloadOffset + 8 <= currentPacket.payloadLength) {
            long value = Util.readLong(currentPacket.payload, payloadOffset);
            payloadOffset += 8;
            return value;
        }

        return Util.readLong(readWrappedBytes(8), 0);
    }

    final void readBytes(byte[] value, int valueOffset, int valueLength) throws SQLServerException {
        for (int bytesRead = 0; bytesRead < valueLength;) {
            // Ensure that we have a packet to read from.
            if (!ensurePayload())
                throwInvalidTDS();

            // Figure out how many bytes to copy from the current packet
            // (the lesser of the remaining value bytes and the bytes left in the packet).
            int bytesToCopy = valueLength - bytesRead;
            if (bytesToCopy > currentPacket.payloadLength - payloadOffset)
                bytesToCopy = currentPacket.payloadLength - payloadOffset;

            // Copy some bytes from the current packet to the destination value.
            if (logger.isLoggable(Level.FINEST))
                logger.finest(toString() + " Reading " + bytesToCopy + " bytes from offset " + payloadOffset);

            System.arraycopy(currentPacket.payload, payloadOffset, value, valueOffset + bytesRead, bytesToCopy);
            bytesRead += bytesToCopy;
            payloadOffset += bytesToCopy;
        }
    }

    final byte[] readWrappedBytes(int valueLength) throws SQLServerException {
        assert valueLength <= valueBytes.length;
        readBytes(valueBytes, 0, valueLength);
        return valueBytes;
    }

    final Object readDecimal(int valueLength, TypeInfo typeInfo, JDBCType jdbcType,
            StreamType streamType) throws SQLServerException {
        if (valueLength > valueBytes.length) {
            if (logger.isLoggable(Level.WARNING)) {
                logger.warning(toString() + " Invalid value length:" + valueLength);
            }
            throwInvalidTDS();
        }

        readBytes(valueBytes, 0, valueLength);
        return DDC.convertBigDecimalToObject(Util.readBigDecimal(valueBytes, valueLength, typeInfo.getScale()),
                jdbcType, streamType);
    }

    final Object readMoney(int valueLength, JDBCType jdbcType, StreamType streamType) throws SQLServerException {
        BigInteger bi;
        switch (valueLength) {
            case 8: // money
            {
                int intBitsHi = readInt();
                int intBitsLo = readInt();

                if (JDBCType.BINARY == jdbcType) {
                    byte value[] = new byte[8];
                    Util.writeIntBigEndian(intBitsHi, value, 0);
                    Util.writeIntBigEndian(intBitsLo, value, 4);
                    return value;
                }

                bi = BigInteger.valueOf(((long) intBitsHi << 32) | (intBitsLo & 0xFFFFFFFFL));
                break;
            }

            case 4: // smallmoney
                if (JDBCType.BINARY == jdbcType) {
                    byte value[] = new byte[4];
                    Util.writeIntBigEndian(readInt(), value, 0);
                    return value;
                }

                bi = BigInteger.valueOf(readInt());
                break;

            default:
                throwInvalidTDS();
                return null;
        }

        return DDC.convertBigDecimalToObject(new BigDecimal(bi, 4), jdbcType, streamType);
    }

    final Object readReal(int valueLength, JDBCType jdbcType, StreamType streamType) throws SQLServerException {
        if (4 != valueLength)
            throwInvalidTDS();

        return DDC.convertFloatToObject(Float.intBitsToFloat(readInt()), jdbcType, streamType);
    }

    final Object readFloat(int valueLength, JDBCType jdbcType, StreamType streamType) throws SQLServerException {
        if (8 != valueLength)
            throwInvalidTDS();

        return DDC.convertDoubleToObject(Double.longBitsToDouble(readLong()), jdbcType, streamType);
    }

    final Object readDateTime(int valueLength, Calendar appTimeZoneCalendar, JDBCType jdbcType,
            StreamType streamType) throws SQLServerException {
        // Build and return the right kind of temporal object.
        int daysSinceSQLBaseDate;
        int ticksSinceMidnight;
        int msecSinceMidnight;

        switch (valueLength) {
            case 8:
                // SQL datetime is 4 bytes for days since SQL Base Date
                // (January 1, 1900 00:00:00 GMT) and 4 bytes for
                // the number of three hundredths (1/300) of a second
                // since midnight.
                daysSinceSQLBaseDate = readInt();
                ticksSinceMidnight = readInt();

                if (JDBCType.BINARY == jdbcType) {
                    byte value[] = new byte[8];
                    Util.writeIntBigEndian(daysSinceSQLBaseDate, value, 0);
                    Util.writeIntBigEndian(ticksSinceMidnight, value, 4);
                    return value;
                }

                msecSinceMidnight = (ticksSinceMidnight * 10 + 1) / 3; // Convert to msec (1 tick = 1 300th of a sec = 3
                                                                       // msec)
                break;

            case 4:
                // SQL smalldatetime has less precision. It stores 2 bytes
                // for the days since SQL Base Date and 2 bytes for minutes
                // after midnight.
                daysSinceSQLBaseDate = readUnsignedShort();
                ticksSinceMidnight = readUnsignedShort();

                if (JDBCType.BINARY == jdbcType) {
                    byte value[] = new byte[4];
                    Util.writeShortBigEndian((short) daysSinceSQLBaseDate, value, 0);
                    Util.writeShortBigEndian((short) ticksSinceMidnight, value, 2);
                    return value;
                }

                msecSinceMidnight = ticksSinceMidnight * 60 * 1000; // Convert to msec (1 tick = 1 min = 60,000 msec)
                break;

            default:
                throwInvalidTDS();
                return null;
        }

        // Convert the DATETIME/SMALLDATETIME value to the desired Java type.
        return DDC.convertTemporalToObject(jdbcType, SSType.DATETIME, appTimeZoneCalendar, daysSinceSQLBaseDate,
                msecSinceMidnight, 0); // scale
                                       // (ignored
                                       // for
                                       // fixed-scale
                                       // DATETIME/SMALLDATETIME
                                       // types)
    }

    final Object readDate(int valueLength, Calendar appTimeZoneCalendar, JDBCType jdbcType) throws SQLServerException {
        if (TDS.DAYS_INTO_CE_LENGTH != valueLength)
            throwInvalidTDS();

        // Initialize the date fields to their appropriate values.
        int localDaysIntoCE = readDaysIntoCE();

        // Convert the DATE value to the desired Java type.
        return DDC.convertTemporalToObject(jdbcType, SSType.DATE, appTimeZoneCalendar, localDaysIntoCE, 0, // midnight
                                                                                                           // local to
                                                                                                           // app time
                                                                                                           // zone
                0); // scale (ignored for DATE)
    }

    final Object readTime(int valueLength, TypeInfo typeInfo, Calendar appTimeZoneCalendar,
            JDBCType jdbcType) throws SQLServerException {
        if (TDS.timeValueLength(typeInfo.getScale()) != valueLength)
            throwInvalidTDS();

        // Read the value from the server
        long localNanosSinceMidnight = readNanosSinceMidnight(typeInfo.getScale());

        // Convert the TIME value to the desired Java type.
        return DDC.convertTemporalToObject(jdbcType, SSType.TIME, appTimeZoneCalendar, 0, localNanosSinceMidnight,
                typeInfo.getScale());
    }

    final Object readDateTime2(int valueLength, TypeInfo typeInfo, Calendar appTimeZoneCalendar,
            JDBCType jdbcType) throws SQLServerException {
        if (TDS.datetime2ValueLength(typeInfo.getScale()) != valueLength)
            throwInvalidTDS();

        // Read the value's constituent components
        long localNanosSinceMidnight = readNanosSinceMidnight(typeInfo.getScale());
        int localDaysIntoCE = readDaysIntoCE();

        // Convert the DATETIME2 value to the desired Java type.
        return DDC.convertTemporalToObject(jdbcType, SSType.DATETIME2, appTimeZoneCalendar, localDaysIntoCE,
                localNanosSinceMidnight, typeInfo.getScale());
    }

    final Object readDateTimeOffset(int valueLength, TypeInfo typeInfo, JDBCType jdbcType) throws SQLServerException {
        if (TDS.datetimeoffsetValueLength(typeInfo.getScale()) != valueLength)
            throwInvalidTDS();

        // The nanos since midnight and days into Common Era parts of DATETIMEOFFSET values
        // are in UTC. Use the minutes offset part to convert to local.
        long utcNanosSinceMidnight = readNanosSinceMidnight(typeInfo.getScale());
        int utcDaysIntoCE = readDaysIntoCE();
        int localMinutesOffset = readShort();

        // Convert the DATETIMEOFFSET value to the desired Java type.
        return DDC.convertTemporalToObject(jdbcType, SSType.DATETIMEOFFSET,
                new GregorianCalendar(new SimpleTimeZone(localMinutesOffset * 60 * 1000, ""), Locale.US), utcDaysIntoCE,
                utcNanosSinceMidnight, typeInfo.getScale());
    }

    private int readDaysIntoCE() throws SQLServerException {
        byte value[] = new byte[TDS.DAYS_INTO_CE_LENGTH];
        readBytes(value, 0, value.length);

        int daysIntoCE = 0;
        for (int i = 0; i < value.length; i++)
            daysIntoCE |= ((value[i] & 0xFF) << (8 * i));

        // Theoretically should never encounter a value that is outside of the valid date range
        if (daysIntoCE < 0)
            throwInvalidTDS();

        return daysIntoCE;
    }

    // Scale multipliers used to convert variable-scaled temporal values to a fixed 100ns scale.
    //
    // Using this array is measurably faster than using Math.pow(10, ...)
    private final static int[] SCALED_MULTIPLIERS = {10000000, 1000000, 100000, 10000, 1000, 100, 10, 1};

    private long readNanosSinceMidnight(int scale) throws SQLServerException {
        assert 0 <= scale && scale <= TDS.MAX_FRACTIONAL_SECONDS_SCALE;

        byte value[] = new byte[TDS.nanosSinceMidnightLength(scale)];
        readBytes(value, 0, value.length);

        long hundredNanosSinceMidnight = 0;
        for (int i = 0; i < value.length; i++)
            hundredNanosSinceMidnight |= (value[i] & 0xFFL) << (8 * i);

        hundredNanosSinceMidnight *= SCALED_MULTIPLIERS[scale];

        if (!(0 <= hundredNanosSinceMidnight && hundredNanosSinceMidnight < Nanos.PER_DAY / 100))
            throwInvalidTDS();

        return 100 * hundredNanosSinceMidnight;
    }

    final static String guidTemplate = "NNNNNNNN-NNNN-NNNN-NNNN-NNNNNNNNNNNN";

    final Object readGUID(int valueLength, JDBCType jdbcType, StreamType streamType) throws SQLServerException {
        // GUIDs must be exactly 16 bytes
        if (16 != valueLength)
            throwInvalidTDS();

        // Read in the GUID's binary value
        byte guid[] = new byte[16];
        readBytes(guid, 0, 16);

        switch (jdbcType) {
            case CHAR:
            case VARCHAR:
            case LONGVARCHAR:
            case GUID: {
                StringBuilder sb = new StringBuilder(guidTemplate.length());
                for (int i = 0; i < 4; i++) {
                    sb.append(Util.hexChars[(guid[3 - i] & 0xF0) >> 4]);
                    sb.append(Util.hexChars[guid[3 - i] & 0x0F]);
                }
                sb.append('-');
                for (int i = 0; i < 2; i++) {
                    sb.append(Util.hexChars[(guid[5 - i] & 0xF0) >> 4]);
                    sb.append(Util.hexChars[guid[5 - i] & 0x0F]);
                }
                sb.append('-');
                for (int i = 0; i < 2; i++) {
                    sb.append(Util.hexChars[(guid[7 - i] & 0xF0) >> 4]);
                    sb.append(Util.hexChars[guid[7 - i] & 0x0F]);
                }
                sb.append('-');
                for (int i = 0; i < 2; i++) {
                    sb.append(Util.hexChars[(guid[8 + i] & 0xF0) >> 4]);
                    sb.append(Util.hexChars[guid[8 + i] & 0x0F]);
                }
                sb.append('-');
                for (int i = 0; i < 6; i++) {
                    sb.append(Util.hexChars[(guid[10 + i] & 0xF0) >> 4]);
                    sb.append(Util.hexChars[guid[10 + i] & 0x0F]);
                }

                try {
                    return DDC.convertStringToObject(sb.toString(), Encoding.UNICODE.charset(), jdbcType, streamType);
                } catch (UnsupportedEncodingException e) {
                    MessageFormat form = new MessageFormat(SQLServerException.getErrString("R_errorConvertingValue"));
                    throw new SQLServerException(form.format(new Object[] {"UNIQUEIDENTIFIER", jdbcType}), null, 0, e);
                }
            }

            default: {
                if (StreamType.BINARY == streamType || StreamType.ASCII == streamType)
                    return new ByteArrayInputStream(guid);

                return guid;
            }
        }
    }

    /**
     * Reads a multi-part table name from TDS and returns it as an array of Strings.
     */
    final SQLIdentifier readSQLIdentifier() throws SQLServerException {
        // Multi-part names should have between 1 and 4 parts
        int numParts = readUnsignedByte();
        if (!(1 <= numParts && numParts <= 4))
            throwInvalidTDS();

        // Each part is a length-prefixed Unicode string
        String[] nameParts = new String[numParts];
        for (int i = 0; i < numParts; i++)
            nameParts[i] = readUnicodeString(readUnsignedShort());

        // Build the identifier from the name parts
        SQLIdentifier identifier = new SQLIdentifier();
        identifier.setObjectName(nameParts[numParts - 1]);
        if (numParts >= 2)
            identifier.setSchemaName(nameParts[numParts - 2]);
        if (numParts >= 3)
            identifier.setDatabaseName(nameParts[numParts - 3]);
        if (4 == numParts)
            identifier.setServerName(nameParts[numParts - 4]);

        return identifier;
    }

    final SQLCollation readCollation() throws SQLServerException {
        SQLCollation collation = null;

        try {
            collation = new SQLCollation(this);
        } catch (UnsupportedEncodingException e) {
            con.terminate(SQLServerException.DRIVER_ERROR_INVALID_TDS, e.getMessage(), e);
            // not reached
        }

        return collation;
    }

    final void skip(int bytesToSkip) throws SQLServerException {
        assert bytesToSkip >= 0;

        while (bytesToSkip > 0) {
            // Ensure that we have a packet to read from.
            if (!ensurePayload())
                throwInvalidTDS();

            int bytesSkipped = bytesToSkip;
            if (bytesSkipped > currentPacket.payloadLength - payloadOffset)
                bytesSkipped = currentPacket.payloadLength - payloadOffset;

            bytesToSkip -= bytesSkipped;
            payloadOffset += bytesSkipped;
        }
    }

    final void tryProcessFeatureExtAck(boolean featureExtAckReceived) throws SQLServerException {
        // in case of redirection, do not check if TDS_FEATURE_EXTENSION_ACK is received or not.
        if (null != this.con.getRoutingInfo()) {
            return;
        }

        if (isColumnEncryptionSettingEnabled() && !featureExtAckReceived)
            throw new SQLServerException(this, SQLServerException.getErrString("R_AE_NotSupportedByServer"), null, 0,
                    false);
    }

    final void trySetSensitivityClassification(SensitivityClassification sensitivityClassification) {
        this.sensitivityClassification = sensitivityClassification;
    }
}


/**
 * TDSCommand encapsulates an interruptable TDS conversation.
 *
 * A conversation may consist of one or more TDS request and response messages. A command may be interrupted at any
 * point, from any thread, and for any reason. Acknowledgement and handling of an interrupt is fully encapsulated by
 * this class.
 *
 * Commands may be created with an optional timeout (in seconds). Timeouts are implemented as a form of interrupt, where
 * the interrupt event occurs when the timeout period expires. Currently, only the time to receive the response from the
 * channel counts against the timeout period.
 */
abstract class TDSCommand implements Serializable {
    /**
     * Always update serialVersionUID when prompted.
     */
    private static final long serialVersionUID = 5485075546328951857L;

    abstract boolean doExecute() throws SQLServerException;

    final static Logger logger = Logger.getLogger("com.microsoft.sqlserver.jdbc.internals.TDS.Command");
    private final String logContext;

    final String getLogContext() {
        return logContext;
    }

    private String traceID;

    final public String toString() {
        if (traceID == null)
            traceID = "TDSCommand@" + Integer.toHexString(hashCode()) + " (" + logContext + ")";
        return traceID;
    }

    final void log(Level level, String message) {
        logger.log(level, toString() + ": " + message);
    }

    // TDS channel accessors
    // These are set/reset at command execution time.
    // Volatile ensures visibility to execution thread and interrupt thread
    private volatile TDSWriter tdsWriter;
    private volatile TDSReader tdsReader;

    protected TDSWriter getTDSWriter() {
        return tdsWriter;
    }

    // Lock to ensure atomicity when manipulating more than one of the following
    // shared interrupt state variables below.
    private final Object interruptLock = new Object();

    // Flag set when this command starts execution, indicating that it is
    // ready to respond to interrupts; and cleared when its last response packet is
    // received, indicating that it is no longer able to respond to interrupts.
    // If the command is interrupted after interrupts have been disabled, then the
    // interrupt is ignored.
    private volatile boolean interruptsEnabled = false;

    protected boolean getInterruptsEnabled() {
        return interruptsEnabled;
    }

    protected void setInterruptsEnabled(boolean interruptsEnabled) {
        synchronized (interruptLock) {
            this.interruptsEnabled = interruptsEnabled;
        }
    }

    // Flag set to indicate that an interrupt has happened.
    private volatile boolean wasInterrupted = false;

    private boolean wasInterrupted() {
        return wasInterrupted;
    }

    // The reason for the interrupt.
    private volatile String interruptReason = null;

    // Flag set when this command's request to the server is complete.
    // If a command is interrupted before its request is complete, it is the executing
    // thread's responsibility to send the attention signal to the server if necessary.
    // After the request is complete, the interrupting thread must send the attention signal.
    private volatile boolean requestComplete;

    protected boolean getRequestComplete() {
        return requestComplete;
    }

    protected void setRequestComplete(boolean requestComplete) {
        synchronized (interruptLock) {
            this.requestComplete = requestComplete;
        }
    }

    // Flag set when an attention signal has been sent to the server, indicating that a
    // TDS packet containing the attention ack message is to be expected in the response.
    // This flag is cleared after the attention ack message has been received and processed.
    private volatile boolean attentionPending = false;

    boolean attentionPending() {
        return attentionPending;
    }

    // Flag set when this command's response has been processed. Until this flag is set,
    // there may be unprocessed information left in the response, such as transaction
    // ENVCHANGE notifications.
    private volatile boolean processedResponse;

    protected boolean getProcessedResponse() {
        return processedResponse;
    }

    protected void setProcessedResponse(boolean processedResponse) {
        synchronized (interruptLock) {
            this.processedResponse = processedResponse;
        }
    }

    // Flag set when this command's response is ready to be read from the server and cleared
    // after its response has been received, but not necessarily processed, up to and including
    // any attention ack. The command's response is read either on demand as it is processed,
    // or by detaching.
    private volatile boolean readingResponse;
    private int queryTimeoutSeconds;
    private int cancelQueryTimeoutSeconds;
    private ScheduledFuture<?> timeout;

    protected int getQueryTimeoutSeconds() {
        return this.queryTimeoutSeconds;
    }

    protected int getCancelQueryTimeoutSeconds() {
        return this.cancelQueryTimeoutSeconds;
    }

    final boolean readingResponse() {
        return readingResponse;
    }

    protected ArrayList<byte[]> enclaveCEKs;

    // Counter reference, so maxResultBuffer property can by acknowledged
    private ICounter counter;

    ICounter getCounter() {
        return counter;
    }

    void createCounter(ICounter previousCounter, Properties activeConnectionProperties) {
        if (null == previousCounter) {
            String maxResultBuffer = activeConnectionProperties
                    .getProperty(SQLServerDriverStringProperty.MAX_RESULT_BUFFER.toString());
            counter = new MaxResultBufferCounter(Long.parseLong(maxResultBuffer));
        } else {
            counter = previousCounter;
        }
    }

    /**
     * Creates this command with an optional timeout.
     *
     * @param logContext
     *        the string describing the context for this command.
     * @param queryTimeoutSeconds
     *        the time before which the command must complete before it is interrupted. A value of 0 means no timeout.
     * @param cancelQueryTimeoutSeconds
     *        the time to cancel the query timeout A value of 0 means no timeout.
     */
    TDSCommand(String logContext, int queryTimeoutSeconds, int cancelQueryTimeoutSeconds) {
        this.logContext = logContext;
        this.queryTimeoutSeconds = queryTimeoutSeconds;
        this.cancelQueryTimeoutSeconds = cancelQueryTimeoutSeconds;
    }

    /**
     * Executes this command.
     *
     * @param tdsWriter
     * @param tdsReader
     * @throws SQLServerException
     *         on any error executing the command, including cancel or timeout.
     */

    boolean execute(TDSWriter tdsWriter, TDSReader tdsReader) throws SQLServerException {
        this.tdsWriter = tdsWriter;
        this.tdsReader = tdsReader;
        assert null != tdsReader;
        try {
            return doExecute(); // Derived classes implement the execution details
        } catch (SQLServerException e) {
            try {
                // If command execution threw an exception for any reason before the request
                // was complete then interrupt the command (it may already be interrupted)
                // and close it out to ensure that any response to the error/interrupt
                // is processed.
                // no point in trying to cancel on a closed connection.
                if (!requestComplete && !tdsReader.getConnection().isClosed()) {
                    interrupt(e.getMessage());
                    onRequestComplete();
                    close();
                }
            } catch (SQLServerException interruptException) {
                if (logger.isLoggable(Level.FINE))
                    logger.fine(this.toString() + ": Ignoring error in sending attention: "
                            + interruptException.getMessage());
            }
            // throw the original exception even if trying to interrupt fails even in the case
            // of trying to send a cancel to the server.
            throw e;
        }
    }

    /**
     * Provides sane default response handling.
     *
     * This default implementation just consumes everything in the response message.
     */
    void processResponse(TDSReader tdsReader) throws SQLServerException {
        if (logger.isLoggable(Level.FINEST))
            logger.finest(this.toString() + ": Processing response");
        try {
            TDSParser.parse(tdsReader, getLogContext());
        } catch (SQLServerException e) {
            if (SQLServerException.DRIVER_ERROR_FROM_DATABASE != e.getDriverErrorCode())
                throw e;

            if (logger.isLoggable(Level.FINEST))
                logger.finest(this.toString() + ": Ignoring error from database: " + e.getMessage());
        }
    }

    /**
     * Clears this command from the TDS channel so that another command can execute.
     *
     * This method does not process the response. It just buffers it in memory, including any attention ack that may be
     * present.
     */
    final void detach() throws SQLServerException {
        if (logger.isLoggable(Level.FINEST))
            logger.finest(this + ": detaching...");

        // Read any remaining response packets from the server.
        // This operation may be timed out or cancelled from another thread.
        while (tdsReader.readPacket());

        // Postcondition: the entire response has been read
        assert !readingResponse;
    }

    final void close() {
        if (logger.isLoggable(Level.FINEST))
            logger.finest(this + ": closing...");

        if (logger.isLoggable(Level.FINEST))
            logger.finest(this + ": processing response...");

        while (!processedResponse) {
            try {
                processResponse(tdsReader);
            } catch (SQLServerException e) {
                if (logger.isLoggable(Level.FINEST))
                    logger.finest(this + ": close ignoring error processing response: " + e.getMessage());

                if (tdsReader.getConnection().isSessionUnAvailable()) {
                    processedResponse = true;
                    attentionPending = false;
                }
            }
        }

        if (attentionPending) {
            if (logger.isLoggable(Level.FINEST))
                logger.finest(this + ": processing attention ack...");

            try {
                TDSParser.parse(tdsReader, "attention ack");
            } catch (SQLServerException e) {
                if (tdsReader.getConnection().isSessionUnAvailable()) {
                    if (logger.isLoggable(Level.FINEST))
                        logger.finest(this + ": giving up on attention ack after connection closed by exception: " + e);
                    attentionPending = false;
                } else {
                    if (logger.isLoggable(Level.FINEST))
                        logger.finest(this + ": ignored exception: " + e);
                }
            }

            // If the parser returns to us without processing the expected attention ack,
            // then assume that no attention ack is forthcoming from the server and
            // terminate the connection to prevent any other command from executing.
            if (attentionPending) {
                if (logger.isLoggable(Level.SEVERE)) {
                    logger.severe(this.toString()
                            + ": expected attn ack missing or not processed; terminating connection...");
                }

                try {
                    tdsReader.throwInvalidTDS();
                } catch (SQLServerException e) {
                    if (logger.isLoggable(Level.FINEST))
                        logger.finest(this + ": ignored expected invalid TDS exception: " + e);

                    assert tdsReader.getConnection().isSessionUnAvailable();
                    attentionPending = false;
                }
            }
        }

        // Postcondition:
        // Response has been processed and there is no attention pending -- the command is closed.
        // Of course the connection may be closed too, but the command is done regardless...
        assert processedResponse && !attentionPending;
    }

    /**
     * Interrupts execution of this command, typically from another thread.
     *
     * Only the first interrupt has any effect. Subsequent interrupts are ignored. Interrupts are also ignored until
     * enabled. If interrupting the command requires an attention signal to be sent to the server, then this method
     * sends that signal if the command's request is already complete.
     *
     * Signalling mechanism is "fire and forget". It is up to either the execution thread or, possibly, a detaching
     * thread, to ensure that any pending attention ack later will be received and processed.
     *
     * @param reason
     *        the reason for the interrupt, typically cancel or timeout.
     * @throws SQLServerException
     *         if interrupting fails for some reason. This call does not throw the reason for the interrupt.
     */
    void interrupt(String reason) throws SQLServerException {
        // Multiple, possibly simultaneous, interrupts may occur.
        // Only the first one should be recognized and acted upon.
        synchronized (interruptLock) {
            if (interruptsEnabled && !wasInterrupted()) {
                if (logger.isLoggable(Level.FINEST))
                    logger.finest(this + ": Raising interrupt for reason:" + reason);

                wasInterrupted = true;
                interruptReason = reason;
                if (requestComplete)
                    attentionPending = tdsWriter.sendAttention();

            }
        }
    }

    private boolean interruptChecked = false;

    /**
     * Checks once whether an interrupt has occurred, and, if it has, throws an exception indicating that fact.
     *
     * Any calls after the first to check for interrupts are no-ops. This method is called periodically from this
     * command's execution thread to notify the app when an interrupt has happened.
     *
     * It should only be called from places where consistent behavior can be ensured after the exception is thrown. For
     * example, it should not be called at arbitrary times while processing the response, as doing so could leave the
     * response token stream in an inconsistent state. Currently, response processing only checks for interrupts after
     * every result or OUT parameter.
     *
     * Request processing checks for interrupts before writing each packet.
     *
     * @throws SQLServerException
     *         if this command was interrupted, throws the reason for the interrupt.
     */
    final void checkForInterrupt() throws SQLServerException {
        // Throw an exception with the interrupt reason if this command was interrupted.
        // Note that the interrupt reason may be null. Checking whether the
        // command was interrupted does not require the interrupt lock since only one
        // of the shared state variables is being manipulated; interruptChecked is not
        // shared with the interrupt thread.
        if (wasInterrupted() && !interruptChecked) {
            interruptChecked = true;

            if (logger.isLoggable(Level.FINEST))
                logger.finest(this + ": throwing interrupt exception, reason: " + interruptReason);

            throw new SQLServerException(interruptReason, SQLState.STATEMENT_CANCELED, DriverError.NOT_SET, null);
        }
    }

    /**
     * Notifies this command when no more request packets are to be sent to the server.
     *
     * After the last packet has been sent, the only way to interrupt the request is to send an attention signal from
     * the interrupt() method.
     *
     * Note that this method is called when the request completes normally (last packet sent with EOM bit) or when it
     * completes after being interrupted (0 or more packets sent with no EOM bit).
     */
    final void onRequestComplete() throws SQLServerException {
        synchronized (interruptLock) {
            assert !requestComplete;

            if (logger.isLoggable(Level.FINEST))
                logger.finest(this + ": request complete");

            requestComplete = true;

            // If this command was interrupted before its request was complete then
            // we need to send the attention signal if necessary. Note that if no
            // attention signal is sent (i.e. no packets were sent to the server before
            // the interrupt happened), then don't expect an attention ack or any
            // other response.
            if (!interruptsEnabled) {
                assert !attentionPending;
                assert !processedResponse;
                assert !readingResponse;
                processedResponse = true;
            } else if (wasInterrupted()) {

                if (tdsWriter.isEOMSent()) {
                    attentionPending = tdsWriter.sendAttention();
                    readingResponse = attentionPending;
                } else {
                    assert !attentionPending;
                    readingResponse = tdsWriter.ignoreMessage();
                }

                processedResponse = !readingResponse;
            } else {
                assert !attentionPending;
                assert !processedResponse;
                readingResponse = true;
            }
        }
    }

    /**
     * Notifies this command when the last packet of the response has been read.
     *
     * When the last packet is read, interrupts are disabled. If an interrupt occurred prior to disabling that caused an
     * attention signal to be sent to the server, then an extra packet containing the attention ack is read.
     *
     * This ensures that on return from this method, the TDS channel is clear of all response packets for this command.
     *
     * Note that this method is called for the attention ack message itself as well, so we need to be sure not to expect
     * more than one attention ack...
     */
    final void onResponseEOM() throws SQLServerException {
        boolean readAttentionAck = false;

        // Atomically disable interrupts and check for a previous interrupt requiring
        // an attention ack to be read.
        synchronized (interruptLock) {
            if (interruptsEnabled) {
                if (logger.isLoggable(Level.FINEST))
                    logger.finest(this + ": disabling interrupts");

                // Determine whether we still need to read the attention ack packet.
                //
                // When a command is interrupted, Yukon (and later) always sends a response
                // containing at least a DONE(ERROR) token before it sends the attention ack,
                // even if the command's request was not complete.
                readAttentionAck = attentionPending;

                interruptsEnabled = false;
            }
        }

        // If an attention packet needs to be read then read it. This should
        // be done outside of the interrupt lock to avoid unnecessarily blocking
        // interrupting threads. Note that it is remotely possible that the call
        // to readPacket won't actually read anything if the attention ack was
        // already read by TDSCommand.detach(), in which case this method could
        // be called from multiple threads, leading to a benign followup process
        // to clear the readingResponse flag.
        if (readAttentionAck)
            tdsReader.readPacket();

        readingResponse = false;
    }

    /**
     * Notifies this command when the end of its response token stream has been reached.
     *
     * After this call, we are guaranteed that tokens in the response have been processed.
     */
    final void onTokenEOF() {
        processedResponse = true;
    }

    /**
     * Notifies this command when the attention ack (a DONE token with a special flag) has been processed.
     *
     * After this call, the attention ack should no longer be expected.
     */
    final void onAttentionAck() {
        assert attentionPending;
        attentionPending = false;
    }

    /**
     * Starts sending this command's TDS request to the server.
     *
     * @param tdsMessageType
     *        the type of the TDS message (RPC, QUERY, etc.)
     * @return the TDS writer used to write the request.
     * @throws SQLServerException
     *         on any error, including acknowledgement of an interrupt.
     */
    final TDSWriter startRequest(byte tdsMessageType) throws SQLServerException {
        if (logger.isLoggable(Level.FINEST))
            logger.finest(this + ": starting request...");

        // Start this command's request message
        try {
            tdsWriter.startMessage(this, tdsMessageType);
        } catch (SQLServerException e) {
            if (logger.isLoggable(Level.FINEST))
                logger.finest(this + ": starting request: exception: " + e.getMessage());

            throw e;
        }

        // (Re)initialize this command's interrupt state for its current execution.
        // To ensure atomically consistent behavior, do not leave the interrupt lock
        // until interrupts have been (re)enabled.
        synchronized (interruptLock) {
            requestComplete = false;
            readingResponse = false;
            processedResponse = false;
            attentionPending = false;
            wasInterrupted = false;
            interruptReason = null;
            interruptsEnabled = true;
        }

        return tdsWriter;
    }

    /**
     * Finishes the TDS request and then starts reading the TDS response from the server.
     *
     * @return the TDS reader used to read the response.
     * @throws SQLServerException
     *         if there is any kind of error.
     */
    final TDSReader startResponse() throws SQLServerException {
        return startResponse(false);
    }

    final TDSReader startResponse(boolean isAdaptive) throws SQLServerException {
        // Finish sending the request message. If this command was interrupted
        // at any point before endMessage() returns, then endMessage() throws an
        // exception with the reason for the interrupt. Request interrupts
        // are disabled by the time endMessage() returns.
        if (logger.isLoggable(Level.FINEST))
            logger.finest(this + ": finishing request");

        try {
            tdsWriter.endMessage();
        } catch (SQLServerException e) {
            if (logger.isLoggable(Level.FINEST))
                logger.finest(this + ": finishing request: endMessage threw exception: " + e.getMessage());

            throw e;
        }

        // If command execution is subject to timeout then start timing until
        // the server returns the first response packet.
        if (queryTimeoutSeconds > 0) {
            SQLServerConnection conn = tdsReader != null ? tdsReader.getConnection() : null;
            this.timeout = tdsWriter.getSharedTimer().schedule(new TDSTimeoutTask(this, conn), queryTimeoutSeconds);
        }

        if (logger.isLoggable(Level.FINEST))
            logger.finest(this.toString() + ": Reading response...");

        try {
            // Wait for the server to execute the request and read the first packet
            // (responseBuffering=adaptive) or all packets (responseBuffering=full)
            // of the response.
            if (isAdaptive) {
                tdsReader.readPacket();
            } else {
                while (tdsReader.readPacket());
            }
        } catch (SQLServerException e) {
            if (logger.isLoggable(Level.FINEST))
                logger.finest(this.toString() + ": Exception reading response: " + e.getMessage());

            throw e;
        } finally {
            // If command execution was subject to timeout then stop timing as soon
            // as the server returns the first response packet or errors out.
            if (this.timeout != null) {
                this.timeout.cancel(false);
                this.timeout = null;
            }
        }

        return tdsReader;
    }
}


/**
 * UninterruptableTDSCommand encapsulates an uninterruptable TDS conversation.
 *
 * TDSCommands have interruptability built in. However, some TDSCommands such as DTC commands, connection commands,
 * cursor close and prepared statement handle close shouldn't be interruptable. This class provides a base
 * implementation for such commands.
 */
abstract class UninterruptableTDSCommand extends TDSCommand {
    /**
     * Always update serialVersionUID when prompted.
     */
    private static final long serialVersionUID = -6457195977162963793L;

    UninterruptableTDSCommand(String logContext) {
        super(logContext, 0, 0);
    }

    final void interrupt(String reason) throws SQLServerException {
        // Interrupting an uninterruptable command is a no-op. That is,
        // it can happen, but it should have no effect.
        if (logger.isLoggable(Level.FINEST)) {
            logger.finest(toString() + " Ignoring interrupt of uninterruptable TDS command; Reason:" + reason);
        }
    }
}<|MERGE_RESOLUTION|>--- conflicted
+++ resolved
@@ -4029,12 +4029,7 @@
 
         do {
             // Read in next chunk
-<<<<<<< HEAD
-            for (charsToWrite = 0; -1 != charsRead && charsToWrite < currentPacketSize;
-                    charsToWrite += charsRead) {
-=======
             for (charsToWrite = 0; -1 != charsRead && charsToWrite < currentPacketSize; charsToWrite += charsRead) {
->>>>>>> 42a7adc4
                 try {
                     charsRead = reader.read(streamCharBuffer, charsToWrite, currentPacketSize - charsToWrite);
                 } catch (IOException e) {
