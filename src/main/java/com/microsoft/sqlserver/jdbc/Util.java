--- conflicted
+++ resolved
@@ -30,13 +30,7 @@
     final static char[] hexChars = {'0', '1', '2', '3', '4', '5', '6', '7', '8', '9', 'A', 'B', 'C', 'D', 'E', 'F'};
     final static String WSIDNotAvailable = ""; // default string when WSID is not available
 
-<<<<<<< HEAD
-    final static String ActivityIdTraceProperty = "com.microsoft.sqlserver.jdbc.traceactivity";
-    static boolean activityIdTraceOn = "on"
-            .equalsIgnoreCase(LogManager.getLogManager().getProperty(ActivityIdTraceProperty));
-=======
     final static String ACTIVITY_ID_TRACE_PROPERTY = "com.microsoft.sqlserver.jdbc.traceactivity";
->>>>>>> e1f3d7e3
 
     // The JRE is identified by the string below so that the driver can make
     // any vendor or version specific decisions
@@ -772,15 +766,10 @@
         return sb.toString();
     }
 
-<<<<<<< HEAD
-    static boolean IsActivityTraceOn() {
-        return activityIdTraceOn;
-=======
     static boolean isActivityTraceOn() {
         LogManager lm = LogManager.getLogManager();
         String activityTrace = lm.getProperty(ACTIVITY_ID_TRACE_PROPERTY);
         return ("on".equalsIgnoreCase(activityTrace));
->>>>>>> e1f3d7e3
     }
 
     /**
