/*
 * Microsoft JDBC Driver for SQL Server
 * 
 * Copyright(c) Microsoft Corporation All rights reserved.
 * 
 * This program is made available under the terms of the MIT License. See the LICENSE file in the project root for more information.
 */

package com.microsoft.sqlserver.jdbc;

import java.io.InputStream;
import java.io.Reader;
import java.math.BigDecimal;
import java.math.BigInteger;
import java.sql.Blob;
import java.sql.Clob;
import java.sql.NClob;
import java.sql.ResultSet;
import java.text.MessageFormat;
import java.time.LocalDate;
import java.time.LocalDateTime;
import java.time.LocalTime;
import java.time.OffsetDateTime;
import java.time.OffsetTime;
import java.util.EnumMap;
import java.util.EnumSet;

enum TDSType
{
    // FIXEDLEN types
    BIT1      (0x32), // 50
    INT8      (0x7F), // 127
    INT4      (0x38), // 56
    INT2      (0x34), // 52
    INT1      (0x30), // 48
    FLOAT4    (0x3B), // 59
    FLOAT8    (0x3E), // 62
    DATETIME4 (0x3A), // 58
    DATETIME8 (0x3D), // 61
    MONEY4    (0x7A), // 122
    MONEY8    (0x3C), // 60

    // BYTELEN types
    BITN      (0x68), // 104
    INTN      (0x26), // 38
    DECIMALN  (0x6A), // 106
    NUMERICN  (0x6C), // 108
    FLOATN    (0x6D), // 109
    MONEYN    (0x6E), // 110
    DATETIMEN (0x6F), // 111
    GUID      (0x24), // 36
    DATEN     (0x28), // 40
    TIMEN     (0x29), // 41
    DATETIME2N (0x2a), // 42
    DATETIMEOFFSETN (0x2b), // 43

    // USHORTLEN type
    BIGCHAR      (0xAF), // -81
    BIGVARCHAR   (0xA7), // -89
    BIGBINARY    (0xAD), // -83
    BIGVARBINARY (0xA5), // -91
    NCHAR        (0xEF), // -17
    NVARCHAR     (0xE7), // -15

    // PARTLEN types
    IMAGE     (0x22), // 34
    TEXT      (0x23), // 35
    NTEXT     (0x63), // 99
    UDT       (0xF0), // -16
    XML       (0xF1), // -15

    // LONGLEN types
    SQL_VARIANT(0x62); // 98

    private final int intValue;

    private static final int MAXELEMENTS = 256;
    private static final TDSType valuesTypes[] = new TDSType[MAXELEMENTS];

    byte byteValue() {
        return (byte) intValue;
    }

    static {
        for (TDSType s : values())
            valuesTypes[s.intValue] = s;
    }

    private TDSType(int intValue) {
        this.intValue = intValue;
    }

    static TDSType valueOf(int intValue) throws IllegalArgumentException {
        TDSType tdsType;

        if (!(0 <= intValue && intValue < valuesTypes.length) || null == (tdsType = valuesTypes[intValue])) {
            MessageFormat form = new MessageFormat(SQLServerException.getErrString("R_unknownSSType"));
            Object[] msgArgs = {new Integer(intValue)};
            throw new IllegalArgumentException(form.format(msgArgs));
        }

        return tdsType;
    }
}

enum SSLenType
{
    FIXEDLENTYPE,
    BYTELENTYPE,
    USHORTLENTYPE,
    LONGLENTYPE,
    PARTLENTYPE
}

enum SSType
{
    UNKNOWN        (Category.UNKNOWN,         "unknown",          JDBCType.UNKNOWN),
    TINYINT        (Category.NUMERIC,         "tinyint",          JDBCType.TINYINT),
    BIT            (Category.NUMERIC,         "bit",              JDBCType.BIT),
    SMALLINT       (Category.NUMERIC,         "smallint",         JDBCType.SMALLINT),
    INTEGER        (Category.NUMERIC,         "int",              JDBCType.INTEGER),
    BIGINT         (Category.NUMERIC,         "bigint",           JDBCType.BIGINT),
    FLOAT          (Category.NUMERIC,         "float",            JDBCType.DOUBLE),
    REAL           (Category.NUMERIC,         "real",             JDBCType.REAL),
    SMALLDATETIME  (Category.DATETIME,        "smalldatetime",    JDBCType.SMALLDATETIME),
    DATETIME       (Category.DATETIME,        "datetime",         JDBCType.DATETIME),
    DATE           (Category.DATE,            "date",             JDBCType.DATE),
    TIME           (Category.TIME,            "time",             JDBCType.TIME),
    DATETIME2      (Category.DATETIME2,       "datetime2",        JDBCType.TIMESTAMP),
    DATETIMEOFFSET (Category.DATETIMEOFFSET,  "datetimeoffset",   JDBCType.DATETIMEOFFSET),
    SMALLMONEY     (Category.NUMERIC,         "smallmoney",       JDBCType.SMALLMONEY),
    MONEY          (Category.NUMERIC,         "money",            JDBCType.MONEY),
    CHAR           (Category.CHARACTER,       "char",             JDBCType.CHAR),
    VARCHAR        (Category.CHARACTER,       "varchar",          JDBCType.VARCHAR),
    VARCHARMAX     (Category.LONG_CHARACTER,  "varchar",          JDBCType.LONGVARCHAR),
    TEXT           (Category.LONG_CHARACTER,  "text",             JDBCType.LONGVARCHAR),
    NCHAR          (Category.NCHARACTER,      "nchar",            JDBCType.NCHAR),
    NVARCHAR       (Category.NCHARACTER,      "nvarchar",         JDBCType.NVARCHAR),
    NVARCHARMAX    (Category.LONG_NCHARACTER, "nvarchar",         JDBCType.LONGNVARCHAR),
    NTEXT          (Category.LONG_NCHARACTER, "ntext",            JDBCType.LONGNVARCHAR),
    BINARY         (Category.BINARY,          "binary",           JDBCType.BINARY),
    VARBINARY      (Category.BINARY,          "varbinary",        JDBCType.VARBINARY),
    VARBINARYMAX   (Category.LONG_BINARY,     "varbinary",        JDBCType.LONGVARBINARY),
    IMAGE          (Category.LONG_BINARY,     "image",            JDBCType.LONGVARBINARY),
    DECIMAL        (Category.NUMERIC,         "decimal",          JDBCType.DECIMAL),
    NUMERIC        (Category.NUMERIC,         "numeric",          JDBCType.NUMERIC),
    GUID           (Category.GUID,            "uniqueidentifier", JDBCType.GUID),
    SQL_VARIANT    (Category.VARIANT,         "sql_variant",      JDBCType.VARCHAR),
    UDT            (Category.UDT,             "udt",              JDBCType.VARBINARY),
    XML            (Category.XML,             "xml",              JDBCType.LONGNVARCHAR),
    TIMESTAMP      (Category.TIMESTAMP,       "timestamp",        JDBCType.BINARY);

    final Category category;
    private final String name;
    private final JDBCType jdbcType;

    static final BigDecimal MAX_VALUE_MONEY = new BigDecimal("922337203685477.5807");
    static final BigDecimal MIN_VALUE_MONEY = new BigDecimal("-922337203685477.5808");
    static final BigDecimal MAX_VALUE_SMALLMONEY = new BigDecimal("214748.3647");
    static final BigDecimal MIN_VALUE_SMALLMONEY = new BigDecimal("-214748.3648");

    private SSType(Category category,
            String name,
            JDBCType jdbcType) {
        this.category = category;
        this.name = name;
        this.jdbcType = jdbcType;
    }

    public String toString() {
        return name;
    }

    final JDBCType getJDBCType() {
        return jdbcType;
    }

    static SSType of(String typeName) throws SQLServerException {
        for (SSType ssType : values())
            if (ssType.name.equalsIgnoreCase(typeName))
                return ssType;

        MessageFormat form = new MessageFormat(SQLServerException.getErrString("R_unknownSSType"));
        Object[] msgArgs = {typeName};
        SQLServerException.makeFromDriverError(null, null, form.format(msgArgs), null, true);
        return SSType.UNKNOWN;
    }

    enum Category {
        BINARY,
        CHARACTER,
        DATE,
        DATETIME,
        DATETIME2,
        DATETIMEOFFSET,
        GUID,
        LONG_BINARY,
        LONG_CHARACTER,
        LONG_NCHARACTER,
        NCHARACTER,
        NUMERIC,
        UNKNOWN,
        TIME,
        TIMESTAMP,
        UDT,
        VARIANT,
        XML
    }

    enum GetterConversion
    {
        NUMERIC (
            SSType.Category.NUMERIC,
            EnumSet.of(
                JDBCType.Category.NUMERIC,
                JDBCType.Category.CHARACTER,
                JDBCType.Category.BINARY)),

        DATETIME (
            SSType.Category.DATETIME,
            EnumSet.of(
                JDBCType.Category.DATE,
                JDBCType.Category.TIME,
                JDBCType.Category.TIMESTAMP,
                JDBCType.Category.CHARACTER,
                JDBCType.Category.BINARY)),

        DATETIME2 (
            SSType.Category.DATETIME2,
            EnumSet.of(
                JDBCType.Category.DATE,
                JDBCType.Category.TIME,
                JDBCType.Category.TIMESTAMP,
                JDBCType.Category.CHARACTER)),

        DATE (
            SSType.Category.DATE,
            EnumSet.of(
                JDBCType.Category.DATE,
                JDBCType.Category.TIMESTAMP,
                JDBCType.Category.CHARACTER)),

        TIME (
            SSType.Category.TIME,
            EnumSet.of(
                JDBCType.Category.TIME,
                JDBCType.Category.TIMESTAMP,
                JDBCType.Category.CHARACTER)),

        DATETIMEOFFSET (
            SSType.Category.DATETIMEOFFSET,
            EnumSet.of(
                JDBCType.Category.DATE,
                JDBCType.Category.TIME,
                JDBCType.Category.TIMESTAMP,
                JDBCType.Category.DATETIMEOFFSET,
                JDBCType.Category.CHARACTER)),

        CHARACTER (
            SSType.Category.CHARACTER,
            EnumSet.of(
                JDBCType.Category.NUMERIC,
                JDBCType.Category.DATE,
                JDBCType.Category.TIME,
                JDBCType.Category.TIMESTAMP,
                JDBCType.Category.CHARACTER,
                JDBCType.Category.LONG_CHARACTER,
                JDBCType.Category.BINARY,
                JDBCType.Category.GUID)),

        LONG_CHARACTER (
            SSType.Category.LONG_CHARACTER,
            EnumSet.of(
                JDBCType.Category.NUMERIC,
                JDBCType.Category.DATE,
                JDBCType.Category.TIME,
                JDBCType.Category.TIMESTAMP,
                JDBCType.Category.CHARACTER,
                JDBCType.Category.LONG_CHARACTER,
				JDBCType.Category.BINARY,
                JDBCType.Category.CLOB)),

        NCHARACTER (
            SSType.Category.NCHARACTER,
            EnumSet.of(
                JDBCType.Category.NUMERIC,
                JDBCType.Category.CHARACTER,
                JDBCType.Category.LONG_CHARACTER,
                JDBCType.Category.NCHARACTER,
                JDBCType.Category.LONG_NCHARACTER,
                JDBCType.Category.BINARY,
                JDBCType.Category.DATE,
                JDBCType.Category.TIME,
                JDBCType.Category.TIMESTAMP)),

        LONG_NCHARACTER (
            SSType.Category.LONG_NCHARACTER,
            EnumSet.of(
                JDBCType.Category.NUMERIC,
                JDBCType.Category.CHARACTER,
                JDBCType.Category.LONG_CHARACTER,
                JDBCType.Category.NCHARACTER,
                JDBCType.Category.LONG_NCHARACTER,
                JDBCType.Category.BINARY,
                JDBCType.Category.DATE,
                JDBCType.Category.TIME,
                JDBCType.Category.TIMESTAMP,
                JDBCType.Category.CLOB,
                JDBCType.Category.NCLOB)),

        BINARY (
            SSType.Category.BINARY,
            EnumSet.of(
                JDBCType.Category.BINARY,
                JDBCType.Category.LONG_BINARY,
                JDBCType.Category.CHARACTER,
                JDBCType.Category.LONG_CHARACTER,
                JDBCType.Category.GUID)),

        LONG_BINARY (
            SSType.Category.LONG_BINARY,
            EnumSet.of(
                JDBCType.Category.BINARY,
                JDBCType.Category.LONG_BINARY,
                JDBCType.Category.CHARACTER,
                JDBCType.Category.LONG_CHARACTER,
                JDBCType.Category.BLOB)),

        TIMESTAMP (
            SSType.Category.TIMESTAMP,
            EnumSet.of(
                JDBCType.Category.BINARY,
                JDBCType.Category.LONG_BINARY,
                JDBCType.Category.CHARACTER)),

        XML (
            SSType.Category.XML,
            EnumSet.of(
                JDBCType.Category.CHARACTER,
                JDBCType.Category.LONG_CHARACTER,
                JDBCType.Category.CLOB,
                JDBCType.Category.NCHARACTER,
                JDBCType.Category.LONG_NCHARACTER,
                JDBCType.Category.NCLOB,
                JDBCType.Category.BINARY,
                JDBCType.Category.LONG_BINARY,
                JDBCType.Category.BLOB,
                JDBCType.Category.SQLXML)),

        UDT (
            SSType.Category.UDT,
            EnumSet.of(
                JDBCType.Category.BINARY,
                JDBCType.Category.LONG_BINARY,
                JDBCType.Category.CHARACTER)),

        GUID (
            SSType.Category.GUID,
            EnumSet.of(
                JDBCType.Category.BINARY,
                JDBCType.Category.CHARACTER));

        private final SSType.Category from;
        private final EnumSet<JDBCType.Category> to;

        private GetterConversion(SSType.Category from,
                EnumSet<JDBCType.Category> to) {
            this.from = from;
            this.to = to;
        }

        private static final EnumMap<SSType.Category, EnumSet<JDBCType.Category>> conversionMap = new EnumMap<SSType.Category, EnumSet<JDBCType.Category>>(
                SSType.Category.class);

        static {
            for (SSType.Category category : SSType.Category.values())
                conversionMap.put(category, EnumSet.noneOf(JDBCType.Category.class));

            for (GetterConversion conversion : values())
                conversionMap.get(conversion.from).addAll(conversion.to);
        }

        static final boolean converts(SSType fromSSType,
                JDBCType toJDBCType) {
            return conversionMap.get(fromSSType.category).contains(toJDBCType.category);
        }
    }

    boolean convertsTo(JDBCType jdbcType) {
        return GetterConversion.converts(this, jdbcType);
    }
}

enum StreamType
{
    NONE       (JDBCType.UNKNOWN,       "None"),
    ASCII      (JDBCType.LONGVARCHAR,   "AsciiStream"),
    BINARY     (JDBCType.LONGVARBINARY, "BinaryStream"),
    CHARACTER  (JDBCType.LONGVARCHAR,   "CharacterStream"),
    NCHARACTER (JDBCType.LONGNVARCHAR,  "NCharacterStream"),
    SQLXML     (JDBCType.SQLXML,        "SQLXML");

    // JDBC type most naturally associated with this type of stream
    private final JDBCType jdbcType;

    JDBCType getJDBCType() {
        return jdbcType;
    }

    // Display string to use when describing this stream type in traces and error messages
    private final String name;

    private StreamType(JDBCType jdbcType,
            String name) {
        this.jdbcType = jdbcType;
        this.name = name;
    }

    public String toString() {
        return name;
    }

    boolean convertsFrom(TypeInfo typeInfo) {
        // Special case handling for ASCII streams:
        if (ASCII == this) {
            // Conversion not allowed from XML to AsciiStream
            if (SSType.XML == typeInfo.getSSType())
                return false;

            // Conversion not allowed if collation doesn't cleanly convert to ASCII character set
            if (null != typeInfo.getSQLCollation() && !typeInfo.getSQLCollation().supportsAsciiConversion())
                return false;
        }

        return typeInfo.getSSType().convertsTo(jdbcType);
    }

    boolean convertsTo(TypeInfo typeInfo) {
        // Special case handling for ASCII streams:
        if (ASCII == this) {
            // Conversion not allowed to XML from AsciiStream
            if (SSType.XML == typeInfo.getSSType())
                return false;

            // Conversion not allowed if collation doesn't cleanly convert from ASCII character set
            if (null != typeInfo.getSQLCollation() && !typeInfo.getSQLCollation().supportsAsciiConversion())
                return false;
        }

        return jdbcType.convertsTo(typeInfo.getSSType());
    }
}

final class UserTypes {
    /* System defined UDTs */
    static final int TIMESTAMP = 0x0050;

    private UserTypes() {
    } // prevent instantiation
}

/**
 * Java class types that may be used as parameter or column values.
 *
 * Explicit external representation of the Java types eliminates multiple expensive calls to Class.isInstance (from DTV and elsewhere) where the Java
 * type of a parameter or column value needs to be known.
 *
 * !! IMPORTANT !! The tradeoff of using an external representation is that the driver must ensure that the JavaType always reflects the Java type of
 * the object instance, so as a general rule, any code that passes Object instances around where the type must be later known, should always pass a
 * JavaType as well.
 */
enum JavaType
{
    // !! IMPORTANT !!
    // JavaType enumeration constants are arranged in the order checked
    // when determining the type of an arbitrary Object instance.
    //
    // Since the type determination process involves calls to Class.isInstance,
    // the following must be observed:
    //
    // 1. Constants MUST be arranged such that subclasses are listed first
    // to prevent an Object from being incorrectly determined as just an
    // instance of the superclass.
    //
    // 2. Notwithstanding the previous restriction, because the type determination
    // process involves a linear search, constants SHOULD be arranged
    // in order of decreasing probability of occurrence.
    //
    // 3. The last constant must be for the Object class to ensure that every
    // type of Object maps to some JavaType.
    INTEGER         (Integer.class,                         JDBCType.INTEGER),
    STRING          (String.class,                          JDBCType.CHAR),
    DATE            (java.sql.Date.class,                   JDBCType.DATE),
    TIME            (java.sql.Time.class,                   JDBCType.TIME),
    TIMESTAMP       (java.sql.Timestamp.class,              JDBCType.TIMESTAMP),
    UTILDATE        (java.util.Date.class,                  JDBCType.TIMESTAMP),
    CALENDAR        (java.util.Calendar.class,              JDBCType.TIMESTAMP),
    LOCALDATE       (getJavaClass("LocalDate"),             JDBCType.DATE),
    LOCALTIME       (getJavaClass("LocalTime"),             JDBCType.TIME),
    LOCALDATETIME   (getJavaClass("LocalDateTime"),         JDBCType.TIMESTAMP),
    OFFSETTIME      (getJavaClass("OffsetTime"),            JDBCType.TIME_WITH_TIMEZONE),
    OFFSETDATETIME  (getJavaClass("OffsetDateTime"),        JDBCType.TIMESTAMP_WITH_TIMEZONE),
    DATETIMEOFFSET  (microsoft.sql.DateTimeOffset.class,    JDBCType.DATETIMEOFFSET),
    BOOLEAN         (Boolean.class,                         JDBCType.BIT),
    BIGDECIMAL      (BigDecimal.class,                      JDBCType.DECIMAL),
    DOUBLE          (Double.class,                          JDBCType.DOUBLE),
    FLOAT           (Float.class,                           JDBCType.REAL),
    SHORT           (Short.class,                           JDBCType.SMALLINT),
    LONG            (Long.class,                            JDBCType.BIGINT),
    BIGINTEGER      (BigInteger.class,                      JDBCType.BIGINT),
    BYTE            (Byte.class,                            JDBCType.TINYINT),
    BYTEARRAY       (byte[].class,                          JDBCType.BINARY),
    // Check for NClob before checking for Clob, since NClob IS A Clob
    NCLOB           (NClob.class,                           JDBCType.NCLOB),
    CLOB            (Clob.class,                            JDBCType.CLOB),
    BLOB            (Blob.class,                            JDBCType.BLOB),
    TVP             (com.microsoft.sqlserver.jdbc.TVP.class, JDBCType.TVP),
    
    INPUTSTREAM(InputStream.class, JDBCType.UNKNOWN) {
        // InputStreams are either ASCII or binary
        JDBCType getJDBCType(SSType ssType,
                JDBCType jdbcTypeFromApp) {
            JDBCType jdbcType;

            // When the backend type is known, the JDBC type is unknown.
            // That is, this method is being called from updateObject
            // rather than setObject.
            if (SSType.UNKNOWN != ssType) {
                // If the backend type is known to be textual then assume
                // that the stream is ASCII. Otherwise, assume that the
                // stream is binary. In this case XML is NOT considered
                // to be textual. When updating an XML column from an
                // InputStream through updateObject, the stream is assumed
                // to be binary, not ASCII.
                switch (ssType) {
                    case CHAR:
                    case VARCHAR:
                    case VARCHARMAX:
                    case TEXT:
                    case NCHAR:
                    case NVARCHAR:
                    case NVARCHARMAX:
                    case NTEXT:
                        jdbcType = JDBCType.LONGVARCHAR;
                        break;

                    case XML:
                    default:
                        jdbcType = JDBCType.LONGVARBINARY;
                        break;
                }
            }

            // When the backend type is unknown (i.e. the method is
            // being called from setObject rather than updateObject),
            // if the JDBC type is specified as something other
            // than textual, then assume the stream is binary.
            else {
                jdbcType = jdbcTypeFromApp.isTextual() ? JDBCType.LONGVARCHAR : JDBCType.LONGVARBINARY;
            }

            assert null != jdbcType;
            return jdbcType;
        }
    },

    READER  (Reader.class,          JDBCType.LONGVARCHAR),
    // Note: Only SQLServerSQLXML SQLXML instances are accepted by this driver
    SQLXML  (SQLServerSQLXML.class, JDBCType.SQLXML),
    OBJECT  (Object.class,          JDBCType.UNKNOWN);

    private final Class<?> javaClass;
    private final JDBCType jdbcTypeFromJavaType;
    private static double jvmVersion = 0.0;

    private JavaType(Class<?> javaClass,
            JDBCType jdbcTypeFromJavaType) {
        this.javaClass = javaClass;
        this.jdbcTypeFromJavaType = jdbcTypeFromJavaType;
    }

    static Class<?> getJavaClass(String className) {
        if (0.0 == jvmVersion) {
            try {
                /*
                 * Note: getProperty could throw a SecurityException if there is a security manager that doesn't allow checkPropertyAccess. Unlikely
                 * to happen & doesn't appear to be a graceful way to handle so will let that exception through.
                 */
                String jvmSpecVersion = System.getProperty("java.specification.version");
                if (jvmSpecVersion != null) {
                    jvmVersion = Double.parseDouble(jvmSpecVersion);
                }
            }
            catch (NumberFormatException e) {
                // Setting the version to be less that 1.8 so we don't try to set every time.
                jvmVersion = 0.1;
            }
        }

<<<<<<< HEAD
        if (jvmVersion < 1.8) {
            return null;
        }

        if (className.equals("LocalDate")) {
            return LocalDate.class;
        }
        else if (className.equals("LocalTime")) {
            return LocalTime.class;
        }
        else if (className.equals("LocalDateTime")) {
            return LocalDateTime.class;
        }
        else if (className.equals("OffsetTime")) {
            return OffsetTime.class;
        }
        else if (className.equals("OffsetDateTime")) {
            return OffsetDateTime.class;
        }

        return null;
=======
		if (jvmVersion < 1.8)
		{
			return null;
		}

        switch (className) {
        case "LocalDate":
            return LocalDate.class;
        case "LocalTime":
            return LocalTime.class;
        case "LocalDateTime":
            return LocalDateTime.class;
        case "OffsetTime":
            return OffsetTime.class;
        case "OffsetDateTime":
            return OffsetDateTime.class;
        default:
            return null;
        }
>>>>>>> 5c3a8692
    }

    static JavaType of(Object obj) {
        if (obj instanceof SQLServerDataTable || obj instanceof ResultSet || obj instanceof ISQLServerDataRecord)
            return JavaType.TVP;
        if (null != obj) {
            for (JavaType javaType : values())
                // if JVM version is prior to Java 8, the javaClass variable can be
                // null if the java type is introduced in Java 8
                if (null != javaType.javaClass) {
                    if (javaType.javaClass.isInstance(obj))
                        return javaType;
                }
        }

        return JavaType.OBJECT;
    }

    // Retrieve JDBC to use with this Java type. By default we use the static JDBC type
    // associated with the Java type, ignoring the JDBC type specified by the application.
    // But this behavior is overridden for certain Java types, like InputStream, which
    // require the JDBC type to be specified externally to be able to distinguish between
    // ASCII and binary streams.
    JDBCType getJDBCType(SSType ssType,
            JDBCType jdbcTypeFromApp) {
        return jdbcTypeFromJavaType;
    }
    
	enum SetterConversionAE
	{
		BIT (
				JavaType.BOOLEAN,
				EnumSet.of(
						JDBCType.BIT,
						JDBCType.TINYINT,
						JDBCType.SMALLINT,
						JDBCType.INTEGER,
						JDBCType.BIGINT
						)),

		SHORT (
				JavaType.SHORT,
				EnumSet.of(
						JDBCType.TINYINT,
						JDBCType.SMALLINT,
						JDBCType.INTEGER,
						JDBCType.BIGINT
						)),

		INTEGER (
				JavaType.INTEGER,
				EnumSet.of(
						JDBCType.INTEGER,
						JDBCType.BIGINT
						)),
		LONG (
				JavaType.LONG,
				EnumSet.of(
						JDBCType.BIGINT
						)),
						
		BIGDECIMAL (
				JavaType.BIGDECIMAL,
				EnumSet.of(
						JDBCType.MONEY,
						JDBCType.SMALLMONEY,
						JDBCType.DECIMAL,
						JDBCType.NUMERIC
						)),

		BYTE (
				JavaType.BYTE,
				EnumSet.of(
						JDBCType.BINARY,
						JDBCType.VARBINARY,
						JDBCType.LONGVARBINARY,
						JDBCType.TINYINT
						)),

		BYTEARRAY (
				JavaType.BYTEARRAY,
				EnumSet.of(
						JDBCType.BINARY,
						JDBCType.VARBINARY,
						JDBCType.LONGVARBINARY
						)),

		DATE (
				JavaType.DATE,
				EnumSet.of(
						JDBCType.DATE
						)),

		DATETIMEOFFSET (
				JavaType.DATETIMEOFFSET,
				EnumSet.of(
						JDBCType.DATETIMEOFFSET
						)),

		DOUBLE (
				JavaType.DOUBLE,
				EnumSet.of(
						JDBCType.DOUBLE 
						)),	    	    	    	            		

		FLOAT (
				JavaType.FLOAT,
				EnumSet.of(
						JDBCType.REAL,
						JDBCType.DOUBLE
						)),	    	    	    	            		

		STRING (
				JavaType.STRING,
				EnumSet.of(
						JDBCType.CHAR,
						JDBCType.VARCHAR,
						JDBCType.LONGVARCHAR,
						JDBCType.NCHAR,
						JDBCType.NVARCHAR,
						JDBCType.LONGNVARCHAR,
						JDBCType.GUID
						)),	    	    	    	            		

		TIME (
				JavaType.TIME,
				EnumSet.of(
						JDBCType.TIME
						)),

		TIMESTAMP (
				JavaType.TIMESTAMP,
				EnumSet.of(
						JDBCType.TIME,// This is needed to send nanoseconds to the driver as setTime() is only milliseconds
						JDBCType.TIMESTAMP, // This is datetime2
						JDBCType.DATETIME,
						JDBCType.SMALLDATETIME
						));

        private final EnumSet<JDBCType> to;
        private final JavaType from;

        private SetterConversionAE(JavaType from,
                EnumSet<JDBCType> to) {
            this.from = from;
            this.to = to;
        }

        private static final EnumMap<JavaType, EnumSet<JDBCType>> setterConversionAEMap = new EnumMap<JavaType, EnumSet<JDBCType>>(JavaType.class);

        static {
            for (JavaType javaType : JavaType.values())
                setterConversionAEMap.put(javaType, EnumSet.noneOf(JDBCType.class));

            for (SetterConversionAE conversion : values())
                setterConversionAEMap.get(conversion.from).addAll(conversion.to);
        }

        static boolean converts(JavaType fromJavaType,
                JDBCType toJDBCType,
                Boolean sendStringParametersAsUnicode) {
            if ((null == fromJavaType) || (JavaType.OBJECT == fromJavaType))
                return true;
            else if (!sendStringParametersAsUnicode && fromJavaType == JavaType.BYTEARRAY
                    && (toJDBCType == JDBCType.VARCHAR || toJDBCType == JDBCType.CHAR || toJDBCType == JDBCType.LONGVARCHAR)) {
                // when column is encrypted and sendStringParametersAsUnicode is false,
                // does not throw exception if the column is char/varchar/varcharmax,
                // in order to allow send char/varchar/varcharmax as MBCS (BYTEARRAY type)
                return true;
            }
            else if (!setterConversionAEMap.containsKey(fromJavaType))
                return false;
            return setterConversionAEMap.get(fromJavaType).contains(toJDBCType);
        }
    };

}

enum JDBCType
{
    UNKNOWN       (Category.UNKNOWN,         999,									"java.lang.Object"),
    ARRAY         (Category.UNKNOWN,         java.sql.Types.ARRAY,					"java.lang.Object"),
    BIGINT        (Category.NUMERIC,         java.sql.Types.BIGINT,					"java.lang.Long"),
    BINARY        (Category.BINARY,          java.sql.Types.BINARY,					"[B"),
    BIT           (Category.NUMERIC,         java.sql.Types.BIT,					"java.lang.Boolean"),
    BLOB          (Category.BLOB,            java.sql.Types.BLOB,					"java.sql.Blob"),
    BOOLEAN       (Category.NUMERIC,         java.sql.Types.BOOLEAN,				"java.lang.Boolean"),
    CHAR          (Category.CHARACTER,       java.sql.Types.CHAR,					"java.lang.String"),
    CLOB          (Category.CLOB,            java.sql.Types.CLOB,					"java.sql.Clob"),
    DATALINK      (Category.UNKNOWN,         java.sql.Types.DATALINK,				"java.lang.Object"),
    DATE          (Category.DATE,            java.sql.Types.DATE,					"java.sql.Date"),
    DATETIMEOFFSET(Category.DATETIMEOFFSET,  microsoft.sql.Types.DATETIMEOFFSET,	"microsoft.sql.DateTimeOffset"),
    DECIMAL       (Category.NUMERIC,         java.sql.Types.DECIMAL,				"java.math.BigDecimal"),
    DISTINCT      (Category.UNKNOWN,         java.sql.Types.DISTINCT,				"java.lang.Object"),
    DOUBLE        (Category.NUMERIC,         java.sql.Types.DOUBLE,					"java.lang.Double"),
    FLOAT         (Category.NUMERIC,         java.sql.Types.FLOAT,					"java.lang.Double"),
    INTEGER       (Category.NUMERIC,         java.sql.Types.INTEGER,				"java.lang.Integer"),
    JAVA_OBJECT   (Category.UNKNOWN,         java.sql.Types.JAVA_OBJECT,			"java.lang.Object"),
    LONGNVARCHAR  (Category.LONG_NCHARACTER, -16,									"java.lang.String"),
    LONGVARBINARY (Category.LONG_BINARY,     java.sql.Types.LONGVARBINARY,			"[B"),
    LONGVARCHAR   (Category.LONG_CHARACTER,  java.sql.Types.LONGVARCHAR,			"java.lang.String"),
    NCHAR         (Category.NCHARACTER,      -15,									"java.lang.String"),
    NCLOB         (Category.NCLOB,           2011,									"java.sql.NClob"),
    NULL          (Category.UNKNOWN,         java.sql.Types.NULL,					"java.lang.Object"),
    NUMERIC       (Category.NUMERIC,         java.sql.Types.NUMERIC,				"java.math.BigDecimal"),
    NVARCHAR      (Category.NCHARACTER,      -9,									"java.lang.String"),
    OTHER         (Category.UNKNOWN,         java.sql.Types.OTHER,					"java.lang.Object"),
    REAL          (Category.NUMERIC,         java.sql.Types.REAL,					"java.lang.Float"),
    REF           (Category.UNKNOWN,         java.sql.Types.REF,					"java.lang.Object"),
    ROWID         (Category.UNKNOWN,         -8,									"java.lang.Object"),
    SMALLINT      (Category.NUMERIC,         java.sql.Types.SMALLINT,				"java.lang.Short"),
    SQLXML        (Category.SQLXML,          2009,									"java.lang.Object"),
    STRUCT        (Category.UNKNOWN,         java.sql.Types.STRUCT,					"java.lang.Object"),
    TIME          (Category.TIME,            java.sql.Types.TIME,					"java.sql.Time"),
    TIME_WITH_TIMEZONE 
    			  (Category.TIME_WITH_TIMEZONE,			2013,						"java.time.OffsetTime"),
    TIMESTAMP     (Category.TIMESTAMP,       java.sql.Types.TIMESTAMP,				"java.sql.Timestamp"),
    TIMESTAMP_WITH_TIMEZONE
    			  (Category.TIMESTAMP_WITH_TIMEZONE,    2014,						"java.time.OffsetDateTime"),    
    TINYINT       (Category.NUMERIC,         java.sql.Types.TINYINT,				"java.lang.Short"),
    VARBINARY     (Category.BINARY,          java.sql.Types.VARBINARY,				"[B"),
    VARCHAR       (Category.CHARACTER,       java.sql.Types.VARCHAR,				"java.lang.String"),
    MONEY         (Category.NUMERIC,       	 microsoft.sql.Types.MONEY,				"java.math.BigDecimal"),
    SMALLMONEY    (Category.NUMERIC,       	 microsoft.sql.Types.SMALLMONEY,        "java.math.BigDecimal"),
    TVP 		  (Category.TVP, 			 microsoft.sql.Types.STRUCTURED,		"java.lang.Object"),
    DATETIME      (Category.TIMESTAMP,       microsoft.sql.Types.DATETIME,			"java.sql.Timestamp"),
    SMALLDATETIME (Category.TIMESTAMP,       microsoft.sql.Types.SMALLDATETIME,     "java.sql.Timestamp"),
    GUID		  (Category.CHARACTER,		 microsoft.sql.Types.GUID,				"java.lang.String");

    final Category category;
    private final int intValue;
    private final String className;

    final String className() {
        return className;
    }

    private JDBCType(Category category,
            int intValue,
            String className) {
        this.category = category;
        this.intValue = intValue;
        this.className = className;
    }

    /**
     * Gets the integer value of JDBCType
     * 
     * @return integer representation of JDBCType
     */
    public int getIntValue() {
        return this.intValue;
    }
    
    enum Category {
        CHARACTER,
        LONG_CHARACTER,
        CLOB,
        NCHARACTER,
        LONG_NCHARACTER,
        NCLOB,
        BINARY,
        LONG_BINARY,
        BLOB,
        NUMERIC,
        DATE,
        TIME,
        TIMESTAMP,
        TIME_WITH_TIMEZONE,
        TIMESTAMP_WITH_TIMEZONE,
        DATETIMEOFFSET,
        SQLXML,
        UNKNOWN,
        TVP,
        GUID;
    }

    // This SetterConversion enum is based on the Category enum
    enum SetterConversion {
        CHARACTER (
            JDBCType.Category.CHARACTER,
            EnumSet.of(
                JDBCType.Category.NUMERIC,
                JDBCType.Category.DATE, 
                JDBCType.Category.TIME, 
                JDBCType.Category.TIMESTAMP, 
                JDBCType.Category.DATETIMEOFFSET, 
                JDBCType.Category.CHARACTER,
                JDBCType.Category.LONG_CHARACTER,
                JDBCType.Category.NCHARACTER,
                JDBCType.Category.LONG_NCHARACTER,
                JDBCType.Category.BINARY,
                JDBCType.Category.LONG_BINARY,
                JDBCType.Category.GUID)),

        LONG_CHARACTER (
            JDBCType.Category.LONG_CHARACTER,
            EnumSet.of(
                JDBCType.Category.CHARACTER,
                JDBCType.Category.LONG_CHARACTER,
                JDBCType.Category.NCHARACTER,
                JDBCType.Category.LONG_NCHARACTER,
                JDBCType.Category.BINARY,
                JDBCType.Category.LONG_BINARY)),

        CLOB (
            JDBCType.Category.CLOB,
            EnumSet.of(
                JDBCType.Category.CLOB,
                JDBCType.Category.LONG_CHARACTER,
                JDBCType.Category.LONG_NCHARACTER)),

        NCHARACTER (
            JDBCType.Category.NCHARACTER,
            EnumSet.of(
                JDBCType.Category.NCHARACTER,
                JDBCType.Category.LONG_NCHARACTER,
                JDBCType.Category.NCLOB)),

        LONG_NCHARACTER (
            JDBCType.Category.LONG_NCHARACTER,
            EnumSet.of(
                JDBCType.Category.NCHARACTER,
                JDBCType.Category.LONG_NCHARACTER)),

        NCLOB (
            JDBCType.Category.NCLOB,
            EnumSet.of(
                JDBCType.Category.LONG_NCHARACTER,
                JDBCType.Category.NCLOB)),

        BINARY (
            JDBCType.Category.BINARY,
            EnumSet.of(
                JDBCType.Category.NUMERIC,
                JDBCType.Category.DATE,
                JDBCType.Category.TIME,
                JDBCType.Category.TIMESTAMP,
                JDBCType.Category.CHARACTER,
                JDBCType.Category.LONG_CHARACTER,
                JDBCType.Category.NCHARACTER,
                JDBCType.Category.LONG_NCHARACTER,
                JDBCType.Category.BINARY,
                JDBCType.Category.LONG_BINARY,
                JDBCType.Category.BLOB,
                JDBCType.Category.GUID)),
                
        LONG_BINARY (
            JDBCType.Category.LONG_BINARY,
            EnumSet.of(
                JDBCType.Category.BINARY,
                JDBCType.Category.LONG_BINARY)),

        BLOB (
            JDBCType.Category.BLOB,
            EnumSet.of(
                JDBCType.Category.LONG_BINARY,
                JDBCType.Category.BLOB)),

        NUMERIC (
            JDBCType.Category.NUMERIC,
            EnumSet.of(
                JDBCType.Category.NUMERIC,
                JDBCType.Category.CHARACTER,
                JDBCType.Category.LONG_CHARACTER,
                JDBCType.Category.NCHARACTER,
                JDBCType.Category.LONG_NCHARACTER)),

        DATE (
            JDBCType.Category.DATE,
            EnumSet.of(
                JDBCType.Category.DATE,
                JDBCType.Category.TIMESTAMP,
                JDBCType.Category.DATETIMEOFFSET,
                JDBCType.Category.CHARACTER,
                JDBCType.Category.LONG_CHARACTER,
                JDBCType.Category.NCHARACTER,
                JDBCType.Category.LONG_NCHARACTER)),

        TIME (
            JDBCType.Category.TIME,
            EnumSet.of(
                JDBCType.Category.TIME,
                JDBCType.Category.TIMESTAMP,
                JDBCType.Category.DATETIMEOFFSET,
                JDBCType.Category.CHARACTER,
                JDBCType.Category.LONG_CHARACTER,
                JDBCType.Category.NCHARACTER,
                JDBCType.Category.LONG_NCHARACTER)),

        TIMESTAMP (
            JDBCType.Category.TIMESTAMP,
            EnumSet.of(
                JDBCType.Category.DATE,
                JDBCType.Category.TIME,
                JDBCType.Category.TIMESTAMP,
                JDBCType.Category.DATETIMEOFFSET,
                JDBCType.Category.CHARACTER,
                JDBCType.Category.LONG_CHARACTER,
                JDBCType.Category.NCHARACTER,
                JDBCType.Category.LONG_NCHARACTER)),

        TIME_WITH_TIMEZONE (
                JDBCType.Category.TIME_WITH_TIMEZONE,
                EnumSet.of(
                    JDBCType.Category.TIME_WITH_TIMEZONE,
                    JDBCType.Category.CHARACTER,
                    JDBCType.Category.LONG_CHARACTER,
                    JDBCType.Category.NCHARACTER,
                    JDBCType.Category.LONG_NCHARACTER)),
                
        TIMESTAMP_WITH_TIMEZONE (
                JDBCType.Category.TIMESTAMP_WITH_TIMEZONE,
                EnumSet.of(
                    JDBCType.Category.TIMESTAMP_WITH_TIMEZONE,
                	JDBCType.Category.TIME_WITH_TIMEZONE,	
                    JDBCType.Category.CHARACTER,
                    JDBCType.Category.LONG_CHARACTER,
                    JDBCType.Category.NCHARACTER,
                    JDBCType.Category.LONG_NCHARACTER)),
                    
        DATETIMEOFFSET (
            JDBCType.Category.DATETIMEOFFSET,
            EnumSet.of(
                JDBCType.Category.DATE,
                JDBCType.Category.TIME,
                JDBCType.Category.TIMESTAMP,
                JDBCType.Category.DATETIMEOFFSET)),

        SQLXML (
            JDBCType.Category.SQLXML,
            EnumSet.of(
                JDBCType.Category.SQLXML)),

        TVP (
            JDBCType.Category.TVP,
            EnumSet.of(
                JDBCType.Category.TVP));
            
        private final JDBCType.Category from;
        private final EnumSet<JDBCType.Category> to;

        private SetterConversion(JDBCType.Category from,
                EnumSet<JDBCType.Category> to) {
            this.from = from;
            this.to = to;
        }

        private static final EnumMap<JDBCType.Category, EnumSet<JDBCType.Category>> conversionMap = new EnumMap<JDBCType.Category, EnumSet<JDBCType.Category>>(
                JDBCType.Category.class);

        static {
            for (JDBCType.Category category : JDBCType.Category.values())
                conversionMap.put(category, EnumSet.noneOf(JDBCType.Category.class));

            for (SetterConversion conversion : values())
                conversionMap.get(conversion.from).addAll(conversion.to);
        }

        static boolean converts(JDBCType fromJDBCType,
                JDBCType toJDBCType) {
            return conversionMap.get(fromJDBCType.category).contains(toJDBCType.category);
        }
    };

    boolean convertsTo(JDBCType jdbcType) {
        return SetterConversion.converts(this, jdbcType);
    }

    enum UpdaterConversion {
        CHARACTER (
            JDBCType.Category.CHARACTER,
            EnumSet.of(
                SSType.Category.NUMERIC,
                SSType.Category.DATE,
                SSType.Category.TIME,
                SSType.Category.DATETIME,
                SSType.Category.DATETIME2,
                SSType.Category.DATETIMEOFFSET,
                SSType.Category.CHARACTER,
                SSType.Category.LONG_CHARACTER,
                SSType.Category.NCHARACTER,
                SSType.Category.LONG_NCHARACTER,
                SSType.Category.XML,
                SSType.Category.BINARY,
                SSType.Category.LONG_BINARY,
                SSType.Category.UDT,
                SSType.Category.GUID,
                SSType.Category.TIMESTAMP)),

        LONG_CHARACTER (
            JDBCType.Category.LONG_CHARACTER,
            EnumSet.of(
                SSType.Category.CHARACTER,
                SSType.Category.LONG_CHARACTER,
                SSType.Category.NCHARACTER,
                SSType.Category.LONG_NCHARACTER,
                SSType.Category.XML,
                SSType.Category.BINARY,
                SSType.Category.LONG_BINARY)),

        CLOB (
            JDBCType.Category.CLOB,
            EnumSet.of(
                SSType.Category.LONG_CHARACTER,
                SSType.Category.LONG_NCHARACTER,
                SSType.Category.XML)),

        NCHARACTER (
            JDBCType.Category.NCHARACTER,
            EnumSet.of(
                SSType.Category.NCHARACTER,
                SSType.Category.LONG_NCHARACTER,
                SSType.Category.XML)),

        LONG_NCHARACTER (
            JDBCType.Category.LONG_NCHARACTER,
            EnumSet.of(
                SSType.Category.NCHARACTER,
                SSType.Category.LONG_NCHARACTER,
                SSType.Category.XML)),

        NCLOB (
            JDBCType.Category.NCLOB,
            EnumSet.of(
                SSType.Category.LONG_NCHARACTER,
                SSType.Category.XML)),

        BINARY (
            JDBCType.Category.BINARY,
            EnumSet.of(
                SSType.Category.NUMERIC,
                SSType.Category.DATETIME,
                SSType.Category.CHARACTER,
                SSType.Category.LONG_CHARACTER,
                SSType.Category.NCHARACTER,
                SSType.Category.LONG_NCHARACTER,
                SSType.Category.XML,
                SSType.Category.BINARY,
                SSType.Category.LONG_BINARY,
                SSType.Category.UDT,
                SSType.Category.TIMESTAMP,
                SSType.Category.GUID)),

        LONG_BINARY (
            JDBCType.Category.LONG_BINARY,
            EnumSet.of(
                SSType.Category.XML,
                SSType.Category.BINARY,
                SSType.Category.LONG_BINARY,
                SSType.Category.UDT)),

        BLOB (
            JDBCType.Category.BLOB,
            EnumSet.of(
                SSType.Category.LONG_BINARY,
                SSType.Category.XML)),
        SQLXML (
            JDBCType.Category.SQLXML,
            EnumSet.of(
                SSType.Category.XML)),

        NUMERIC (
            JDBCType.Category.NUMERIC,
            EnumSet.of(
                SSType.Category.NUMERIC,
                SSType.Category.CHARACTER,
                SSType.Category.LONG_CHARACTER,
                SSType.Category.NCHARACTER,
                SSType.Category.LONG_NCHARACTER)),

        DATE (
            JDBCType.Category.DATE,
            EnumSet.of(
                SSType.Category.DATE,
                SSType.Category.DATETIME,
                SSType.Category.DATETIME2,
                SSType.Category.DATETIMEOFFSET,
                SSType.Category.CHARACTER,
                SSType.Category.LONG_CHARACTER,
                SSType.Category.NCHARACTER,
                SSType.Category.LONG_NCHARACTER)),

        TIME (
            JDBCType.Category.TIME,
            EnumSet.of(
                SSType.Category.TIME,
                SSType.Category.DATETIME,
                SSType.Category.DATETIME2,
                SSType.Category.DATETIMEOFFSET,
                SSType.Category.CHARACTER,
                SSType.Category.LONG_CHARACTER,
                SSType.Category.NCHARACTER,
                SSType.Category.LONG_NCHARACTER)),

        TIMESTAMP (
            JDBCType.Category.TIMESTAMP,
            EnumSet.of(
                SSType.Category.DATE,
                SSType.Category.TIME,
                SSType.Category.DATETIME,
                SSType.Category.DATETIME2,
                SSType.Category.DATETIMEOFFSET,
                SSType.Category.CHARACTER,
                SSType.Category.LONG_CHARACTER,
                SSType.Category.NCHARACTER,
                SSType.Category.LONG_NCHARACTER)),

        DATETIMEOFFSET (
            JDBCType.Category.DATETIMEOFFSET,
            EnumSet.of(
                SSType.Category.DATE,
                SSType.Category.TIME,
                SSType.Category.DATETIME,
                SSType.Category.DATETIME2,
                SSType.Category.DATETIMEOFFSET,
                SSType.Category.CHARACTER,
                SSType.Category.LONG_CHARACTER,
                SSType.Category.NCHARACTER,
                SSType.Category.LONG_NCHARACTER)),
                
        TIME_WITH_TIMEZONE (
                JDBCType.Category.TIME_WITH_TIMEZONE,
                EnumSet.of(
                        SSType.Category.TIME,
                        SSType.Category.DATETIME,
                        SSType.Category.DATETIME2,
                        SSType.Category.DATETIMEOFFSET,
                        SSType.Category.CHARACTER,
                        SSType.Category.LONG_CHARACTER,
                        SSType.Category.NCHARACTER,
                        SSType.Category.LONG_NCHARACTER)),
                
        TIMESTAMP_WITH_TIMEZONE (
                JDBCType.Category.TIMESTAMP_WITH_TIMEZONE,
                EnumSet.of(
                		SSType.Category.DATE,
                        SSType.Category.TIME,
                        SSType.Category.DATETIME,
                        SSType.Category.DATETIME2,
                        SSType.Category.DATETIMEOFFSET,
                        SSType.Category.CHARACTER,
                        SSType.Category.LONG_CHARACTER,
                        SSType.Category.NCHARACTER,
                        SSType.Category.LONG_NCHARACTER));

        private final JDBCType.Category from;
        private final EnumSet<SSType.Category> to;

        private UpdaterConversion(JDBCType.Category from,
                EnumSet<SSType.Category> to) {
            this.from = from;
            this.to = to;
        }

        private static final EnumMap<JDBCType.Category, EnumSet<SSType.Category>> conversionMap = new EnumMap<JDBCType.Category, EnumSet<SSType.Category>>(
                JDBCType.Category.class);

        static {
            for (JDBCType.Category category : JDBCType.Category.values())
                conversionMap.put(category, EnumSet.noneOf(SSType.Category.class));

            for (UpdaterConversion conversion : values())
                conversionMap.get(conversion.from).addAll(conversion.to);
        }

        static boolean converts(JDBCType fromJDBCType,
                SSType toSSType) {
            return conversionMap.get(fromJDBCType.category).contains(toSSType.category);
        }
    };

    boolean convertsTo(SSType ssType) {
        return UpdaterConversion.converts(this, ssType);
    }

    static JDBCType of(int intValue) throws SQLServerException {
        for (JDBCType jdbcType : values())
            if (jdbcType.intValue == intValue)
                return jdbcType;

        MessageFormat form = new MessageFormat(SQLServerException.getErrString("R_unknownJDBCType"));
        Object[] msgArgs = {intValue};
        SQLServerException.makeFromDriverError(null, null, form.format(msgArgs), null, true);
        return UNKNOWN;
    }

    /**
     * Identify numerically signed data types.
     * 
     * @return true if the type can be signed
     */
    private final static EnumSet<JDBCType> signedTypes =
        EnumSet.of(
            SMALLINT,
            INTEGER,
            BIGINT,
            REAL,
            FLOAT,
            DOUBLE,
            DECIMAL,
            NUMERIC,
            MONEY,
            SMALLMONEY);

    boolean isSigned()
    { 
        return signedTypes.contains(this);
    }

    /**
     * Identify binary JDBC data types.
     * 
     * @return true if the JDBC type is binary
     */
    private final static EnumSet<JDBCType> binaryTypes = EnumSet.of(
            BINARY,
            VARBINARY,
            LONGVARBINARY,
            BLOB);

    boolean isBinary() {
        return binaryTypes.contains(this);
    }

    /**
     * Identify textual JDBC data types -- those types for which conversion from another type is simply a matter of representing that type as a
     * string.
     *
     * Note: SQLXML does not qualify as a "textual" type in this context. That is, calling, for example, timestamp.toString() does not result in an
     * XML representation of a timestamp.
     *
     * @return true if the JDBC type is textual
     */
    private final static EnumSet<Category> textualCategories =
        EnumSet.of(
            Category.CHARACTER,
            Category.LONG_CHARACTER,
            Category.CLOB,
            Category.NCHARACTER,
            Category.LONG_NCHARACTER,
            Category.NCLOB);

    boolean isTextual() {
        return textualCategories.contains(category);
    }

    /**
     * Identify unsupported JDBC data types.
     * 
     * @param jdbcType
     *            the JDBC type to check
     * @return true if the type is unsupported
     */
    boolean isUnsupported() {
        return Category.UNKNOWN == category;
    }

    /**
     * Returns this type's java.sql.Types value according to the JDBC version expected by the JRE.
     *
     * JDBC3 types are expected for SE 5. JDBC4 types are expected for SE 6 and later.
     */
    int asJavaSqlType() {
        if (Util.SYSTEM_SPEC_VERSION.equals("1.5")) {
            switch (this) {
                case NCHAR:
                    return java.sql.Types.CHAR;
                case NVARCHAR:
                    return java.sql.Types.VARCHAR;
                case LONGNVARCHAR:
                    return java.sql.Types.LONGVARCHAR;
                case NCLOB:
                    return java.sql.Types.CLOB;
                case ROWID:
                    return java.sql.Types.OTHER;
                case SQLXML:
                    return java.sql.Types.VARCHAR;
                default:
                    return intValue;
            }
        }
        else {
            return intValue;
        }
    }

    /*
     * Used for verifying if a data type can be normalized for AE
     */
    enum NormalizationAE {
    	CHARACTER_NORMALIZED_TO (
				JDBCType.CHAR,
        		EnumSet.of(
                    SSType.CHAR,
                    SSType.VARCHAR,
                    SSType.VARCHARMAX)),
    	
    	VARCHARACTER_NORMALIZED_TO (
				JDBCType.VARCHAR,
                EnumSet.of(
                    SSType.CHAR,
                    SSType.VARCHAR,
                    SSType.VARCHARMAX)),

    	LONGVARCHARACTER_NORMALIZED_TO (
				JDBCType.LONGVARCHAR,
                EnumSet.of(
                    SSType.CHAR,
                    SSType.VARCHAR,
                    SSType.VARCHARMAX)),
            
    	NCHAR_NORMALIZED_TO (
				JDBCType.NCHAR,
                EnumSet.of(
                    SSType.NCHAR,
                    SSType.NVARCHAR,
                    SSType.NVARCHARMAX)),
    	
    	NVARCHAR_NORMALIZED_TO (
				JDBCType.NVARCHAR,
                EnumSet.of(
                    SSType.NCHAR,
                    SSType.NVARCHAR,
                    SSType.NVARCHARMAX)),

    	LONGNVARCHAR_NORMALIZED_TO (
				JDBCType.LONGNVARCHAR,
                EnumSet.of(
                    SSType.NCHAR,
                    SSType.NVARCHAR,
                    SSType.NVARCHARMAX)),
            
    	BIT_NORMALIZED_TO (
				JDBCType.BIT,
                EnumSet.of(
                    SSType.BIT,
                    SSType.TINYINT,
                    SSType.SMALLINT,
                    SSType.INTEGER,
                    SSType.BIGINT)),

    	TINYINT_NORMALIZED_TO (
				JDBCType.TINYINT,
                EnumSet.of(
                    SSType.TINYINT,
                    SSType.SMALLINT,
                    SSType.INTEGER,
                    SSType.BIGINT)),

    	SMALLINT_NORMALIZED_TO (
				JDBCType.SMALLINT,
                EnumSet.of(
                    SSType.SMALLINT,
                    SSType.INTEGER,
                    SSType.BIGINT)),
    	
    	INTEGER_NORMALIZED_TO (
				JDBCType.INTEGER,
                EnumSet.of(
                    SSType.INTEGER,
                    SSType.BIGINT)),
            	
    	BIGINT_NORMALIZED_TO (
				JDBCType.BIGINT,
                EnumSet.of(
                    SSType.BIGINT)),
    	
    	BINARY_NORMALIZED_TO (
				JDBCType.BINARY,
                EnumSet.of(
                    SSType.BINARY,
                    SSType.VARBINARY,
                    SSType.VARBINARYMAX)),
        
    	VARBINARY_NORMALIZED_TO (
				JDBCType.VARBINARY,
                EnumSet.of(
                    SSType.BINARY,
                    SSType.VARBINARY,
                    SSType.VARBINARYMAX)),

    	LONGVARBINARY_NORMALIZED_TO (
				JDBCType.LONGVARBINARY,
                EnumSet.of(
                    SSType.BINARY,
                    SSType.VARBINARY,
                    SSType.VARBINARYMAX)),
            
    	FLOAT_NORMALIZED_TO (
				JDBCType.DOUBLE,
                EnumSet.of(
                    SSType.FLOAT)),
            	
    	REAL_NORMALIZED_TO (
				JDBCType.REAL,
                EnumSet.of(
                    SSType.REAL)),
            	
    	DECIMAL_NORMALIZED_TO (
				JDBCType.DECIMAL,
                EnumSet.of(
                    SSType.DECIMAL,
                    SSType.NUMERIC)),

        SMALLMONEY_NORMALIZED_TO (
        		JDBCType.SMALLMONEY,
        		EnumSet.of(
        				SSType.SMALLMONEY,
        				SSType.MONEY)),
        
        MONEY_NORMALIZED_TO (
        		JDBCType.MONEY,
        		EnumSet.of(
        				SSType.MONEY)),
    	
    	NUMERIC_NORMALIZED_TO (
				JDBCType.NUMERIC,
                EnumSet.of(
                	SSType.DECIMAL,	
                    SSType.NUMERIC)),
            	
    	DATE_NORMALIZED_TO (
				JDBCType.DATE,
                EnumSet.of(
                    SSType.DATE)),
            	
    	TIME_NORMALIZED_TO (
				JDBCType.TIME,
                EnumSet.of(
                    SSType.TIME)),
    	
    	DATETIME2_NORMALIZED_TO (
				JDBCType.TIMESTAMP,
                EnumSet.of(
                    SSType.DATETIME2)),
    	
    	DATETIMEOFFSET_NORMALIZED_TO (
				JDBCType.DATETIMEOFFSET,
                EnumSet.of(
                    SSType.DATETIMEOFFSET)),
    	
    	DATETIME_NORMALIZED_TO (
				JDBCType.DATETIME,
                EnumSet.of(
                    SSType.DATETIME)),
    	
    	SMALLDATETIME_NORMALIZED_TO (
				JDBCType.SMALLDATETIME,
                EnumSet.of(
                    SSType.SMALLDATETIME)),
    	
    	GUID_NORMALIZED_TO (
				JDBCType.GUID,
                EnumSet.of(
                    SSType.GUID)),
    	;

        private final JDBCType from;
        private final EnumSet<SSType> to;

        private NormalizationAE(JDBCType from,
                EnumSet<SSType> to) {
            this.from = from;
            this.to = to;
        }

        private static final EnumMap<JDBCType, EnumSet<SSType>> normalizationMapAE = new EnumMap<JDBCType, EnumSet<SSType>>(JDBCType.class);

        static {
            for (JDBCType jdbcType : JDBCType.values())
                normalizationMapAE.put(jdbcType, EnumSet.noneOf(SSType.class));

            for (NormalizationAE conversion : values())
                normalizationMapAE.get(conversion.from).addAll(conversion.to);
        }

        static boolean converts(JDBCType fromJDBCType,
                SSType toSSType) {
            return normalizationMapAE.get(fromJDBCType).contains(toSSType);
        }
    };

    boolean normalizationCheck(SSType ssType) {
        return NormalizationAE.converts(this, ssType);
    }

}

final class DataTypes {
    // ResultSet & CallableStatement getXXX conversions (SSType --> JDBCType)
    static final void throwConversionError(String fromType,
            String toType) throws SQLServerException {
        MessageFormat form = new MessageFormat(SQLServerException.getErrString("R_unsupportedConversionFromTo"));
        Object[] msgArgs = {fromType, toType};
        SQLServerException.makeFromDriverError(null, null, form.format(msgArgs), null, true);
    }

    // Max length in Unicode characters allowed by the "short" NVARCHAR type.
    // Values longer than this must use NVARCHAR(max) (Yukon or later) or NTEXT (Shiloh)
    final static int SHORT_VARTYPE_MAX_CHARS = 4000;

    // Max length in bytes allowed by the "short" VARBINARY/VARCHAR types.
    // Values longer than this must use VARBINARY(max)/VARCHAR(max) (Yukon or later) or IMAGE/TEXT (Shiloh)
    final static int SHORT_VARTYPE_MAX_BYTES = 8000;

    // A type with unlimited max size, known as varchar(max), varbinary(max) and nvarchar(max),
    // which has a max size of 0xFFFF, defined by PARTLENTYPE.
    final static int SQL_USHORTVARMAXLEN = 65535; // 0xFFFF

    // From SQL Server 2005 Books Online : ntext, text, and image (Transact-SQL)
    // http://msdn.microsoft.com/en-us/library/ms187993.aspx
    //
    // image
    // "... through 2^31 - 1 (2,147,483,687) bytes."
    //
    // text
    // "... maximum length of 2^31 - 1 (2,147,483,687) characters."
    //
    // ntext
    // "... maximum length of 2^30 - 1 (1,073,741,823) characters."
    final static int NTEXT_MAX_CHARS = 0x3FFFFFFF;
    final static int IMAGE_TEXT_MAX_BYTES = 0x7FFFFFFF;

    // From SQL Server 2005 Books Online : Transact-SQL Data Types
    // http://msdn.microsoft.com/en-us/library/ms179910.aspx
    //
    // varbinary(max)
    // "max indicates that the maximum storage size is 2^31 - 1 bytes. The storage size is the actual
    // length of the data entered + 2 bytes."
    //
    // varchar(max)
    // "max indicates that the maximum storage size is 2^31 - 1 bytes. The storage size is the actual
    // length of the data entered + 2 bytes."
    //
    // nvarchar(max)
    // "max indicates that the maximum storage size is 2^31 - 1 bytes. The storage size, in bytes,
    // is two times the number of characters entered + 2 bytes."
    //
    // Normally, that would mean that the maximum length of nvarchar(max) data is 0x3FFFFFFE characters
    // and that the maximum length of varchar(max) or varbinary(max) data is 0x3FFFFFFD bytes. However...
    // Despite the documentation, SQL Server returns 2^30 - 1 and 2^31 - 1 respectively as the PRECISION
    // of these types, so use that instead.
    final static int MAX_VARTYPE_MAX_CHARS = 0x3FFFFFFF;
    final static int MAX_VARTYPE_MAX_BYTES = 0x7FFFFFFF;

    static private java.util.logging.Logger stmtDT;

    // Special length indicator for varchar(max), nvarchar(max) and varbinary(max).
    static final int MAXTYPE_LENGTH = 0xFFFF;

    static final int UNKNOWN_STREAM_LENGTH = -1;

    // Utility methods to check a reported length against the maximums allowed
    static final long getCheckedLength(SQLServerConnection con,
            JDBCType jdbcType,
            long length,
            boolean allowUnknown) throws SQLServerException {
        long maxLength;

        switch (jdbcType) {
            case NCHAR:
            case NVARCHAR:
            case LONGNVARCHAR:
            case NCLOB:
                assert MAX_VARTYPE_MAX_CHARS == NTEXT_MAX_CHARS;
                maxLength = DataTypes.MAX_VARTYPE_MAX_CHARS;
                break;

            default:
                assert MAX_VARTYPE_MAX_BYTES == IMAGE_TEXT_MAX_BYTES;
                maxLength = DataTypes.MAX_VARTYPE_MAX_BYTES;
                break;
        }

        if (length < (allowUnknown ? -1 : 0) || length > maxLength) {
            MessageFormat form = new MessageFormat(SQLServerException.getErrString("R_invalidLength"));
            Object[] msgArgs = {length};
            SQLServerException.makeFromDriverError(con, null, form.format(msgArgs), null, false);
        }

        return length;
    }
}<|MERGE_RESOLUTION|>--- conflicted
+++ resolved
@@ -597,49 +597,24 @@
             }
         }
 
-<<<<<<< HEAD
         if (jvmVersion < 1.8) {
             return null;
         }
 
-        if (className.equals("LocalDate")) {
-            return LocalDate.class;
-        }
-        else if (className.equals("LocalTime")) {
-            return LocalTime.class;
-        }
-        else if (className.equals("LocalDateTime")) {
-            return LocalDateTime.class;
-        }
-        else if (className.equals("OffsetTime")) {
-            return OffsetTime.class;
-        }
-        else if (className.equals("OffsetDateTime")) {
-            return OffsetDateTime.class;
-        }
-
-        return null;
-=======
-		if (jvmVersion < 1.8)
-		{
-			return null;
-		}
-
         switch (className) {
-        case "LocalDate":
-            return LocalDate.class;
-        case "LocalTime":
-            return LocalTime.class;
-        case "LocalDateTime":
-            return LocalDateTime.class;
-        case "OffsetTime":
-            return OffsetTime.class;
-        case "OffsetDateTime":
-            return OffsetDateTime.class;
-        default:
-            return null;
-        }
->>>>>>> 5c3a8692
+            case "LocalDate":
+                return LocalDate.class;
+            case "LocalTime":
+                return LocalTime.class;
+            case "LocalDateTime":
+                return LocalDateTime.class;
+            case "OffsetTime":
+                return OffsetTime.class;
+            case "OffsetDateTime":
+                return OffsetDateTime.class;
+            default:
+                return null;
+        }
     }
 
     static JavaType of(Object obj) {
