package com.microsoft.sqlserver.jdbc;

import java.io.ByteArrayInputStream;
import java.io.ByteArrayOutputStream;
import java.io.IOException;
import java.nio.ByteBuffer;
import java.nio.ByteOrder;
<<<<<<< HEAD
=======
import java.security.InvalidKeyException;
import java.security.KeyFactory;
>>>>>>> aa113480
import java.security.KeyPair;
import java.security.KeyPairGenerator;
import java.security.MessageDigest;
import java.security.NoSuchAlgorithmException;
import java.security.NoSuchProviderException;
import java.security.SignatureException;
import java.security.cert.CertificateException;
import java.security.cert.CertificateFactory;
import java.security.cert.X509Certificate;
import java.security.interfaces.ECPrivateKey;
import java.security.interfaces.ECPublicKey;
import java.security.spec.ECPoint;
<<<<<<< HEAD
import java.util.Arrays;
=======
import java.security.spec.ECPublicKeySpec;
import java.security.spec.InvalidKeySpecException;
import java.util.Arrays;
import java.util.Collection;

import javax.crypto.KeyAgreement;
>>>>>>> aa113480


public class SQLServerVSMEnclaveProvider implements ISQLServerEnclaveProvider {

    private VSMAttestationParameters vsmParams = null;
    private String attestationURL = null;
    EnclaveSession enclaveSession = null;

    @Override
    public VSMAttestationParameters getAttestationParamters(boolean createNewParameters,
            String url) throws NoSuchAlgorithmException {
        if (null == vsmParams || createNewParameters) {
            attestationURL = url;
            vsmParams = new VSMAttestationParameters();
        }
        return vsmParams;
    }

    @Override
    public void createEnclaveSession(byte[] b) throws SQLServerException {
        AttestationResponse ar = new AttestationResponse(b);
        try {
            byte[] attestationCerts = getAttestationCertificates();
            ar.validateCert(attestationCerts);
            enclaveSession = new EnclaveSession(ar.getSessionID(), vsmParams.createSessionSecret(ar.DHpublicKey));
        } catch (IOException | InvalidKeyException | NoSuchAlgorithmException | InvalidKeySpecException e) {
            SQLServerException.makeFromDriverError(null, this, e.getLocalizedMessage(), "0", false);
        }
    }

    @Override
    public void invalidateEnclaveSession() {
        enclaveSession = null;
        vsmParams = null;
        attestationURL = null;
    }

    @Override
    public EnclaveSession getEnclaveSession() {
        return enclaveSession;
    }

    private byte[] getAttestationCertificates() throws IOException {
        java.net.URL url = new java.net.URL(attestationURL + "/attestationservice.svc/v2.0/signingCertificates/");
        java.net.URLConnection con = url.openConnection();
        String s = new String(con.getInputStream().readAllBytes());
        // omit the square brackets that come with the JSON
        String[] bytesString = s.substring(1, s.length() - 1).split(",");
        byte[] certData = new byte[bytesString.length];
        for (int i = 0; i < certData.length; i++) {
            certData[i] = (byte) (Integer.parseInt(bytesString[i]));
        }
        return certData;
    }
}


class VSMAttestationParameters extends BaseAttestationRequest {

    // Static byte[] for VSM ECDH
    static byte ECDH_MAGIC[] = {0x45, 0x43, 0x4b, 0x33, 0x30, 0x00, 0x00, 0x00};
    // Type 3 is VSM, sent as Little Endian 0x30000000
    static byte ENCLAVE_TYPE[] = new byte[] {0x3, 0x0, 0x0, 0x0};
    // VSM doesn't have a challenge
    static byte ENCLAVE_CHALLENGE[] = new byte[] {0x0, 0x0, 0x0, 0x0};
    static int ENCLAVE_LENGTH = 104;
    byte[] x;
    byte[] y;

    public VSMAttestationParameters() throws NoSuchAlgorithmException {
        KeyPairGenerator kpg;
        kpg = KeyPairGenerator.getInstance("EC");
        kpg.initialize(384);
        KeyPair kp = kpg.generateKeyPair();
        ECPublicKey publicKey = (ECPublicKey) kp.getPublic();
        privateKey = kp.getPrivate();
        ECPoint w = publicKey.getW();
        x = w.getAffineX().toByteArray();
        y = w.getAffineY().toByteArray();
        /*
         * For some reason toByteArray doesn't have an Signum option like the constructor. Manually remove leading 00
         * byte if it exists.
         */
        if (x[0] == 0 && x.length != 48) {
            x = Arrays.copyOfRange(x, 1, x.length);
        }
        if (y[0] == 0 && y.length != 48) {
            y = Arrays.copyOfRange(y, 1, y.length);
        }
    }

    @Override
    byte[] getBytes() {
        ByteArrayOutputStream os = new ByteArrayOutputStream();
        os.writeBytes(ENCLAVE_TYPE);
        os.writeBytes(ENCLAVE_CHALLENGE);
        os.writeBytes(ByteBuffer.allocate(4).order(ByteOrder.LITTLE_ENDIAN).putInt(ENCLAVE_LENGTH).array());
        os.writeBytes(ECDH_MAGIC);
        os.writeBytes(x);
        os.writeBytes(y);
        return os.toByteArray();
    }

    byte[] createSessionSecret(
            byte[] serverResponse) throws NoSuchAlgorithmException, InvalidKeySpecException, InvalidKeyException, SQLServerException {
        if (serverResponse.length != 104) {
            SQLServerException.makeFromDriverError(null, this,
                    SQLServerResource.getResource("R_MalformedECDHPublicKey"), "0", false);
        }
        ByteBuffer sr = ByteBuffer.wrap(serverResponse);
        byte[] magic = new byte[8];
        sr.get(magic);
        if (magic != ECDH_MAGIC) {
            SQLServerException.makeFromDriverError(null, this, SQLServerResource.getResource("R_MalformedECDHHeader"),
                    "0", false);
        }
        byte[] x = new byte[48];
        byte[] y = new byte[48];
        sr.get(x);
        sr.get(y);
        /*
         * Server returns X and Y coordinates, create a key using the point of the server and our key parameters.
         * Public/Private key parameters are the same.
         */
        ECPublicKeySpec keySpec = new ECPublicKeySpec(new ECPoint(new BigInteger(1, x), new BigInteger(1, y)),
                ((ECPrivateKey) privateKey).getParams());
        KeyAgreement ka = KeyAgreement.getInstance("ECDH");
        ka.init(privateKey);
        // Generate a PublicKey from the above key specifications and do an agreement with our PrivateKey
        ka.doPhase(KeyFactory.getInstance("EC").generatePublic(keySpec), true);
        // Generate a Secret from the agreement and hash with SHA-256 to create Session Secret
        return MessageDigest.getInstance("SHA-256").digest(ka.generateSecret());
    }
}


class AttestationResponse {
    int totalSize;
    int identitySize;
    int healthReportSize;
    int enclaveReportSize;

    byte[] enclavePK;
    byte[] healthReportCertificate;
    byte[] enclaveReportPackage;

    int sessionInfoSize;
    long sessionID;
    int DHPKsize;
    int DHPKSsize;
    byte[] DHpublicKey;
    byte[] publicKeySig;

    X509Certificate healthCert;

    AttestationResponse(byte[] b) throws SQLServerException {
        ByteBuffer response = ByteBuffer.wrap(b).order(ByteOrder.LITTLE_ENDIAN);
        this.totalSize = response.getInt();
        this.identitySize = response.getInt();
        this.healthReportSize = response.getInt();
        this.enclaveReportSize = response.getInt();

        enclavePK = new byte[identitySize];
        healthReportCertificate = new byte[healthReportSize];
        enclaveReportPackage = new byte[enclaveReportSize];

        response.get(enclavePK, 0, identitySize);
        response.get(healthReportCertificate, 0, healthReportSize);
        response.get(enclaveReportPackage, 0, enclaveReportSize);

        this.sessionInfoSize = response.getInt();
        this.sessionID = response.getLong();
        this.DHPKsize = response.getInt();
        this.DHPKSsize = response.getInt();

        DHpublicKey = new byte[DHPKsize];
        publicKeySig = new byte[DHPKSsize];

        response.get(DHpublicKey, 0, DHPKsize);
        response.get(publicKeySig, 0, DHPKSsize);

        if (0 != response.remaining()) {
            SQLServerException.makeFromDriverError(null, this,
                    SQLServerResource.getResource("R_EnclaveResponseLengthError"), "0", false);
        }

        try {
            CertificateFactory cf = CertificateFactory.getInstance("X.509");
            healthCert = (X509Certificate) cf.generateCertificate(new ByteArrayInputStream(healthReportCertificate));
        } catch (CertificateException ce) {
            SQLServerException.makeFromDriverError(null, this, ce.getLocalizedMessage(), "0", false);
        }
    }

    @SuppressWarnings("unchecked")
    boolean validateCert(byte[] b) throws SQLServerException {
        try {
            CertificateFactory cf = CertificateFactory.getInstance("X.509");
            Collection<X509Certificate> certs = (Collection<X509Certificate>) cf
                    .generateCertificates(new ByteArrayInputStream(b));
            for (X509Certificate cert : certs) {
                try {
                    healthCert.verify(cert.getPublicKey());
                    return true;
                } catch (SignatureException e) {
                    // Doesn't match, but continue looping through the rest of the certificates
                }
            }
        } catch (NoSuchAlgorithmException | NoSuchProviderException | InvalidKeyException | CertificateException e) {
            SQLServerException.makeFromDriverError(null, this, e.getLocalizedMessage(), "0", false);
        }
        return false;
    }

    long getSessionID() {
        return sessionID;
    }
}
<|MERGE_RESOLUTION|>--- conflicted
+++ resolved
@@ -1,252 +1,246 @@
-package com.microsoft.sqlserver.jdbc;
-
-import java.io.ByteArrayInputStream;
-import java.io.ByteArrayOutputStream;
-import java.io.IOException;
-import java.nio.ByteBuffer;
-import java.nio.ByteOrder;
-<<<<<<< HEAD
-=======
-import java.security.InvalidKeyException;
-import java.security.KeyFactory;
->>>>>>> aa113480
-import java.security.KeyPair;
-import java.security.KeyPairGenerator;
-import java.security.MessageDigest;
-import java.security.NoSuchAlgorithmException;
-import java.security.NoSuchProviderException;
-import java.security.SignatureException;
-import java.security.cert.CertificateException;
-import java.security.cert.CertificateFactory;
-import java.security.cert.X509Certificate;
-import java.security.interfaces.ECPrivateKey;
-import java.security.interfaces.ECPublicKey;
-import java.security.spec.ECPoint;
-<<<<<<< HEAD
-import java.util.Arrays;
-=======
-import java.security.spec.ECPublicKeySpec;
-import java.security.spec.InvalidKeySpecException;
-import java.util.Arrays;
-import java.util.Collection;
-
-import javax.crypto.KeyAgreement;
->>>>>>> aa113480
-
-
-public class SQLServerVSMEnclaveProvider implements ISQLServerEnclaveProvider {
-
-    private VSMAttestationParameters vsmParams = null;
-    private String attestationURL = null;
-    EnclaveSession enclaveSession = null;
-
-    @Override
-    public VSMAttestationParameters getAttestationParamters(boolean createNewParameters,
-            String url) throws NoSuchAlgorithmException {
-        if (null == vsmParams || createNewParameters) {
-            attestationURL = url;
-            vsmParams = new VSMAttestationParameters();
-        }
-        return vsmParams;
-    }
-
-    @Override
-    public void createEnclaveSession(byte[] b) throws SQLServerException {
-        AttestationResponse ar = new AttestationResponse(b);
-        try {
-            byte[] attestationCerts = getAttestationCertificates();
-            ar.validateCert(attestationCerts);
-            enclaveSession = new EnclaveSession(ar.getSessionID(), vsmParams.createSessionSecret(ar.DHpublicKey));
-        } catch (IOException | InvalidKeyException | NoSuchAlgorithmException | InvalidKeySpecException e) {
-            SQLServerException.makeFromDriverError(null, this, e.getLocalizedMessage(), "0", false);
-        }
-    }
-
-    @Override
-    public void invalidateEnclaveSession() {
-        enclaveSession = null;
-        vsmParams = null;
-        attestationURL = null;
-    }
-
-    @Override
-    public EnclaveSession getEnclaveSession() {
-        return enclaveSession;
-    }
-
-    private byte[] getAttestationCertificates() throws IOException {
-        java.net.URL url = new java.net.URL(attestationURL + "/attestationservice.svc/v2.0/signingCertificates/");
-        java.net.URLConnection con = url.openConnection();
-        String s = new String(con.getInputStream().readAllBytes());
-        // omit the square brackets that come with the JSON
-        String[] bytesString = s.substring(1, s.length() - 1).split(",");
-        byte[] certData = new byte[bytesString.length];
-        for (int i = 0; i < certData.length; i++) {
-            certData[i] = (byte) (Integer.parseInt(bytesString[i]));
-        }
-        return certData;
-    }
-}
-
-
-class VSMAttestationParameters extends BaseAttestationRequest {
-
-    // Static byte[] for VSM ECDH
-    static byte ECDH_MAGIC[] = {0x45, 0x43, 0x4b, 0x33, 0x30, 0x00, 0x00, 0x00};
-    // Type 3 is VSM, sent as Little Endian 0x30000000
-    static byte ENCLAVE_TYPE[] = new byte[] {0x3, 0x0, 0x0, 0x0};
-    // VSM doesn't have a challenge
-    static byte ENCLAVE_CHALLENGE[] = new byte[] {0x0, 0x0, 0x0, 0x0};
-    static int ENCLAVE_LENGTH = 104;
-    byte[] x;
-    byte[] y;
-
-    public VSMAttestationParameters() throws NoSuchAlgorithmException {
-        KeyPairGenerator kpg;
-        kpg = KeyPairGenerator.getInstance("EC");
-        kpg.initialize(384);
-        KeyPair kp = kpg.generateKeyPair();
-        ECPublicKey publicKey = (ECPublicKey) kp.getPublic();
-        privateKey = kp.getPrivate();
-        ECPoint w = publicKey.getW();
-        x = w.getAffineX().toByteArray();
-        y = w.getAffineY().toByteArray();
-        /*
-         * For some reason toByteArray doesn't have an Signum option like the constructor. Manually remove leading 00
-         * byte if it exists.
-         */
-        if (x[0] == 0 && x.length != 48) {
-            x = Arrays.copyOfRange(x, 1, x.length);
-        }
-        if (y[0] == 0 && y.length != 48) {
-            y = Arrays.copyOfRange(y, 1, y.length);
-        }
-    }
-
-    @Override
-    byte[] getBytes() {
-        ByteArrayOutputStream os = new ByteArrayOutputStream();
-        os.writeBytes(ENCLAVE_TYPE);
-        os.writeBytes(ENCLAVE_CHALLENGE);
-        os.writeBytes(ByteBuffer.allocate(4).order(ByteOrder.LITTLE_ENDIAN).putInt(ENCLAVE_LENGTH).array());
-        os.writeBytes(ECDH_MAGIC);
-        os.writeBytes(x);
-        os.writeBytes(y);
-        return os.toByteArray();
-    }
-
-    byte[] createSessionSecret(
-            byte[] serverResponse) throws NoSuchAlgorithmException, InvalidKeySpecException, InvalidKeyException, SQLServerException {
-        if (serverResponse.length != 104) {
-            SQLServerException.makeFromDriverError(null, this,
-                    SQLServerResource.getResource("R_MalformedECDHPublicKey"), "0", false);
-        }
-        ByteBuffer sr = ByteBuffer.wrap(serverResponse);
-        byte[] magic = new byte[8];
-        sr.get(magic);
-        if (magic != ECDH_MAGIC) {
-            SQLServerException.makeFromDriverError(null, this, SQLServerResource.getResource("R_MalformedECDHHeader"),
-                    "0", false);
-        }
-        byte[] x = new byte[48];
-        byte[] y = new byte[48];
-        sr.get(x);
-        sr.get(y);
-        /*
-         * Server returns X and Y coordinates, create a key using the point of the server and our key parameters.
-         * Public/Private key parameters are the same.
-         */
-        ECPublicKeySpec keySpec = new ECPublicKeySpec(new ECPoint(new BigInteger(1, x), new BigInteger(1, y)),
-                ((ECPrivateKey) privateKey).getParams());
-        KeyAgreement ka = KeyAgreement.getInstance("ECDH");
-        ka.init(privateKey);
-        // Generate a PublicKey from the above key specifications and do an agreement with our PrivateKey
-        ka.doPhase(KeyFactory.getInstance("EC").generatePublic(keySpec), true);
-        // Generate a Secret from the agreement and hash with SHA-256 to create Session Secret
-        return MessageDigest.getInstance("SHA-256").digest(ka.generateSecret());
-    }
-}
-
-
-class AttestationResponse {
-    int totalSize;
-    int identitySize;
-    int healthReportSize;
-    int enclaveReportSize;
-
-    byte[] enclavePK;
-    byte[] healthReportCertificate;
-    byte[] enclaveReportPackage;
-
-    int sessionInfoSize;
-    long sessionID;
-    int DHPKsize;
-    int DHPKSsize;
-    byte[] DHpublicKey;
-    byte[] publicKeySig;
-
-    X509Certificate healthCert;
-
-    AttestationResponse(byte[] b) throws SQLServerException {
-        ByteBuffer response = ByteBuffer.wrap(b).order(ByteOrder.LITTLE_ENDIAN);
-        this.totalSize = response.getInt();
-        this.identitySize = response.getInt();
-        this.healthReportSize = response.getInt();
-        this.enclaveReportSize = response.getInt();
-
-        enclavePK = new byte[identitySize];
-        healthReportCertificate = new byte[healthReportSize];
-        enclaveReportPackage = new byte[enclaveReportSize];
-
-        response.get(enclavePK, 0, identitySize);
-        response.get(healthReportCertificate, 0, healthReportSize);
-        response.get(enclaveReportPackage, 0, enclaveReportSize);
-
-        this.sessionInfoSize = response.getInt();
-        this.sessionID = response.getLong();
-        this.DHPKsize = response.getInt();
-        this.DHPKSsize = response.getInt();
-
-        DHpublicKey = new byte[DHPKsize];
-        publicKeySig = new byte[DHPKSsize];
-
-        response.get(DHpublicKey, 0, DHPKsize);
-        response.get(publicKeySig, 0, DHPKSsize);
-
-        if (0 != response.remaining()) {
-            SQLServerException.makeFromDriverError(null, this,
-                    SQLServerResource.getResource("R_EnclaveResponseLengthError"), "0", false);
-        }
-
-        try {
-            CertificateFactory cf = CertificateFactory.getInstance("X.509");
-            healthCert = (X509Certificate) cf.generateCertificate(new ByteArrayInputStream(healthReportCertificate));
-        } catch (CertificateException ce) {
-            SQLServerException.makeFromDriverError(null, this, ce.getLocalizedMessage(), "0", false);
-        }
-    }
-
-    @SuppressWarnings("unchecked")
-    boolean validateCert(byte[] b) throws SQLServerException {
-        try {
-            CertificateFactory cf = CertificateFactory.getInstance("X.509");
-            Collection<X509Certificate> certs = (Collection<X509Certificate>) cf
-                    .generateCertificates(new ByteArrayInputStream(b));
-            for (X509Certificate cert : certs) {
-                try {
-                    healthCert.verify(cert.getPublicKey());
-                    return true;
-                } catch (SignatureException e) {
-                    // Doesn't match, but continue looping through the rest of the certificates
-                }
-            }
-        } catch (NoSuchAlgorithmException | NoSuchProviderException | InvalidKeyException | CertificateException e) {
-            SQLServerException.makeFromDriverError(null, this, e.getLocalizedMessage(), "0", false);
-        }
-        return false;
-    }
-
-    long getSessionID() {
-        return sessionID;
-    }
-}
+package com.microsoft.sqlserver.jdbc;
+
+import java.io.ByteArrayInputStream;
+import java.io.ByteArrayOutputStream;
+import java.io.IOException;
+import java.math.BigInteger;
+import java.nio.ByteBuffer;
+import java.nio.ByteOrder;
+import java.security.InvalidKeyException;
+import java.security.KeyFactory;
+import java.security.KeyPair;
+import java.security.KeyPairGenerator;
+import java.security.MessageDigest;
+import java.security.NoSuchAlgorithmException;
+import java.security.NoSuchProviderException;
+import java.security.SignatureException;
+import java.security.cert.CertificateException;
+import java.security.cert.CertificateFactory;
+import java.security.cert.X509Certificate;
+import java.security.interfaces.ECPrivateKey;
+import java.security.interfaces.ECPublicKey;
+import java.security.spec.ECPoint;
+import java.security.spec.ECPublicKeySpec;
+import java.security.spec.InvalidKeySpecException;
+import java.util.Arrays;
+import java.util.Collection;
+
+import javax.crypto.KeyAgreement;
+
+
+public class SQLServerVSMEnclaveProvider implements ISQLServerEnclaveProvider {
+
+    private VSMAttestationParameters vsmParams = null;
+    private String attestationURL = null;
+    EnclaveSession enclaveSession = null;
+
+    @Override
+    public VSMAttestationParameters getAttestationParamters(boolean createNewParameters,
+            String url) throws NoSuchAlgorithmException {
+        if (null == vsmParams || createNewParameters) {
+            attestationURL = url;
+            vsmParams = new VSMAttestationParameters();
+        }
+        return vsmParams;
+    }
+
+    @Override
+    public void createEnclaveSession(byte[] b) throws SQLServerException {
+        AttestationResponse ar = new AttestationResponse(b);
+        try {
+            byte[] attestationCerts = getAttestationCertificates();
+            ar.validateCert(attestationCerts);
+            enclaveSession = new EnclaveSession(ar.getSessionID(), vsmParams.createSessionSecret(ar.DHpublicKey));
+        } catch (IOException | InvalidKeyException | NoSuchAlgorithmException | InvalidKeySpecException e) {
+            SQLServerException.makeFromDriverError(null, this, e.getLocalizedMessage(), "0", false);
+        }
+    }
+
+    @Override
+    public void invalidateEnclaveSession() {
+        enclaveSession = null;
+        vsmParams = null;
+        attestationURL = null;
+    }
+
+    @Override
+    public EnclaveSession getEnclaveSession() {
+        return enclaveSession;
+    }
+
+    private byte[] getAttestationCertificates() throws IOException {
+        java.net.URL url = new java.net.URL(attestationURL + "/attestationservice.svc/v2.0/signingCertificates/");
+        java.net.URLConnection con = url.openConnection();
+        String s = new String(con.getInputStream().readAllBytes());
+        // omit the square brackets that come with the JSON
+        String[] bytesString = s.substring(1, s.length() - 1).split(",");
+        byte[] certData = new byte[bytesString.length];
+        for (int i = 0; i < certData.length; i++) {
+            certData[i] = (byte) (Integer.parseInt(bytesString[i]));
+        }
+        return certData;
+    }
+}
+
+
+class VSMAttestationParameters extends BaseAttestationRequest {
+
+    // Static byte[] for VSM ECDH
+    static byte ECDH_MAGIC[] = {0x45, 0x43, 0x4b, 0x33, 0x30, 0x00, 0x00, 0x00};
+    // Type 3 is VSM, sent as Little Endian 0x30000000
+    static byte ENCLAVE_TYPE[] = new byte[] {0x3, 0x0, 0x0, 0x0};
+    // VSM doesn't have a challenge
+    static byte ENCLAVE_CHALLENGE[] = new byte[] {0x0, 0x0, 0x0, 0x0};
+    static int ENCLAVE_LENGTH = 104;
+    byte[] x;
+    byte[] y;
+
+    public VSMAttestationParameters() throws NoSuchAlgorithmException {
+        KeyPairGenerator kpg;
+        kpg = KeyPairGenerator.getInstance("EC");
+        kpg.initialize(384);
+        KeyPair kp = kpg.generateKeyPair();
+        ECPublicKey publicKey = (ECPublicKey) kp.getPublic();
+        privateKey = kp.getPrivate();
+        ECPoint w = publicKey.getW();
+        x = w.getAffineX().toByteArray();
+        y = w.getAffineY().toByteArray();
+        /*
+         * For some reason toByteArray doesn't have an Signum option like the constructor. Manually remove leading 00
+         * byte if it exists.
+         */
+        if (x[0] == 0 && x.length != 48) {
+            x = Arrays.copyOfRange(x, 1, x.length);
+        }
+        if (y[0] == 0 && y.length != 48) {
+            y = Arrays.copyOfRange(y, 1, y.length);
+        }
+    }
+
+    @Override
+    byte[] getBytes() {
+        ByteArrayOutputStream os = new ByteArrayOutputStream();
+        os.writeBytes(ENCLAVE_TYPE);
+        os.writeBytes(ENCLAVE_CHALLENGE);
+        os.writeBytes(ByteBuffer.allocate(4).order(ByteOrder.LITTLE_ENDIAN).putInt(ENCLAVE_LENGTH).array());
+        os.writeBytes(ECDH_MAGIC);
+        os.writeBytes(x);
+        os.writeBytes(y);
+        return os.toByteArray();
+    }
+
+    byte[] createSessionSecret(
+            byte[] serverResponse) throws NoSuchAlgorithmException, InvalidKeySpecException, InvalidKeyException, SQLServerException {
+        if (serverResponse.length != 104) {
+            SQLServerException.makeFromDriverError(null, this,
+                    SQLServerResource.getResource("R_MalformedECDHPublicKey"), "0", false);
+        }
+        ByteBuffer sr = ByteBuffer.wrap(serverResponse);
+        byte[] magic = new byte[8];
+        sr.get(magic);
+        if (magic != ECDH_MAGIC) {
+            SQLServerException.makeFromDriverError(null, this, SQLServerResource.getResource("R_MalformedECDHHeader"),
+                    "0", false);
+        }
+        byte[] x = new byte[48];
+        byte[] y = new byte[48];
+        sr.get(x);
+        sr.get(y);
+        /*
+         * Server returns X and Y coordinates, create a key using the point of the server and our key parameters.
+         * Public/Private key parameters are the same.
+         */
+        ECPublicKeySpec keySpec = new ECPublicKeySpec(new ECPoint(new BigInteger(1, x), new BigInteger(1, y)),
+                ((ECPrivateKey) privateKey).getParams());
+        KeyAgreement ka = KeyAgreement.getInstance("ECDH");
+        ka.init(privateKey);
+        // Generate a PublicKey from the above key specifications and do an agreement with our PrivateKey
+        ka.doPhase(KeyFactory.getInstance("EC").generatePublic(keySpec), true);
+        // Generate a Secret from the agreement and hash with SHA-256 to create Session Secret
+        return MessageDigest.getInstance("SHA-256").digest(ka.generateSecret());
+    }
+}
+
+
+class AttestationResponse {
+    int totalSize;
+    int identitySize;
+    int healthReportSize;
+    int enclaveReportSize;
+
+    byte[] enclavePK;
+    byte[] healthReportCertificate;
+    byte[] enclaveReportPackage;
+
+    int sessionInfoSize;
+    long sessionID;
+    int DHPKsize;
+    int DHPKSsize;
+    byte[] DHpublicKey;
+    byte[] publicKeySig;
+
+    X509Certificate healthCert;
+
+    AttestationResponse(byte[] b) throws SQLServerException {
+        ByteBuffer response = ByteBuffer.wrap(b).order(ByteOrder.LITTLE_ENDIAN);
+        this.totalSize = response.getInt();
+        this.identitySize = response.getInt();
+        this.healthReportSize = response.getInt();
+        this.enclaveReportSize = response.getInt();
+
+        enclavePK = new byte[identitySize];
+        healthReportCertificate = new byte[healthReportSize];
+        enclaveReportPackage = new byte[enclaveReportSize];
+
+        response.get(enclavePK, 0, identitySize);
+        response.get(healthReportCertificate, 0, healthReportSize);
+        response.get(enclaveReportPackage, 0, enclaveReportSize);
+
+        this.sessionInfoSize = response.getInt();
+        this.sessionID = response.getLong();
+        this.DHPKsize = response.getInt();
+        this.DHPKSsize = response.getInt();
+
+        DHpublicKey = new byte[DHPKsize];
+        publicKeySig = new byte[DHPKSsize];
+
+        response.get(DHpublicKey, 0, DHPKsize);
+        response.get(publicKeySig, 0, DHPKSsize);
+
+        if (0 != response.remaining()) {
+            SQLServerException.makeFromDriverError(null, this,
+                    SQLServerResource.getResource("R_EnclaveResponseLengthError"), "0", false);
+        }
+
+        try {
+            CertificateFactory cf = CertificateFactory.getInstance("X.509");
+            healthCert = (X509Certificate) cf.generateCertificate(new ByteArrayInputStream(healthReportCertificate));
+        } catch (CertificateException ce) {
+            SQLServerException.makeFromDriverError(null, this, ce.getLocalizedMessage(), "0", false);
+        }
+    }
+
+    @SuppressWarnings("unchecked")
+    boolean validateCert(byte[] b) throws SQLServerException {
+        try {
+            CertificateFactory cf = CertificateFactory.getInstance("X.509");
+            Collection<X509Certificate> certs = (Collection<X509Certificate>) cf
+                    .generateCertificates(new ByteArrayInputStream(b));
+            for (X509Certificate cert : certs) {
+                try {
+                    healthCert.verify(cert.getPublicKey());
+                    return true;
+                } catch (SignatureException e) {
+                    // Doesn't match, but continue looping through the rest of the certificates
+                }
+            }
+        } catch (NoSuchAlgorithmException | NoSuchProviderException | InvalidKeyException | CertificateException e) {
+            SQLServerException.makeFromDriverError(null, this, e.getLocalizedMessage(), "0", false);
+        }
+        return false;
+    }
+
+    long getSessionID() {
+        return sessionID;
+    }
+}