package com.microsoft.sqlserver.jdbc;

import java.io.ByteArrayOutputStream;
import java.io.IOException;
import java.math.BigInteger;
import java.nio.ByteBuffer;
import java.nio.ByteOrder;
<<<<<<< HEAD
=======
import java.security.AlgorithmParameters;
import java.security.InvalidAlgorithmParameterException;
import java.security.InvalidKeyException;
import java.security.KeyPair;
>>>>>>> d6198492
import java.security.KeyPairGenerator;
import java.security.NoSuchAlgorithmException;
import java.security.interfaces.ECPrivateKey;
import java.security.interfaces.ECPublicKey;
import java.security.spec.AlgorithmParameterSpec;
import java.security.spec.ECGenParameterSpec;
import java.security.spec.ECParameterSpec;
import java.security.spec.ECPoint;
import java.security.spec.InvalidParameterSpecException;
import java.util.Arrays;
import java.util.concurrent.ThreadLocalRandom;

import javax.crypto.KeyAgreement;
import javax.crypto.spec.DHParameterSpec;


public class SQLServerVSMEnclaveProvider implements ISQLServerEnclaveProvider {

    @Override
    public VSMAtttestationRequest getAttestationParamters() {
        return new VSMAtttestationRequest();
    }

    @Override
    public void createEnclaveSession() {

    }

    @Override
    public void invalidateEnclaveSession() {

    }

    @Override
    public void getEnclaveSession() {

    }

}


class VSMAtttestationRequest extends BaseAttestationRequest {

    byte ECDH_MAGIC[] = {0x45, 0x43, 0x4b, 0x33, 0x30, 0x00, 0x00, 0x00};
    byte enclaveType[] = new byte[] {0x3, 0x0, 0x0, 0x0};
    byte enclaveChallenge[] = new byte[] {0x0, 0x0, 0x0, 0x0};
    int publicKeyLength;
    byte[] x;
    byte[] y;

    public VSMAtttestationRequest() {
        KeyPairGenerator kpg;
        try {
            kpg = KeyPairGenerator.getInstance("EC");
            kpg.initialize(384);
            KeyPair kp = kpg.generateKeyPair();
            publicKey = (ECPublicKey)kp.getPublic();
            privateKey = (ECPrivateKey)kp.getPrivate();
            ECPoint w = publicKey.getW();
            x = w.getAffineX().abs().toByteArray();
            y = w.getAffineY().abs().toByteArray();
            if (x[0] == 0) {
                x = Arrays.copyOfRange(x,1,x.length);
            }
            if (y[0] == 0) {
                y = Arrays.copyOfRange(y,1,y.length);
            }
            publicKeyLength = ECDH_MAGIC.length + x.length + y.length;
        } catch (NoSuchAlgorithmException e) {
            // TODO Auto-generated catch block
            e.printStackTrace();
        }
    }

    private static final char[] HEX_ARRAY = "0123456789ABCDEF".toCharArray();

    public static String bytesToHex(byte[] bytes) {
        char[] hexChars = new char[bytes.length * 2];
        for (int j = 0; j < bytes.length; j++) {
            int v = bytes[j] & 0xFF;
            hexChars[j * 2] = HEX_ARRAY[v >>> 4];
            hexChars[j * 2 + 1] = HEX_ARRAY[v & 0x0F];
        }
        return new String(hexChars);
    }

    @Override
    byte[] getBytes() throws IOException {
        ByteArrayOutputStream os = new ByteArrayOutputStream();
<<<<<<< HEAD
        os.write(enclaveType);
        byte len[] = new byte[] {0x0, 0x0};

        os.write(len);

        os.write(enclaveChallenge);
        os.write(ByteBuffer.allocate(4).order(ByteOrder.LITTLE_ENDIAN).putInt(key.getPublic().getEncoded().length).array());
        os.write(key.getPublic().getEncoded());
=======
        os.writeBytes(enclaveType);
        os.writeBytes(enclaveChallenge);
        os.writeBytes(ByteBuffer.allocate(4).order(ByteOrder.LITTLE_ENDIAN).putInt(publicKeyLength).array());
        os.writeBytes(ECDH_MAGIC);
        os.writeBytes(x);
        os.writeBytes(y);
>>>>>>> d6198492
        return os.toByteArray();
    }
}
<|MERGE_RESOLUTION|>--- conflicted
+++ resolved
@@ -1,123 +1,97 @@
-package com.microsoft.sqlserver.jdbc;
-
-import java.io.ByteArrayOutputStream;
-import java.io.IOException;
-import java.math.BigInteger;
-import java.nio.ByteBuffer;
-import java.nio.ByteOrder;
-<<<<<<< HEAD
-=======
-import java.security.AlgorithmParameters;
-import java.security.InvalidAlgorithmParameterException;
-import java.security.InvalidKeyException;
-import java.security.KeyPair;
->>>>>>> d6198492
-import java.security.KeyPairGenerator;
-import java.security.NoSuchAlgorithmException;
-import java.security.interfaces.ECPrivateKey;
-import java.security.interfaces.ECPublicKey;
-import java.security.spec.AlgorithmParameterSpec;
-import java.security.spec.ECGenParameterSpec;
-import java.security.spec.ECParameterSpec;
-import java.security.spec.ECPoint;
-import java.security.spec.InvalidParameterSpecException;
-import java.util.Arrays;
-import java.util.concurrent.ThreadLocalRandom;
-
-import javax.crypto.KeyAgreement;
-import javax.crypto.spec.DHParameterSpec;
-
-
-public class SQLServerVSMEnclaveProvider implements ISQLServerEnclaveProvider {
-
-    @Override
-    public VSMAtttestationRequest getAttestationParamters() {
-        return new VSMAtttestationRequest();
-    }
-
-    @Override
-    public void createEnclaveSession() {
-
-    }
-
-    @Override
-    public void invalidateEnclaveSession() {
-
-    }
-
-    @Override
-    public void getEnclaveSession() {
-
-    }
-
-}
-
-
-class VSMAtttestationRequest extends BaseAttestationRequest {
-
-    byte ECDH_MAGIC[] = {0x45, 0x43, 0x4b, 0x33, 0x30, 0x00, 0x00, 0x00};
-    byte enclaveType[] = new byte[] {0x3, 0x0, 0x0, 0x0};
-    byte enclaveChallenge[] = new byte[] {0x0, 0x0, 0x0, 0x0};
-    int publicKeyLength;
-    byte[] x;
-    byte[] y;
-
-    public VSMAtttestationRequest() {
-        KeyPairGenerator kpg;
-        try {
-            kpg = KeyPairGenerator.getInstance("EC");
-            kpg.initialize(384);
-            KeyPair kp = kpg.generateKeyPair();
-            publicKey = (ECPublicKey)kp.getPublic();
-            privateKey = (ECPrivateKey)kp.getPrivate();
-            ECPoint w = publicKey.getW();
-            x = w.getAffineX().abs().toByteArray();
-            y = w.getAffineY().abs().toByteArray();
-            if (x[0] == 0) {
-                x = Arrays.copyOfRange(x,1,x.length);
-            }
-            if (y[0] == 0) {
-                y = Arrays.copyOfRange(y,1,y.length);
-            }
-            publicKeyLength = ECDH_MAGIC.length + x.length + y.length;
-        } catch (NoSuchAlgorithmException e) {
-            // TODO Auto-generated catch block
-            e.printStackTrace();
-        }
-    }
-
-    private static final char[] HEX_ARRAY = "0123456789ABCDEF".toCharArray();
-
-    public static String bytesToHex(byte[] bytes) {
-        char[] hexChars = new char[bytes.length * 2];
-        for (int j = 0; j < bytes.length; j++) {
-            int v = bytes[j] & 0xFF;
-            hexChars[j * 2] = HEX_ARRAY[v >>> 4];
-            hexChars[j * 2 + 1] = HEX_ARRAY[v & 0x0F];
-        }
-        return new String(hexChars);
-    }
-
-    @Override
-    byte[] getBytes() throws IOException {
-        ByteArrayOutputStream os = new ByteArrayOutputStream();
-<<<<<<< HEAD
-        os.write(enclaveType);
-        byte len[] = new byte[] {0x0, 0x0};
-
-        os.write(len);
-
-        os.write(enclaveChallenge);
-        os.write(ByteBuffer.allocate(4).order(ByteOrder.LITTLE_ENDIAN).putInt(key.getPublic().getEncoded().length).array());
-        os.write(key.getPublic().getEncoded());
-=======
-        os.writeBytes(enclaveType);
-        os.writeBytes(enclaveChallenge);
-        os.writeBytes(ByteBuffer.allocate(4).order(ByteOrder.LITTLE_ENDIAN).putInt(publicKeyLength).array());
-        os.writeBytes(ECDH_MAGIC);
-        os.writeBytes(x);
-        os.writeBytes(y);
->>>>>>> d6198492
-        return os.toByteArray();
-    }
-}
+package com.microsoft.sqlserver.jdbc;
+
+import java.io.ByteArrayOutputStream;
+import java.io.IOException;
+import java.nio.ByteBuffer;
+import java.nio.ByteOrder;
+import java.security.KeyPair;
+import java.security.KeyPairGenerator;
+import java.security.NoSuchAlgorithmException;
+import java.security.interfaces.ECPrivateKey;
+import java.security.interfaces.ECPublicKey;
+import java.security.spec.ECPoint;
+import java.util.Arrays;
+
+
+public class SQLServerVSMEnclaveProvider implements ISQLServerEnclaveProvider {
+
+    @Override
+    public VSMAtttestationRequest getAttestationParamters() {
+        return new VSMAtttestationRequest();
+    }
+
+    @Override
+    public void createEnclaveSession() {
+
+    }
+
+    @Override
+    public void invalidateEnclaveSession() {
+
+    }
+
+    @Override
+    public void getEnclaveSession() {
+
+    }
+
+}
+
+
+class VSMAtttestationRequest extends BaseAttestationRequest {
+
+    byte ECDH_MAGIC[] = {0x45, 0x43, 0x4b, 0x33, 0x30, 0x00, 0x00, 0x00};
+    byte enclaveType[] = new byte[] {0x3, 0x0, 0x0, 0x0};
+    byte enclaveChallenge[] = new byte[] {0x0, 0x0, 0x0, 0x0};
+    int publicKeyLength;
+    byte[] x;
+    byte[] y;
+
+    public VSMAtttestationRequest() {
+        KeyPairGenerator kpg;
+        try {
+            kpg = KeyPairGenerator.getInstance("EC");
+            kpg.initialize(384);
+            KeyPair kp = kpg.generateKeyPair();
+            publicKey = (ECPublicKey)kp.getPublic();
+            privateKey = (ECPrivateKey)kp.getPrivate();
+            ECPoint w = publicKey.getW();
+            x = w.getAffineX().abs().toByteArray();
+            y = w.getAffineY().abs().toByteArray();
+            if (x[0] == 0) {
+                x = Arrays.copyOfRange(x,1,x.length);
+            }
+            if (y[0] == 0) {
+                y = Arrays.copyOfRange(y,1,y.length);
+            }
+            publicKeyLength = ECDH_MAGIC.length + x.length + y.length;
+        } catch (NoSuchAlgorithmException e) {
+            // TODO Auto-generated catch block
+            e.printStackTrace();
+        }
+    }
+
+    private static final char[] HEX_ARRAY = "0123456789ABCDEF".toCharArray();
+
+    public static String bytesToHex(byte[] bytes) {
+        char[] hexChars = new char[bytes.length * 2];
+        for (int j = 0; j < bytes.length; j++) {
+            int v = bytes[j] & 0xFF;
+            hexChars[j * 2] = HEX_ARRAY[v >>> 4];
+            hexChars[j * 2 + 1] = HEX_ARRAY[v & 0x0F];
+        }
+        return new String(hexChars);
+    }
+
+    @Override
+    byte[] getBytes() throws IOException {
+        ByteArrayOutputStream os = new ByteArrayOutputStream();
+        os.writeBytes(enclaveType);
+        os.writeBytes(enclaveChallenge);
+        os.writeBytes(ByteBuffer.allocate(4).order(ByteOrder.LITTLE_ENDIAN).putInt(publicKeyLength).array());
+        os.writeBytes(ECDH_MAGIC);
+        os.writeBytes(x);
+        os.writeBytes(y);
+        return os.toByteArray();
+    }
+}