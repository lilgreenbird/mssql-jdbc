--- conflicted
+++ resolved
@@ -1522,19 +1522,12 @@
             }
             authenticationString = SqlAuthentication.valueOfString(sPropValue).toString();
 
-<<<<<<< HEAD
-            if ((true == integratedSecurity)
-                    && (!authenticationString.equalsIgnoreCase(SqlAuthentication.NotSpecified.toString()))) {
-                connectionlogger.severe(toString() + " "
-                        + SQLServerException.getErrString("R_SetAuthenticationWhenIntegratedSecurityTrue"));
-=======
             if (integratedSecurity
                     && !authenticationString.equalsIgnoreCase(SqlAuthentication.NotSpecified.toString())) {
                 if (connectionlogger.isLoggable(Level.SEVERE)) {
                     connectionlogger.severe(toString() + " "
                             + SQLServerException.getErrString("R_SetAuthenticationWhenIntegratedSecurityTrue"));
                 }
->>>>>>> 46a51071
                 throw new SQLServerException(
                         SQLServerException.getErrString("R_SetAuthenticationWhenIntegratedSecurityTrue"), null);
             }
@@ -1583,17 +1576,9 @@
                 throw new SQLServerException(SQLServerException.getErrString("R_AccessTokenCannotBeEmpty"), null);
             }
 
-<<<<<<< HEAD
             if ((true == integratedSecurity) && (null != accessTokenInByte)) {
                 connectionlogger.severe(toString() + " "
                         + SQLServerException.getErrString("R_SetAccesstokenWhenIntegratedSecurityTrue"));
-=======
-            if (integratedSecurity && (null != accessTokenInByte)) {
-                if (connectionlogger.isLoggable(Level.SEVERE)) {
-                    connectionlogger.severe(toString() + " "
-                            + SQLServerException.getErrString("R_SetAccesstokenWhenIntegratedSecurityTrue"));
-                }
->>>>>>> 46a51071
                 throw new SQLServerException(
                         SQLServerException.getErrString("R_SetAccesstokenWhenIntegratedSecurityTrue"), null);
             }
