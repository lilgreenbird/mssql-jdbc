/*
 * Microsoft JDBC Driver for SQL Server
 * 
 * Copyright(c) Microsoft Corporation All rights reserved.
 * 
 * This program is made available under the terms of the MIT License. See the LICENSE file in the project root for more information.
 */

package com.microsoft.sqlserver.jdbc;

import static java.nio.charset.StandardCharsets.UTF_16LE;

import java.io.IOException;
import java.io.UnsupportedEncodingException;
import java.net.DatagramPacket;
import java.net.DatagramSocket;
import java.net.IDN;
import java.net.InetAddress;
import java.net.SocketException;
import java.net.UnknownHostException;
import java.sql.Blob;
import java.sql.CallableStatement;
import java.sql.Clob;
import java.sql.Connection;
import java.sql.DatabaseMetaData;
import java.sql.NClob;
import java.sql.PreparedStatement;
import java.sql.ResultSet;
import java.sql.SQLClientInfoException;
import java.sql.SQLException;
import java.sql.SQLFeatureNotSupportedException;
import java.sql.SQLPermission;
import java.sql.SQLWarning;
import java.sql.SQLXML;
import java.sql.Savepoint;
import java.sql.Statement;
import java.sql.Struct;
import java.text.MessageFormat;
import java.util.Arrays;
import java.util.Enumeration;
import java.util.HashMap;
import java.util.LinkedList;
import java.util.List;
import java.util.Locale;
import java.util.Map;
import java.util.Properties;
import java.util.UUID;
import java.util.concurrent.ConcurrentLinkedQueue;
import java.util.concurrent.Executor;
import java.util.concurrent.TimeUnit;
import java.util.concurrent.atomic.AtomicInteger;
import java.util.logging.Level;

import javax.sql.XAConnection;

import org.ietf.jgss.GSSCredential;
import org.ietf.jgss.GSSException;

import mssql.googlecode.concurrentlinkedhashmap.ConcurrentLinkedHashMap;
import mssql.googlecode.concurrentlinkedhashmap.ConcurrentLinkedHashMap.Builder;
import mssql.googlecode.concurrentlinkedhashmap.EvictionListener;

/**
 * SQLServerConnection implements a JDBC connection to SQL Server. SQLServerConnections support JDBC connection pooling and may be either physical
 * JDBC connections or logical JDBC connections.
 * <p>
 * SQLServerConnection manages transaction control for all statements that were created from it. SQLServerConnection may participate in XA distributed
 * transactions managed via an XAResource adapter.
 * <p>
 * SQLServerConnection instantiates a new TDSChannel object for use by itself and all statement objects that are created under this connection.
 * SQLServerConnection is thread safe.
 * <p>
 * SQLServerConnection manages a pool of prepared statement handles. Prepared statements are prepared once and typically executed many times with
 * different data values for their parameters. Prepared statements are also maintained across logical (pooled) connection closes.
 * <p>
 * SQLServerConnection is not thread safe, however multiple statements created from a single connection can be processing simultaneously in concurrent
 * threads.
 * <p>
 * This class's public functions need to be kept identical to the SQLServerConnectionPoolProxy's.
 * <p>
 * The API javadoc for JDBC API methods that this class implements are not repeated here. Please see Sun's JDBC API interfaces javadoc for those
 * details.
 */

// Note all the public functions in this class also need to be defined in SQLServerConnectionPoolProxy.
public class SQLServerConnection implements ISQLServerConnection {

    long timerExpire;
    boolean attemptRefreshTokenLocked = false;

    // Threasholds related to when prepared statement handles are cleaned-up. 1 == immediately.
    /**
     * The default for the prepared statement clean-up action threshold (i.e. when sp_unprepare is called). 
     */    
    static final int DEFAULT_SERVER_PREPARED_STATEMENT_DISCARD_THRESHOLD = 10; // Used to set the initial default, can be changed later.
    private int serverPreparedStatementDiscardThreshold = -1; // Current limit for this particular connection.

    /**
     * The default for if prepared statements should execute sp_executesql before following the prepare, unprepare pattern. 
     */    
    static final boolean DEFAULT_ENABLE_PREPARE_ON_FIRST_PREPARED_STATEMENT_CALL = false; // Used to set the initial default, can be changed later. false == use sp_executesql -> sp_prepexec -> sp_execute -> batched -> sp_unprepare pattern, true == skip sp_executesql part of pattern.
    private Boolean enablePrepareOnFirstPreparedStatementCall = null; // Current limit for this particular connection.

    // Handle the actual queue of discarded prepared statements.
    private ConcurrentLinkedQueue<PreparedStatementHandle> discardedPreparedStatementHandles = new ConcurrentLinkedQueue<>();
    private AtomicInteger discardedPreparedStatementHandleCount = new AtomicInteger(0);

    private boolean fedAuthRequiredByUser = false;
    private boolean fedAuthRequiredPreLoginResponse = false;
    private boolean federatedAuthenticationAcknowledged = false;
    private boolean federatedAuthenticationRequested = false;
    private boolean federatedAuthenticationInfoRequested = false; // Keep this distinct from _federatedAuthenticationRequested, since some fedauth
                                                                  // library types may not need more info

    private FederatedAuthenticationFeatureExtensionData fedAuthFeatureExtensionData = null;
    private String authenticationString = null;
    private byte[] accessTokenInByte = null;

    private SqlFedAuthToken fedAuthToken = null;
    
    private String originalHostNameInCertificate = null;
    
    private Boolean isAzureDW = null;

    static class Sha1HashKey {
        private byte[] bytes;

        Sha1HashKey(String sql,
                String parametersDefinition) {
            this(String.format("%s%s", sql, parametersDefinition));
        }

        Sha1HashKey(String s) {
            bytes = getSha1Digest().digest(s.getBytes());
        }

        public boolean equals(Object obj) {
            if (!(obj instanceof Sha1HashKey))
                return false;

            return java.util.Arrays.equals(bytes, ((Sha1HashKey)obj).bytes);
        }

        public int hashCode() {
            return java.util.Arrays.hashCode(bytes);
        }

        private java.security.MessageDigest getSha1Digest() {
            try {
                return java.security.MessageDigest.getInstance("SHA-1");
            }
            catch (final java.security.NoSuchAlgorithmException e) {
                // This is not theoretically possible, but we're forced to catch it anyway
                throw new RuntimeException(e);
            }
        }
    }

    /**
     * Used to keep track of an individual prepared statement handle.
     */
    class PreparedStatementHandle  {
        private int handle = 0;
        private final AtomicInteger handleRefCount = new AtomicInteger();
        private boolean isDirectSql;
        private volatile boolean evictedFromCache; 
        private volatile boolean explicitlyDiscarded; 
        private Sha1HashKey key;

        PreparedStatementHandle(Sha1HashKey key, int handle, boolean isDirectSql, boolean isEvictedFromCache) {
        	this.key = key;
            this.handle = handle;
            this.isDirectSql = isDirectSql;
            this.setIsEvictedFromCache(isEvictedFromCache);
            handleRefCount.set(1);
        }

        /** Has the statement been evicted from the statement handle cache. */
        private boolean isEvictedFromCache() {
            return evictedFromCache;
        }

        /** Specify whether the statement been evicted from the statement handle cache. */
        private void setIsEvictedFromCache(boolean isEvictedFromCache) {
            this.evictedFromCache = isEvictedFromCache;
        }

        /** Specify that this statement has been explicitly discarded from being used by the cache. */
        void setIsExplicitlyDiscarded() {
        	this.explicitlyDiscarded = true;
        	
    		evictCachedPreparedStatementHandle(this);
        }

        /** Has the statement been explicitly discarded. */
        private boolean isExplicitlyDiscarded() {
            return explicitlyDiscarded;
        }

        /** Get the actual handle. */
        int getHandle() {
            return handle;
        }

        /** Get the cache key. */
        Sha1HashKey getKey() {
            return key;
        }

        boolean isDirectSql() {
            return isDirectSql;
        }

        /** Make sure handle cannot be re-used. 
         * 
         * @return 
         *      false: Handle could not be discarded, it is in use.
         *      true: Handle was successfully put on path for discarding.
        */
        private boolean tryDiscardHandle() {
            return handleRefCount.compareAndSet(0, -999);
        }

        /** Returns whether this statement has been discarded and can no longer be re-used. */
        private boolean isDiscarded() {
            return 0 > handleRefCount.intValue();
        }

        /** Adds a new reference to this handle, i.e. re-using it. 
         * 
         * @return 
         *      false: Reference could not be added, statement has been discarded or does not have a handle associated with it.
         *      true: Reference was successfully added.
        */
        boolean tryAddReference() {
            if (isDiscarded() || isExplicitlyDiscarded())
                return false;
            else {
                int refCount = handleRefCount.incrementAndGet();
                return refCount > 0;
            }
        }

        /** Remove a reference from this handle*/ 
        void removeReference() {
            handleRefCount.decrementAndGet();
        }
    }

    /** Size of the parsed SQL-text metadata cache */
    static final private int PARSED_SQL_CACHE_SIZE = 100;

    /** Cache of parsed SQL meta data */
    static private ConcurrentLinkedHashMap<Sha1HashKey, ParsedSQLCacheItem> parsedSQLCache;

    static {
        parsedSQLCache = new Builder<Sha1HashKey, ParsedSQLCacheItem>()
	        .maximumWeightedCapacity(PARSED_SQL_CACHE_SIZE)
            .build();
    }

    /** Get prepared statement cache entry if exists, if not parse and create a new one */
    static ParsedSQLCacheItem  getCachedParsedSQL(Sha1HashKey key) {
        return parsedSQLCache.get(key);
    }

    /** Parse and create a information about parsed SQL text */
    static ParsedSQLCacheItem  parseAndCacheSQL(Sha1HashKey key, String sql) throws SQLServerException {
        JDBCSyntaxTranslator translator = new JDBCSyntaxTranslator();

        String parsedSql = translator.translate(sql);
        String procName = translator.getProcedureName(); // may return null        
        boolean returnValueSyntax = translator.hasReturnValueSyntax();
        int paramCount = countParams(parsedSql);

        ParsedSQLCacheItem  cacheItem = new ParsedSQLCacheItem (parsedSql, paramCount, procName, returnValueSyntax);
        parsedSQLCache.putIfAbsent(key, cacheItem);
        return cacheItem;
    }
 
    /** Default size for prepared statement caches */
    static final int DEFAULT_STATEMENT_POOLING_CACHE_SIZE = 0; 
    
    /** Size of the  prepared statement handle cache */
    private int statementPoolingCacheSize = DEFAULT_STATEMENT_POOLING_CACHE_SIZE;

    /** Cache of prepared statement handles */
    private ConcurrentLinkedHashMap<Sha1HashKey, PreparedStatementHandle> preparedStatementHandleCache;
    /** Cache of prepared statement parameter metadata */
    private ConcurrentLinkedHashMap<Sha1HashKey, SQLServerParameterMetaData> parameterMetadataCache;
    /**
     * Checks whether statement pooling is enabled or disabled. The default is set to true;
     */
    private boolean disableStatementPooling = true;

     /**
      * Find statement parameters.
      * 
      * @param sql
      *          SQL text to parse for number of parameters to intialize.
      */
     private static int countParams(String sql) {
         int nParams = 0;
 
         // Figure out the expected number of parameters by counting the
         // parameter placeholders in the SQL string.
         int offset = -1;
         while ((offset = ParameterUtils.scanSQLForChar('?', sql, ++offset)) < sql.length())
             ++nParams;
 
         return nParams;
     }

    SqlFedAuthToken getAuthenticationResult() {
        return fedAuthToken;
    }

    /**
     * Struct encapsulating the data to be sent to the server as part of Federated Authentication Feature Extension.
     */
    class FederatedAuthenticationFeatureExtensionData {
        boolean fedAuthRequiredPreLoginResponse;
        int libraryType = -1;
        byte[] accessToken = null;
        SqlAuthentication authentication = null;

        FederatedAuthenticationFeatureExtensionData(int libraryType,
                String authenticationString,
                boolean fedAuthRequiredPreLoginResponse) throws SQLServerException {
            this.libraryType = libraryType;
            this.fedAuthRequiredPreLoginResponse = fedAuthRequiredPreLoginResponse;

            switch (authenticationString.toUpperCase(Locale.ENGLISH).trim()) {
                case "ACTIVEDIRECTORYPASSWORD":
                    this.authentication = SqlAuthentication.ActiveDirectoryPassword;
                    break;
                case "ACTIVEDIRECTORYINTEGRATED":
                    this.authentication = SqlAuthentication.ActiveDirectoryIntegrated;
                    break;
                default:
                    assert (false);
                    MessageFormat form = new MessageFormat(SQLServerException.getErrString("R_InvalidConnectionSetting"));
                    Object[] msgArgs = {"authentication", authenticationString};
                    throw new SQLServerException(null, form.format(msgArgs), null, 0, false);
            }
        }

        FederatedAuthenticationFeatureExtensionData(int libraryType,
                boolean fedAuthRequiredPreLoginResponse,
                byte[] accessToken) {
            this.libraryType = libraryType;
            this.fedAuthRequiredPreLoginResponse = fedAuthRequiredPreLoginResponse;
            this.accessToken = accessToken;
        }
    }

    class SqlFedAuthInfo {
        String spn;
        String stsurl;

        @Override
        public String toString() {
            return "STSURL: " + stsurl + ", SPN: " + spn;
        }
    }

    

    class ActiveDirectoryAuthentication {
        static final String JDBC_FEDAUTH_CLIENT_ID = "7f98cb04-cd1e-40df-9140-3bf7e2cea4db";
        static final String ADAL_GET_ACCESS_TOKEN_FUNCTION_NAME = "ADALGetAccessToken";
        static final int GET_ACCESS_TOKEN_SUCCESS = 0;
        static final int GET_ACCESS_TOKEN_INVALID_GRANT = 1;
        static final int GET_ACCESS_TOKEN_TANSISENT_ERROR = 2;
        static final int GET_ACCESS_TOKEN_OTHER_ERROR = 3;
    }

    /**
     * denotes the state of the SqlServerConnection
     */
    private enum State {
        Initialized,// default value on calling SQLServerConnection constructor
        Connected,  // indicates that the TCP connection has completed
        Opened,     // indicates that the prelogin, login have completed, the database session established and the connection is ready for use.
        Closed      // indicates that the connection has been closed.
    }

    private final static float TIMEOUTSTEP = 0.08F;    // fraction of timeout to use for fast failover connections
    private final static float TIMEOUTSTEP_TNIR = 0.125F;
    final static int TnirFirstAttemptTimeoutMs = 500;    // fraction of timeout to use for fast failover connections

    /*
     * Connection state variables. NB If new state is added then logical connections derived from a physical connection must inherit the same state.
     * If state variables are added they must be added also in connection cloning method clone()
     */

    private final static int INTERMITTENT_TLS_MAX_RETRY = 5;

    // Indicates if we received a routing ENVCHANGE in the current connection attempt
    private boolean isRoutedInCurrentAttempt = false;

    // Contains the routing info received from routing ENVCHANGE
    private ServerPortPlaceHolder routingInfo = null;

    ServerPortPlaceHolder getRoutingInfo() {
        return routingInfo;
    }

    // Permission targets
    private static final String callAbortPerm = "callAbort";
    
    private static final String SET_NETWORK_TIMEOUT_PERM = "setNetworkTimeout";

    private boolean sendStringParametersAsUnicode = SQLServerDriverBooleanProperty.SEND_STRING_PARAMETERS_AS_UNICODE.getDefaultValue();        // see
                                                                                                                                               // connection
                                                                                                                                               // properties
                                                                                                                                               // doc
                                                                                                                                               // (default
                                                                                                                                               // is
                                                                                                                                               // false).

    private String hostName = null;
    
    boolean sendStringParametersAsUnicode() {
        return sendStringParametersAsUnicode;
    }

    private boolean lastUpdateCount;              // see connection properties doc

    final boolean useLastUpdateCount() {
        return lastUpdateCount;
    }

    // Translates the serverName from Unicode to ASCII Compatible Encoding (ACE), as defined by the ToASCII operation of RFC 3490
    private boolean serverNameAsACE = SQLServerDriverBooleanProperty.SERVER_NAME_AS_ACE.getDefaultValue();

    boolean serverNameAsACE() {
        return serverNameAsACE;
    }

    // see feature_connection_director_multi_subnet_JDBC.docx
    private boolean multiSubnetFailover;

    final boolean getMultiSubnetFailover() {
        return multiSubnetFailover;
    }

    private boolean transparentNetworkIPResolution;

    final boolean getTransparentNetworkIPResolution() {
        return transparentNetworkIPResolution;
    }

    private ApplicationIntent applicationIntent = null;

    final ApplicationIntent getApplicationIntent() {
        return applicationIntent;
    }

    private int nLockTimeout;                     // see connection properties doc
    private String selectMethod;         // see connection properties doc 4.0 new property

    final String getSelectMethod() {
        return selectMethod;
    }

    private String responseBuffering;

    final String getResponseBuffering() {
        return responseBuffering;
    }

    private int queryTimeoutSeconds;

    final int getQueryTimeoutSeconds() {
        return queryTimeoutSeconds;
    }
    /**
     * timeout value for canceling the query timeout
     */
    private int cancelQueryTimeoutSeconds;
    
    /**
     * Retrieves the cancelTimeout in seconds
     * @return
     */
    final int getCancelQueryTimeoutSeconds() {
        return cancelQueryTimeoutSeconds;
    }

    private int socketTimeoutMilliseconds;

    final int getSocketTimeoutMilliseconds() {
        return socketTimeoutMilliseconds;
    }
    
    /**
     * boolean value for deciding if the driver should use bulk copy API for batch inserts
     */
    private boolean useBulkCopyForBatchInsert;

    final boolean getUseBulkCopyForBatchInsert() {
        return useBulkCopyForBatchInsert;
    }
    
    boolean userSetTNIR = true;

    private boolean sendTimeAsDatetime = SQLServerDriverBooleanProperty.SEND_TIME_AS_DATETIME.getDefaultValue();

    /**
     * Checks the sendTimeAsDatetime property.
     * 
     * @return boolean value of sendTimeAsDatetime
     */
    public synchronized final boolean getSendTimeAsDatetime() {
        return !isKatmaiOrLater() || sendTimeAsDatetime;
    }

    final int baseYear() {
        return getSendTimeAsDatetime() ? TDS.BASE_YEAR_1970 : TDS.BASE_YEAR_1900;
    }

    private byte requestedEncryptionLevel = TDS.ENCRYPT_INVALID;

    final byte getRequestedEncryptionLevel() {
        assert TDS.ENCRYPT_INVALID != requestedEncryptionLevel;
        return requestedEncryptionLevel;
    }

    private boolean trustServerCertificate;

    final boolean trustServerCertificate() {
        return trustServerCertificate;
    }

    private byte negotiatedEncryptionLevel = TDS.ENCRYPT_INVALID;

    final byte getNegotiatedEncryptionLevel() {
        assert TDS.ENCRYPT_INVALID != negotiatedEncryptionLevel;
        return negotiatedEncryptionLevel;
    }

    private String trustManagerClass = null;

    final String getTrustManagerClass() {
        assert TDS.ENCRYPT_INVALID != requestedEncryptionLevel;
        return trustManagerClass;
    }

    private String trustManagerConstructorArg = null;

    final String getTrustManagerConstructorArg() {
        assert TDS.ENCRYPT_INVALID != requestedEncryptionLevel;
        return trustManagerConstructorArg;
    }

    static final String RESERVED_PROVIDER_NAME_PREFIX = "MSSQL_";
    String columnEncryptionSetting = null;

    boolean isColumnEncryptionSettingEnabled() {
        return (columnEncryptionSetting.equalsIgnoreCase(ColumnEncryptionSetting.Enabled.toString()));
    }

    String keyStoreAuthentication = null;
    String keyStoreSecret = null;
    String keyStoreLocation = null;

    private boolean serverSupportsColumnEncryption = false;

    boolean getServerSupportsColumnEncryption() {
        return serverSupportsColumnEncryption;
    }

    static boolean isWindows;
    static Map<String, SQLServerColumnEncryptionKeyStoreProvider> globalSystemColumnEncryptionKeyStoreProviders = new HashMap<>();
    static {
        if (System.getProperty("os.name").toLowerCase(Locale.ENGLISH).startsWith("windows")) {
            isWindows = true;
            SQLServerColumnEncryptionCertificateStoreProvider provider = new SQLServerColumnEncryptionCertificateStoreProvider();
            globalSystemColumnEncryptionKeyStoreProviders.put(provider.getName(), provider);
        }
        else {
            isWindows = false;
        }
    }
    static Map<String, SQLServerColumnEncryptionKeyStoreProvider> globalCustomColumnEncryptionKeyStoreProviders = null;
    // This is a per-connection store provider. It can be JKS or AKV.
    Map<String, SQLServerColumnEncryptionKeyStoreProvider> systemColumnEncryptionKeyStoreProvider = new HashMap<>();

    /**
     * Registers key store providers in the globalCustomColumnEncryptionKeyStoreProviders.
     * 
     * @param clientKeyStoreProviders
     *            a map containing the store providers information.
     * @throws SQLServerException
     *             when an error occurs
     */
    public static synchronized void registerColumnEncryptionKeyStoreProviders(
            Map<String, SQLServerColumnEncryptionKeyStoreProvider> clientKeyStoreProviders) throws SQLServerException {
        loggerExternal.entering(SQLServerConnection.class.getName(), "registerColumnEncryptionKeyStoreProviders",
                "Registering Column Encryption Key Store Providers");

        if (null == clientKeyStoreProviders) {
            throw new SQLServerException(null, SQLServerException.getErrString("R_CustomKeyStoreProviderMapNull"), null, 0, false);
        }

        if (null != globalCustomColumnEncryptionKeyStoreProviders) {
            throw new SQLServerException(null, SQLServerException.getErrString("R_CustomKeyStoreProviderSetOnce"), null, 0, false);
        }

        globalCustomColumnEncryptionKeyStoreProviders = new HashMap<>();

        for (Map.Entry<String, SQLServerColumnEncryptionKeyStoreProvider> entry : clientKeyStoreProviders.entrySet()) {
            String providerName = entry.getKey();
            if (null == providerName || 0 == providerName.length()) {
                throw new SQLServerException(null, SQLServerException.getErrString("R_EmptyCustomKeyStoreProviderName"), null, 0, false);
            }
            if ((providerName.substring(0, 6).equalsIgnoreCase(RESERVED_PROVIDER_NAME_PREFIX))) {
                MessageFormat form = new MessageFormat(SQLServerException.getErrString("R_InvalidCustomKeyStoreProviderName"));
                Object[] msgArgs = {providerName, RESERVED_PROVIDER_NAME_PREFIX};
                throw new SQLServerException(null, form.format(msgArgs), null, 0, false);
            }
            if (null == entry.getValue()) {
                MessageFormat form = new MessageFormat(SQLServerException.getErrString("R_CustomKeyStoreProviderValueNull"));
                Object[] msgArgs = {providerName, RESERVED_PROVIDER_NAME_PREFIX};
                throw new SQLServerException(null, form.format(msgArgs), null, 0, false);
            }
            globalCustomColumnEncryptionKeyStoreProviders.put(entry.getKey(), entry.getValue());
        }

        loggerExternal.exiting(SQLServerConnection.class.getName(), "registerColumnEncryptionKeyStoreProviders",
                "Number of Key store providers that are registered:" + globalCustomColumnEncryptionKeyStoreProviders.size());
    }

    static synchronized SQLServerColumnEncryptionKeyStoreProvider getGlobalSystemColumnEncryptionKeyStoreProvider(String providerName) {
        if (null != globalSystemColumnEncryptionKeyStoreProviders && globalSystemColumnEncryptionKeyStoreProviders.containsKey(providerName)) {
            return globalSystemColumnEncryptionKeyStoreProviders.get(providerName);
        }
        return null;
    }

    static synchronized String getAllGlobalCustomSystemColumnEncryptionKeyStoreProviders() {
        if (null != globalCustomColumnEncryptionKeyStoreProviders)
            return globalCustomColumnEncryptionKeyStoreProviders.keySet().toString();
        else
            return null;
    }

    synchronized String getAllSystemColumnEncryptionKeyStoreProviders() {
        String keyStores = "";
        if (0 != systemColumnEncryptionKeyStoreProvider.size())
            keyStores = systemColumnEncryptionKeyStoreProvider.keySet().toString();
        if (0 != SQLServerConnection.globalSystemColumnEncryptionKeyStoreProviders.size())
            keyStores += "," + SQLServerConnection.globalSystemColumnEncryptionKeyStoreProviders.keySet().toString();
        return keyStores;
    }

    static synchronized SQLServerColumnEncryptionKeyStoreProvider getGlobalCustomColumnEncryptionKeyStoreProvider(String providerName) {
        if (null != globalCustomColumnEncryptionKeyStoreProviders && globalCustomColumnEncryptionKeyStoreProviders.containsKey(providerName)) {
            return globalCustomColumnEncryptionKeyStoreProviders.get(providerName);
        }
        return null;
    }

    synchronized SQLServerColumnEncryptionKeyStoreProvider getSystemColumnEncryptionKeyStoreProvider(String providerName) {
        if ((null != systemColumnEncryptionKeyStoreProvider) && (systemColumnEncryptionKeyStoreProvider.containsKey(providerName))) {
            return systemColumnEncryptionKeyStoreProvider.get(providerName);
        }
        else {
            return null;
        }
    }

    private String trustedServerNameAE = null;
    private static Map<String, List<String>> columnEncryptionTrustedMasterKeyPaths = new HashMap<>();

    /**
     * Sets Trusted Master Key Paths in the columnEncryptionTrustedMasterKeyPaths.
     * 
     * @param trustedKeyPaths
     *            all master key paths that are trusted
     */
    public static synchronized void setColumnEncryptionTrustedMasterKeyPaths(Map<String, List<String>> trustedKeyPaths) {
        loggerExternal.entering(SQLServerConnection.class.getName(), "setColumnEncryptionTrustedMasterKeyPaths", "Setting Trusted Master Key Paths");

        // Use upper case for server and instance names.
        columnEncryptionTrustedMasterKeyPaths.clear();
        for (Map.Entry<String, List<String>> entry : trustedKeyPaths.entrySet()) {
            columnEncryptionTrustedMasterKeyPaths.put(entry.getKey().toUpperCase(), entry.getValue());
        }

        loggerExternal.exiting(SQLServerConnection.class.getName(), "setColumnEncryptionTrustedMasterKeyPaths",
                "Number of Trusted Master Key Paths: " + columnEncryptionTrustedMasterKeyPaths.size());
    }

    /**
     * Updates the columnEncryptionTrustedMasterKeyPaths with the new Server and trustedKeyPaths.
     * 
     * @param server
     *            String server name
     * @param trustedKeyPaths
     *            all master key paths that are trusted
     */
    public static synchronized void updateColumnEncryptionTrustedMasterKeyPaths(String server,
            List<String> trustedKeyPaths) {
        loggerExternal.entering(SQLServerConnection.class.getName(), "updateColumnEncryptionTrustedMasterKeyPaths",
                "Updating Trusted Master Key Paths");

        // Use upper case for server and instance names.
        columnEncryptionTrustedMasterKeyPaths.put(server.toUpperCase(), trustedKeyPaths);

        loggerExternal.exiting(SQLServerConnection.class.getName(), "updateColumnEncryptionTrustedMasterKeyPaths",
                "Number of Trusted Master Key Paths: " + columnEncryptionTrustedMasterKeyPaths.size());
    }

    /**
     * Removes the trusted Master key Path from the columnEncryptionTrustedMasterKeyPaths.
     * 
     * @param server
     *            String server name
     */
    public static synchronized void removeColumnEncryptionTrustedMasterKeyPaths(String server) {
        loggerExternal.entering(SQLServerConnection.class.getName(), "removeColumnEncryptionTrustedMasterKeyPaths",
                "Removing Trusted Master Key Paths");

        // Use upper case for server and instance names.
        columnEncryptionTrustedMasterKeyPaths.remove(server.toUpperCase());

        loggerExternal.exiting(SQLServerConnection.class.getName(), "removeColumnEncryptionTrustedMasterKeyPaths",
                "Number of Trusted Master Key Paths: " + columnEncryptionTrustedMasterKeyPaths.size());
    }

    /**
     * Retrieves the Trusted Master Key Paths.
     * 
     * @return columnEncryptionTrustedMasterKeyPaths.
     */
    public static synchronized Map<String, List<String>> getColumnEncryptionTrustedMasterKeyPaths() {
        loggerExternal.entering(SQLServerConnection.class.getName(), "getColumnEncryptionTrustedMasterKeyPaths", "Getting Trusted Master Key Paths");

        Map<String, List<String>> masterKeyPathCopy = new HashMap<>();

        for (Map.Entry<String, List<String>> entry : columnEncryptionTrustedMasterKeyPaths.entrySet()) {
            masterKeyPathCopy.put(entry.getKey(), entry.getValue());
        }

        loggerExternal.exiting(SQLServerConnection.class.getName(), "getColumnEncryptionTrustedMasterKeyPaths",
                "Number of Trusted Master Key Paths: " + masterKeyPathCopy.size());

        return masterKeyPathCopy;
    }

    static synchronized List<String> getColumnEncryptionTrustedMasterKeyPaths(String server,
            Boolean[] hasEntry) {
        if (columnEncryptionTrustedMasterKeyPaths.containsKey(server)) {
            hasEntry[0] = true;
            return columnEncryptionTrustedMasterKeyPaths.get(server);
        }
        else {
            hasEntry[0] = false;
            return null;
        }
    }

    Properties activeConnectionProperties; // the active set of connection properties
    private boolean integratedSecurity = SQLServerDriverBooleanProperty.INTEGRATED_SECURITY.getDefaultValue();
    private AuthenticationScheme intAuthScheme = AuthenticationScheme.nativeAuthentication;
    private GSSCredential ImpersonatedUserCred;
    private Boolean isUserCreatedCredential;
    // This is the current connect place holder this should point one of the primary or failover place holder
    ServerPortPlaceHolder currentConnectPlaceHolder = null;

    String sqlServerVersion;              // SQL Server version string
    boolean xopenStates;                  // XOPEN or SQL 92 state codes?
    private boolean databaseAutoCommitMode;
    private boolean inXATransaction = false; // Set to true when in an XA transaction.
    private byte[] transactionDescriptor = new byte[8];

    // Flag (Yukon and later) set to true whenever a transaction is rolled back.
    // The flag's value is reset to false when a new transaction starts or when the autoCommit mode changes.
    private boolean rolledBackTransaction;

    final boolean rolledBackTransaction() {
        return rolledBackTransaction;
    }

    private State state = State.Initialized;                      // connection state

    private void setState(State state) {
        this.state = state;
    }

    // This function actually represents whether a database session is not open.
    // The session is not available before the session is established and
    // after the session is closed.
    final boolean isSessionUnAvailable() {
        return !(state.equals(State.Opened));
    }

    final static int maxDecimalPrecision = 38;         // @@max_precision for SQL 2000 and 2005 is 38.
    final static int defaultDecimalPrecision = 18;
    final String traceID;

    /** Limit for the size of data (in bytes) returned for value on this connection */
    private int maxFieldSize; // default: 0 --> no limit

    final void setMaxFieldSize(int limit) throws SQLServerException {
        // assert limit >= 0;
        if (maxFieldSize != limit) {
            if (loggerExternal.isLoggable(Level.FINER) && Util.IsActivityTraceOn()) {
                loggerExternal.finer(toString() + " ActivityId: " + ActivityCorrelator.getNext().toString());
            }
            // If no limit on field size, set text size to max (2147483647), NOT default (0 --> 4K)
            connectionCommand("SET TEXTSIZE " + ((0 == limit) ? 2147483647 : limit), "setMaxFieldSize");
            maxFieldSize = limit;
        }
    }

    // This function is used both to init the values on creation of connection
    // and resetting the values after the connection is released to the pool for reuse.
    final void initResettableValues() {
        rolledBackTransaction = false;
        transactionIsolationLevel = Connection.TRANSACTION_READ_COMMITTED;// default isolation level
        maxFieldSize = 0;  // default: 0 --> no limit
        maxRows = 0; // default: 0 --> no limit
        nLockTimeout = -1;
        databaseAutoCommitMode = true;// auto commit mode
        holdability = ResultSet.HOLD_CURSORS_OVER_COMMIT;
        sqlWarnings = null;
        sCatalog = originalCatalog;
        databaseMetaData = null;
    }

    /** Limit for the maximum number of rows returned from queries on this connection */
    private int maxRows; // default: 0 --> no limit

    final void setMaxRows(int limit) throws SQLServerException {
        // assert limit >= 0;
        if (maxRows != limit) {
            if (loggerExternal.isLoggable(Level.FINER) && Util.IsActivityTraceOn()) {
                loggerExternal.finer(toString() + " ActivityId: " + ActivityCorrelator.getNext().toString());
            }
            connectionCommand("SET ROWCOUNT " + limit, "setMaxRows");
            maxRows = limit;
        }
    }

    private SQLCollation databaseCollation;	// Default database collation read from ENVCHANGE_SQLCOLLATION token.

    final SQLCollation getDatabaseCollation() {
        return databaseCollation;
    }

    static private final AtomicInteger baseConnectionID = new AtomicInteger(0);       // connection id dispenser
    // This is the current catalog
    private String sCatalog = "master";                     // the database catalog
    // This is the catalog immediately after login.
    private String originalCatalog = "master";

    private int transactionIsolationLevel;
    private SQLServerPooledConnection pooledConnectionParent;
    private DatabaseMetaData databaseMetaData; // the meta data for this connection
    private int nNextSavePointId = 10000;      // first save point id

    static final private java.util.logging.Logger connectionlogger = java.util.logging.Logger
            .getLogger("com.microsoft.sqlserver.jdbc.internals.SQLServerConnection");
    static final private java.util.logging.Logger loggerExternal = java.util.logging.Logger.getLogger("com.microsoft.sqlserver.jdbc.Connection");
    private final String loggingClassName;

    // there are three ways to get a failover partner
    // connection string, from the failover map, the connecting server returned
    // the following variable only stores the serverReturned failver information.
    private String failoverPartnerServerProvided = null;

    private int holdability;

    final int getHoldabilityInternal() {
        return holdability;
    }

    // Default TDS packet size used after logon if no other value was set via
    // the packetSize connection property. The value was chosen to take maximum
    // advantage of SQL Server's default page size.
    private int tdsPacketSize = TDS.INITIAL_PACKET_SIZE;
    private int requestedPacketSize = TDS.DEFAULT_PACKET_SIZE;

    final int getTDSPacketSize() {
        return tdsPacketSize;
    }

    private TDSChannel tdsChannel;

    private TDSCommand currentCommand = null;

    private int tdsVersion = TDS.VER_UNKNOWN;

    final boolean isKatmaiOrLater() {
        assert TDS.VER_UNKNOWN != tdsVersion;
        assert tdsVersion >= TDS.VER_YUKON;
        return tdsVersion >= TDS.VER_KATMAI;
    }

    final boolean isDenaliOrLater() {
        return tdsVersion >= TDS.VER_DENALI;
    }

    private int serverMajorVersion;

    int getServerMajorVersion() {
        return serverMajorVersion;
    }

    private SQLServerConnectionPoolProxy proxy;

    private UUID clientConnectionId = null;

    /**
     * Retrieves the clientConnectionID.
     * 
     * @throws SQLServerException
     *             when an error occurs
     */
    public UUID getClientConnectionId() throws SQLServerException {
        // If the connection is closed, we do not allow external application to get
        // ClientConnectionId.
        checkClosed();
        return clientConnectionId;
    }

    // This function is called internally, e.g. when login process fails, we
    // need to append the ClientConnectionId to error string.
    final UUID getClientConIdInternal() {
        return clientConnectionId;
    }

    final boolean attachConnId() {
        return state.equals(State.Connected);
    }

    @SuppressWarnings("unused")
    SQLServerConnection(String parentInfo) throws SQLServerException {
        int connectionID = nextConnectionID();                   // sequential connection id
        traceID = "ConnectionID:" + connectionID;
        loggingClassName = "com.microsoft.sqlserver.jdbc.SQLServerConnection:" + connectionID;
        if (connectionlogger.isLoggable(Level.FINE))
            connectionlogger.fine(toString() + " created by (" + parentInfo + ")");
        initResettableValues();

        // JDBC 3 driver only works with 1.5 JRE
        if (3 == DriverJDBCVersion.major && !"1.5".equals(Util.SYSTEM_SPEC_VERSION)) {
            MessageFormat form = new MessageFormat(SQLServerException.getErrString("R_unsupportedJREVersion"));
            Object[] msgArgs = {Util.SYSTEM_SPEC_VERSION};
            String message = form.format(msgArgs);
            connectionlogger.severe(message);
            throw new UnsupportedOperationException(message);
        }
        
        // Caching turned on?
        if (!this.getDisableStatementPooling() && 0 < this.getStatementPoolingCacheSize()) {
            prepareCache();
        }
    }

    void setFailoverPartnerServerProvided(String partner) {
        failoverPartnerServerProvided = partner;
        // after login this info should be added to the map
    }

    final void setAssociatedProxy(SQLServerConnectionPoolProxy proxy) {
        this.proxy = proxy;
    }

    /*
     * This function is used by the functions that return a connection object to outside world. E.g. stmt.getConnection, these functions should return
     * the proxy not the actual physical connection when the physical connection is pooled and the user should be accessing the connection functions
     * via the proxy object.
     */
    final Connection getConnection() {
        if (null != proxy)
            return proxy;
        else
            return this;
    }

    final void resetPooledConnection() {
        tdsChannel.resetPooledConnection();
        initResettableValues();
    }

    /**
     * Generate the next unique connection id.
     * 
     * @return the next conn id
     */
    /* L0 */ private static int nextConnectionID() {
        return baseConnectionID.incrementAndGet(); // 4.04 Ensure thread safe id allocation
    }

    java.util.logging.Logger getConnectionLogger() {
        return connectionlogger;
    }

    String getClassNameLogging() {
        return loggingClassName;
    }

    /**
     * This is a helper function to provide an ID string suitable for tracing.
     */
    public String toString() {
        if (null != clientConnectionId)
            return traceID + " ClientConnectionId: " + clientConnectionId.toString();
        else
            return traceID;
    }

    /**
     * Throw a not implemeneted exception.
     * 
     * @throws SQLServerException
     */
    /* L0 */ void NotImplemented() throws SQLServerException {
        SQLServerException.makeFromDriverError(this, this, SQLServerException.getErrString("R_notSupported"), null, false);
    }

    /**
     * Check if the connection is closed Create a new connection if it's a fedauth connection and the access token is going to expire.
     * 
     * @throws SQLServerException
     */
    /* L0 */ void checkClosed() throws SQLServerException {
        if (isSessionUnAvailable()) {
            SQLServerException.makeFromDriverError(null, null, SQLServerException.getErrString("R_connectionIsClosed"), null, false);
        }

        if (null != fedAuthToken) {
            if (Util.checkIfNeedNewAccessToken(this)) {
                connect(this.activeConnectionProperties, null);
            }
        }
    }

    /**
     * Check if a string property is enabled.
     * 
     * @param propName
     *            the string property name
     * @param propValue
     *            the string property value.
     * @return false if p == null (meaning take default).
     * @return true if p == "true" (case-insensitive).
     * @return false if p == "false" (case-insensitive).
     * @exception SQLServerException
     *                thrown if value is not recognized.
     */
    /* L0 */ private boolean booleanPropertyOn(String propName,
            String propValue) throws SQLServerException {
        // Null means take the default of false.
        if (null == propValue)
            return false;
        String lcpropValue = propValue.toLowerCase(Locale.US);

        if ("true".equals(lcpropValue))
            return true;
        if ("false".equals(lcpropValue))
            return false;
        MessageFormat form = new MessageFormat(SQLServerException.getErrString("R_invalidBooleanValue"));
        Object[] msgArgs = {propName};
        SQLServerException.makeFromDriverError(this, this, form.format(msgArgs), null, false);
        // Adding return false here for compiler's sake, this code is unreachable.
        return false;
    }

    // Maximum number of wide characters for a SQL login record name (such as instance name, application name, etc...).
    // See TDS specification, "Login Data Validation Rules" section.
    final static int MAX_SQL_LOGIN_NAME_WCHARS = 128;

    /**
     * Validates propName against maximum allowed length MAX_SQL_LOGIN_NAME_WCHARS. Throws exception if name length exceeded.
     * 
     * @param propName
     *            the name of the property.
     * @param propValue
     *            the value of the property.
     * @throws SQLServerException
     */
    void ValidateMaxSQLLoginName(String propName,
            String propValue) throws SQLServerException {
        if (propValue != null && propValue.length() > MAX_SQL_LOGIN_NAME_WCHARS) {
            MessageFormat form = new MessageFormat(SQLServerException.getErrString("R_propertyMaximumExceedsChars"));
            Object[] msgArgs = {propName, Integer.toString(MAX_SQL_LOGIN_NAME_WCHARS)};
            SQLServerException.makeFromDriverError(this, this, form.format(msgArgs), null, false);
        }
    }

    Connection connect(Properties propsIn,
            SQLServerPooledConnection pooledConnection) throws SQLServerException {
        int loginTimeoutSeconds = 0; // Will be set during the first retry attempt.
        long start = System.currentTimeMillis();

        for (int retryAttempt = 0;;) {
            try {
                return connectInternal(propsIn, pooledConnection);
            }
            catch (SQLServerException e) {
                // Catch only the TLS 1.2 specific intermittent error.
                if (SQLServerException.DRIVER_ERROR_INTERMITTENT_TLS_FAILED != e.getDriverErrorCode()) {
                    // Re-throw all other exceptions.
                    throw e;
                }
                else {
                    // Special handling of the retry logic for TLS 1.2 intermittent issue.

                    // If timeout is not set yet, set it once.
                    if (0 == retryAttempt) {
                        // We do not need to check for exceptions here, as the connection properties are already
                        // verified during the first try. Also, we would like to do this calculation
                        // only for the TLS 1.2 exception case.
                        loginTimeoutSeconds = SQLServerDriverIntProperty.LOGIN_TIMEOUT.getDefaultValue(); // if the user does not specify a default
                                                                                                          // timeout, default is 15 per spec
                        String sPropValue = propsIn.getProperty(SQLServerDriverIntProperty.LOGIN_TIMEOUT.toString());
                        if (null != sPropValue && sPropValue.length() > 0) {
                            int sPropValueInt = Integer.parseInt(sPropValue);
                            if (0 != sPropValueInt) { // Use the default timeout in case of a zero value
                                loginTimeoutSeconds = sPropValueInt;
                            }
                        }
                    }

                    retryAttempt++;
                    long elapsedSeconds = ((System.currentTimeMillis() - start) / 1000L);

                    if (INTERMITTENT_TLS_MAX_RETRY < retryAttempt) {
                        // Re-throw the exception if we have reached the maximum retry attempts.
                        if (connectionlogger.isLoggable(Level.FINE)) {
                            connectionlogger.fine(
                                    "Connection failed during SSL handshake. Maximum retry attempt (" + INTERMITTENT_TLS_MAX_RETRY + ") reached.  ");
                        }
                        throw e;
                    }
                    else if (elapsedSeconds >= loginTimeoutSeconds) {
                        // Re-throw the exception if we do not have any time left to retry.
                        if (connectionlogger.isLoggable(Level.FINE)) {
                            connectionlogger.fine("Connection failed during SSL handshake. Not retrying as timeout expired.");
                        }
                        throw e;
                    }
                    else {
                        // Retry the connection.
                        if (connectionlogger.isLoggable(Level.FINE)) {
                            connectionlogger
                                    .fine("Connection failed during SSL handshake. Retrying due to an intermittent TLS 1.2 failure issue. Retry attempt = "
                                            + retryAttempt + ".");
                        }
                    }
                }
            }
        }
    }

    private void registerKeyStoreProviderOnConnection(String keyStoreAuth,
            String keyStoreSecret,
            String keyStoreLocation) throws SQLServerException {
        if (null == keyStoreAuth) {
            // secret and location must be null too.
            if ((null != keyStoreSecret)) {
                MessageFormat form = new MessageFormat(SQLServerException.getErrString("R_keyStoreAuthenticationNotSet"));
                Object[] msgArgs = {"keyStoreSecret"};
                throw new SQLServerException(form.format(msgArgs), null);
            }
            if (null != keyStoreLocation) {
                MessageFormat form = new MessageFormat(SQLServerException.getErrString("R_keyStoreAuthenticationNotSet"));
                Object[] msgArgs = {"keyStoreLocation"};
                throw new SQLServerException(form.format(msgArgs), null);
            }
        }
        else {
            KeyStoreAuthentication keyStoreAuthentication = KeyStoreAuthentication.valueOfString(keyStoreAuth);
            switch (keyStoreAuthentication) {
                case JavaKeyStorePassword:
                    // both secret and location must be set for JKS.
                    if ((null == keyStoreSecret) || (null == keyStoreLocation)) {
                        throw new SQLServerException(SQLServerException.getErrString("R_keyStoreSecretOrLocationNotSet"), null);
                    }
                    else {
                        SQLServerColumnEncryptionJavaKeyStoreProvider provider = new SQLServerColumnEncryptionJavaKeyStoreProvider(keyStoreLocation,
                                keyStoreSecret.toCharArray());
                        systemColumnEncryptionKeyStoreProvider.put(provider.getName(), provider);
                    }
                    break;

                default:
                    // valueOfString would throw an exception if the keyStoreAuthentication is not valid.
                    break;
            }
        }
    }

    /**
     * Establish a physical database connection based on the user specified connection properties. Logon to the database.
     *
     * @param propsIn
     *            the connection properties
     * @param pooledConnection
     *            a parent pooled connection if this is a logical connection
     * @throws SQLServerException
     * @return the database connection
     */
    Connection connectInternal(Properties propsIn,
            SQLServerPooledConnection pooledConnection) throws SQLServerException {
        try {
            activeConnectionProperties = (Properties) propsIn.clone();

            pooledConnectionParent = pooledConnection;

            String hostNameInCertificate = activeConnectionProperties.
                    getProperty(SQLServerDriverStringProperty.HOSTNAME_IN_CERTIFICATE.toString());
            
            // hostNameInCertificate property can change when redirection is involved, so maintain this value
            // for every instance of SQLServerConnection.
            if (null == originalHostNameInCertificate && null != hostNameInCertificate && !hostNameInCertificate.isEmpty()) {
                originalHostNameInCertificate = activeConnectionProperties.
                        getProperty(SQLServerDriverStringProperty.HOSTNAME_IN_CERTIFICATE.toString());
            }
            
            if (null != originalHostNameInCertificate && !originalHostNameInCertificate.isEmpty()) {
                // if hostNameInCertificate has a legitimate value (and not empty or null),
                // reset hostNameInCertificate to the original value every time we connect (or re-connect).
                activeConnectionProperties.setProperty(SQLServerDriverStringProperty.HOSTNAME_IN_CERTIFICATE.toString(), 
                        originalHostNameInCertificate);
            }
            
            String sPropKey;
            String sPropValue;

            sPropKey = SQLServerDriverStringProperty.USER.toString();
            sPropValue = activeConnectionProperties.getProperty(sPropKey);
            if (sPropValue == null) {
                sPropValue = SQLServerDriverStringProperty.USER.getDefaultValue();
                activeConnectionProperties.setProperty(sPropKey, sPropValue);
            }
            ValidateMaxSQLLoginName(sPropKey, sPropValue);

            sPropKey = SQLServerDriverStringProperty.PASSWORD.toString();
            sPropValue = activeConnectionProperties.getProperty(sPropKey);
            if (sPropValue == null) {
                sPropValue = SQLServerDriverStringProperty.PASSWORD.getDefaultValue();
                activeConnectionProperties.setProperty(sPropKey, sPropValue);
            }
            ValidateMaxSQLLoginName(sPropKey, sPropValue);

            sPropKey = SQLServerDriverStringProperty.DATABASE_NAME.toString();
            sPropValue = activeConnectionProperties.getProperty(sPropKey);
            ValidateMaxSQLLoginName(sPropKey, sPropValue);

            int loginTimeoutSeconds = SQLServerDriverIntProperty.LOGIN_TIMEOUT.getDefaultValue(); // if the user does not specify a default timeout,
                                                                                                  // default is 15 per spec
            sPropValue = activeConnectionProperties.getProperty(SQLServerDriverIntProperty.LOGIN_TIMEOUT.toString());
            if (null != sPropValue && sPropValue.length() > 0) {
                try {
                    loginTimeoutSeconds = Integer.parseInt(sPropValue);
                }
                catch (NumberFormatException e) {
                    MessageFormat form = new MessageFormat(SQLServerException.getErrString("R_invalidTimeOut"));
                    Object[] msgArgs = {sPropValue};
                    SQLServerException.makeFromDriverError(this, this, form.format(msgArgs), null, false);
                }

                if (loginTimeoutSeconds < 0 || loginTimeoutSeconds > 65535) {
                    MessageFormat form = new MessageFormat(SQLServerException.getErrString("R_invalidTimeOut"));
                    Object[] msgArgs = {sPropValue};
                    SQLServerException.makeFromDriverError(this, this, form.format(msgArgs), null, false);
                }
            }

            // Translates the serverName from Unicode to ASCII Compatible Encoding (ACE), as defined by the ToASCII operation of RFC 3490.
            sPropKey = SQLServerDriverBooleanProperty.SERVER_NAME_AS_ACE.toString();
            sPropValue = activeConnectionProperties.getProperty(sPropKey);
            if (sPropValue == null) {
                sPropValue = Boolean.toString(SQLServerDriverBooleanProperty.SERVER_NAME_AS_ACE.getDefaultValue());
                activeConnectionProperties.setProperty(sPropKey, sPropValue);
            }
            serverNameAsACE = booleanPropertyOn(sPropKey, sPropValue);

            // get the server name from the properties if it has instance name in it, getProperty the instance name
            // if there is a port number specified do not get the port number from the instance name
            sPropKey = SQLServerDriverStringProperty.SERVER_NAME.toString();
            sPropValue = activeConnectionProperties.getProperty(sPropKey);

            if (sPropValue == null) {
                sPropValue = "localhost";
            }

            String sPropKeyPort = SQLServerDriverIntProperty.PORT_NUMBER.toString();
            String sPropValuePort = activeConnectionProperties.getProperty(sPropKeyPort);

            int px = sPropValue.indexOf('\\');

            String instanceValue = null;

            String instanceNameProperty = SQLServerDriverStringProperty.INSTANCE_NAME.toString();
            // found the instance name with the severname
            if (px >= 0) {
                instanceValue = sPropValue.substring(px + 1, sPropValue.length());
                ValidateMaxSQLLoginName(instanceNameProperty, instanceValue);
                sPropValue = sPropValue.substring(0, px);
            }
            trustedServerNameAE = sPropValue;

            if (true == serverNameAsACE) {
                try {
                    sPropValue = IDN.toASCII(sPropValue);
                }
                catch (IllegalArgumentException ex) {
                    MessageFormat form = new MessageFormat(SQLServerException.getErrString("R_InvalidConnectionSetting"));
                    Object[] msgArgs = {"serverNameAsACE", sPropValue};
                    throw new SQLServerException(form.format(msgArgs), ex);
                }
            }
            activeConnectionProperties.setProperty(sPropKey, sPropValue);

            String instanceValueFromProp = activeConnectionProperties.getProperty(instanceNameProperty);
            // property takes precedence
            if (null != instanceValueFromProp)
                instanceValue = instanceValueFromProp;

            if (instanceValue != null) {
                ValidateMaxSQLLoginName(instanceNameProperty, instanceValue);
                // only get port if the port is not specified
                activeConnectionProperties.setProperty(instanceNameProperty, instanceValue);
                trustedServerNameAE += "\\" + instanceValue;
            }

            if (null != sPropValuePort) {
                trustedServerNameAE += ":" + sPropValuePort;
            }

            sPropKey = SQLServerDriverStringProperty.APPLICATION_NAME.toString();
            sPropValue = activeConnectionProperties.getProperty(sPropKey);
            if (sPropValue != null)
                ValidateMaxSQLLoginName(sPropKey, sPropValue);
            else
                activeConnectionProperties.setProperty(sPropKey, SQLServerDriver.DEFAULT_APP_NAME);

            sPropKey = SQLServerDriverBooleanProperty.LAST_UPDATE_COUNT.toString();
            sPropValue = activeConnectionProperties.getProperty(sPropKey);
            if (sPropValue == null) {
                sPropValue = Boolean.toString(SQLServerDriverBooleanProperty.LAST_UPDATE_COUNT.getDefaultValue());
                activeConnectionProperties.setProperty(sPropKey, sPropValue);
            }

            sPropKey = SQLServerDriverStringProperty.COLUMN_ENCRYPTION.toString();
            sPropValue = activeConnectionProperties.getProperty(sPropKey);
            if (null == sPropValue) {
                sPropValue = SQLServerDriverStringProperty.COLUMN_ENCRYPTION.getDefaultValue();
                activeConnectionProperties.setProperty(sPropKey, sPropValue);
            }
            columnEncryptionSetting = ColumnEncryptionSetting.valueOfString(sPropValue).toString();

            sPropKey = SQLServerDriverStringProperty.KEY_STORE_AUTHENTICATION.toString();
            sPropValue = activeConnectionProperties.getProperty(sPropKey);
            if (null != sPropValue) {
                keyStoreAuthentication = KeyStoreAuthentication.valueOfString(sPropValue).toString();
            }

            sPropKey = SQLServerDriverStringProperty.KEY_STORE_SECRET.toString();
            sPropValue = activeConnectionProperties.getProperty(sPropKey);
            if (null != sPropValue) {
                keyStoreSecret = sPropValue;
            }

            sPropKey = SQLServerDriverStringProperty.KEY_STORE_LOCATION.toString();
            sPropValue = activeConnectionProperties.getProperty(sPropKey);
            if (null != sPropValue) {
                keyStoreLocation = sPropValue;
            }

            registerKeyStoreProviderOnConnection(keyStoreAuthentication, keyStoreSecret, keyStoreLocation);

            sPropKey = SQLServerDriverBooleanProperty.MULTI_SUBNET_FAILOVER.toString();
            sPropValue = activeConnectionProperties.getProperty(sPropKey);
            if (sPropValue == null) {
                sPropValue = Boolean.toString(SQLServerDriverBooleanProperty.MULTI_SUBNET_FAILOVER.getDefaultValue());
                activeConnectionProperties.setProperty(sPropKey, sPropValue);
            }
            multiSubnetFailover = booleanPropertyOn(sPropKey, sPropValue);

            sPropKey = SQLServerDriverBooleanProperty.TRANSPARENT_NETWORK_IP_RESOLUTION.toString();
            sPropValue = activeConnectionProperties.getProperty(sPropKey);
            if (sPropValue == null) {
                userSetTNIR = false;
                sPropValue = Boolean.toString(SQLServerDriverBooleanProperty.TRANSPARENT_NETWORK_IP_RESOLUTION.getDefaultValue());
                activeConnectionProperties.setProperty(sPropKey, sPropValue);
            }
            transparentNetworkIPResolution = booleanPropertyOn(sPropKey, sPropValue);

            sPropKey = SQLServerDriverBooleanProperty.ENCRYPT.toString();
            sPropValue = activeConnectionProperties.getProperty(sPropKey);
            if (sPropValue == null) {
                sPropValue = Boolean.toString(SQLServerDriverBooleanProperty.ENCRYPT.getDefaultValue());
                activeConnectionProperties.setProperty(sPropKey, sPropValue);
            }

            // Set requestedEncryptionLevel according to the value of the encrypt connection property
            requestedEncryptionLevel = booleanPropertyOn(sPropKey, sPropValue) ? TDS.ENCRYPT_ON : TDS.ENCRYPT_OFF;

            sPropKey = SQLServerDriverBooleanProperty.TRUST_SERVER_CERTIFICATE.toString();
            sPropValue = activeConnectionProperties.getProperty(sPropKey);
            if (sPropValue == null) {
                sPropValue = Boolean.toString(SQLServerDriverBooleanProperty.TRUST_SERVER_CERTIFICATE.getDefaultValue());
                activeConnectionProperties.setProperty(sPropKey, sPropValue);
            }

            trustServerCertificate = booleanPropertyOn(sPropKey, sPropValue);

            trustManagerClass = activeConnectionProperties.getProperty(SQLServerDriverStringProperty.TRUST_MANAGER_CLASS.toString());
            trustManagerConstructorArg = activeConnectionProperties.getProperty(SQLServerDriverStringProperty.TRUST_MANAGER_CONSTRUCTOR_ARG.toString());

            sPropKey = SQLServerDriverStringProperty.SELECT_METHOD.toString();
            sPropValue = activeConnectionProperties.getProperty(sPropKey);
            if (sPropValue == null)
                sPropValue = SQLServerDriverStringProperty.SELECT_METHOD.getDefaultValue();
            if ("cursor".equalsIgnoreCase(sPropValue) || "direct".equalsIgnoreCase(sPropValue)) {
                activeConnectionProperties.setProperty(sPropKey, sPropValue.toLowerCase(Locale.ENGLISH));
            }
            else {
                MessageFormat form = new MessageFormat(SQLServerException.getErrString("R_invalidselectMethod"));
                Object[] msgArgs = {sPropValue};
                SQLServerException.makeFromDriverError(this, this, form.format(msgArgs), null, false);
            }

            sPropKey = SQLServerDriverStringProperty.RESPONSE_BUFFERING.toString();
            sPropValue = activeConnectionProperties.getProperty(sPropKey);
            if (sPropValue == null)
                sPropValue = SQLServerDriverStringProperty.RESPONSE_BUFFERING.getDefaultValue();
            if ("full".equalsIgnoreCase(sPropValue) || "adaptive".equalsIgnoreCase(sPropValue)) {
                activeConnectionProperties.setProperty(sPropKey, sPropValue.toLowerCase(Locale.ENGLISH));
            }
            else {
                MessageFormat form = new MessageFormat(SQLServerException.getErrString("R_invalidresponseBuffering"));
                Object[] msgArgs = {sPropValue};
                SQLServerException.makeFromDriverError(this, this, form.format(msgArgs), null, false);
            }

            sPropKey = SQLServerDriverStringProperty.APPLICATION_INTENT.toString();
            sPropValue = activeConnectionProperties.getProperty(sPropKey);
            if (sPropValue == null)
                sPropValue = SQLServerDriverStringProperty.APPLICATION_INTENT.getDefaultValue();
            applicationIntent = ApplicationIntent.valueOfString(sPropValue);
            activeConnectionProperties.setProperty(sPropKey, applicationIntent.toString());

            sPropKey = SQLServerDriverBooleanProperty.SEND_TIME_AS_DATETIME.toString();
            sPropValue = activeConnectionProperties.getProperty(sPropKey);
            if (sPropValue == null) {
                sPropValue = Boolean.toString(SQLServerDriverBooleanProperty.SEND_TIME_AS_DATETIME.getDefaultValue());
                activeConnectionProperties.setProperty(sPropKey, sPropValue);
            }

            sendTimeAsDatetime = booleanPropertyOn(sPropKey, sPropValue);

            // Must be set before DISABLE_STATEMENT_POOLING
            sPropKey = SQLServerDriverIntProperty.STATEMENT_POOLING_CACHE_SIZE.toString();
            if (activeConnectionProperties.getProperty(sPropKey) != null && activeConnectionProperties.getProperty(sPropKey).length() > 0) {
                try {
                    int n = Integer.parseInt(activeConnectionProperties.getProperty(sPropKey));
                    this.setStatementPoolingCacheSize(n);
                }
                catch (NumberFormatException e) {
                    MessageFormat form = new MessageFormat(SQLServerException.getErrString("R_statementPoolingCacheSize"));
                    Object[] msgArgs = {activeConnectionProperties.getProperty(sPropKey)};
                    SQLServerException.makeFromDriverError(this, this, form.format(msgArgs), null, false);
                }
            }

            // Must be set after STATEMENT_POOLING_CACHE_SIZE
            sPropKey = SQLServerDriverBooleanProperty.DISABLE_STATEMENT_POOLING.toString();
            sPropValue = activeConnectionProperties.getProperty(sPropKey);
            if (null != sPropValue) {
                setDisableStatementPooling(booleanPropertyOn(sPropKey, sPropValue));
            } 

            sPropKey = SQLServerDriverBooleanProperty.INTEGRATED_SECURITY.toString();
            sPropValue = activeConnectionProperties.getProperty(sPropKey);
            if (sPropValue != null) {
                integratedSecurity = booleanPropertyOn(sPropKey, sPropValue);
            }

            // Ignore authenticationScheme setting if integrated authentication not specified
            if (integratedSecurity) {
                sPropKey = SQLServerDriverStringProperty.AUTHENTICATION_SCHEME.toString();
                sPropValue = activeConnectionProperties.getProperty(sPropKey);
                if (sPropValue != null) {
                    intAuthScheme = AuthenticationScheme.valueOfString(sPropValue);
                }
            }

            if(intAuthScheme == AuthenticationScheme.javaKerberos){
                sPropKey = SQLServerDriverObjectProperty.GSS_CREDENTIAL.toString();
                if(activeConnectionProperties.containsKey(sPropKey)) {
                    ImpersonatedUserCred = (GSSCredential) activeConnectionProperties.get(sPropKey);
                    isUserCreatedCredential = true;
                }
            }
            
            sPropKey = SQLServerDriverStringProperty.AUTHENTICATION.toString();
            sPropValue = activeConnectionProperties.getProperty(sPropKey);
            if (sPropValue == null) {
                sPropValue = SQLServerDriverStringProperty.AUTHENTICATION.getDefaultValue();
            }
            authenticationString = SqlAuthentication.valueOfString(sPropValue).toString();

            if ((true == integratedSecurity) && (!authenticationString.equalsIgnoreCase(SqlAuthentication.NotSpecified.toString()))) {
                if (connectionlogger.isLoggable(Level.SEVERE)) {
                    connectionlogger.severe(toString() + " " + SQLServerException.getErrString("R_SetAuthenticationWhenIntegratedSecurityTrue"));
                }
                throw new SQLServerException(SQLServerException.getErrString("R_SetAuthenticationWhenIntegratedSecurityTrue"), null);
            }

            if (authenticationString.equalsIgnoreCase(SqlAuthentication.ActiveDirectoryIntegrated.toString())
                    && ((!activeConnectionProperties.getProperty(SQLServerDriverStringProperty.USER.toString()).isEmpty())
                            || (!activeConnectionProperties.getProperty(SQLServerDriverStringProperty.PASSWORD.toString()).isEmpty()))) {
                if (connectionlogger.isLoggable(Level.SEVERE)) {
                    connectionlogger.severe(toString() + " " + SQLServerException.getErrString("R_IntegratedAuthenticationWithUserPassword"));
                }
                throw new SQLServerException(SQLServerException.getErrString("R_IntegratedAuthenticationWithUserPassword"), null);
            }

            if (authenticationString.equalsIgnoreCase(SqlAuthentication.ActiveDirectoryPassword.toString())
                    && ((activeConnectionProperties.getProperty(SQLServerDriverStringProperty.USER.toString()).isEmpty())
                            || (activeConnectionProperties.getProperty(SQLServerDriverStringProperty.PASSWORD.toString()).isEmpty()))) {
                if (connectionlogger.isLoggable(Level.SEVERE)) {
                    connectionlogger.severe(toString() + " " + SQLServerException.getErrString("R_NoUserPasswordForActivePassword"));
                }
                throw new SQLServerException(SQLServerException.getErrString("R_NoUserPasswordForActivePassword"), null);
            }

            if (authenticationString.equalsIgnoreCase(SqlAuthentication.SqlPassword.toString())
                    && ((activeConnectionProperties.getProperty(SQLServerDriverStringProperty.USER.toString()).isEmpty())
                            || (activeConnectionProperties.getProperty(SQLServerDriverStringProperty.PASSWORD.toString()).isEmpty()))) {
                if (connectionlogger.isLoggable(Level.SEVERE)) {
                    connectionlogger.severe(toString() + " " + SQLServerException.getErrString("R_NoUserPasswordForSqlPassword"));
                }
                throw new SQLServerException(SQLServerException.getErrString("R_NoUserPasswordForSqlPassword"), null);
            }

            sPropKey = SQLServerDriverStringProperty.ACCESS_TOKEN.toString();
            sPropValue = activeConnectionProperties.getProperty(sPropKey);
            if (null != sPropValue) {
                accessTokenInByte = sPropValue.getBytes(UTF_16LE);
            }

            if ((null != accessTokenInByte) && 0 == accessTokenInByte.length) {
                if (connectionlogger.isLoggable(Level.SEVERE)) {
                    connectionlogger.severe(toString() + " " + SQLServerException.getErrString("R_AccessTokenCannotBeEmpty"));
                }
                throw new SQLServerException(SQLServerException.getErrString("R_AccessTokenCannotBeEmpty"), null);
            }

            if ((true == integratedSecurity) && (null != accessTokenInByte)) {
                if (connectionlogger.isLoggable(Level.SEVERE)) {
                    connectionlogger.severe(toString() + " " + SQLServerException.getErrString("R_SetAccesstokenWhenIntegratedSecurityTrue"));
                }
                throw new SQLServerException(SQLServerException.getErrString("R_SetAccesstokenWhenIntegratedSecurityTrue"), null);
            }

            if ((!authenticationString.equalsIgnoreCase(SqlAuthentication.NotSpecified.toString())) && (null != accessTokenInByte)) {
                if (connectionlogger.isLoggable(Level.SEVERE)) {
                    connectionlogger.severe(toString() + " " + SQLServerException.getErrString("R_SetBothAuthenticationAndAccessToken"));
                }
                throw new SQLServerException(SQLServerException.getErrString("R_SetBothAuthenticationAndAccessToken"), null);
            }

            if ((null != accessTokenInByte) && ((!activeConnectionProperties.getProperty(SQLServerDriverStringProperty.USER.toString()).isEmpty())
                    || (!activeConnectionProperties.getProperty(SQLServerDriverStringProperty.PASSWORD.toString()).isEmpty()))) {
                if (connectionlogger.isLoggable(Level.SEVERE)) {
                    connectionlogger.severe(toString() + " " + SQLServerException.getErrString("R_AccessTokenWithUserPassword"));
                }
                throw new SQLServerException(SQLServerException.getErrString("R_AccessTokenWithUserPassword"), null);
            }

            // Turn off TNIR for FedAuth if user does not set TNIR explicitly
            if (!userSetTNIR) {
                if ((!authenticationString.equalsIgnoreCase(SqlAuthentication.NotSpecified.toString())) || (null != accessTokenInByte)) {
                    transparentNetworkIPResolution = false;
                }
            }

            sPropKey = SQLServerDriverStringProperty.WORKSTATION_ID.toString();
            sPropValue = activeConnectionProperties.getProperty(sPropKey);
            ValidateMaxSQLLoginName(sPropKey, sPropValue);

            int nPort = 0;
            sPropKey = SQLServerDriverIntProperty.PORT_NUMBER.toString();
            try {
                String strPort = activeConnectionProperties.getProperty(sPropKey);
                if (null != strPort) {
                    nPort = Integer.parseInt(strPort);

                    if ((nPort < 0) || (nPort > 65535)) {
                        MessageFormat form = new MessageFormat(SQLServerException.getErrString("R_invalidPortNumber"));
                        Object[] msgArgs = {Integer.toString(nPort)};
                        SQLServerException.makeFromDriverError(this, this, form.format(msgArgs), null, false);
                    }
                }
            }
            catch (NumberFormatException e) {
                MessageFormat form = new MessageFormat(SQLServerException.getErrString("R_invalidPortNumber"));
                Object[] msgArgs = {activeConnectionProperties.getProperty(sPropKey)};
                SQLServerException.makeFromDriverError(this, this, form.format(msgArgs), null, false);
            }

            // Handle optional packetSize property
            sPropKey = SQLServerDriverIntProperty.PACKET_SIZE.toString();
            sPropValue = activeConnectionProperties.getProperty(sPropKey);
            if (null != sPropValue && sPropValue.length() > 0) {
                try {
                    requestedPacketSize = Integer.parseInt(sPropValue);

                    // -1 --> Use server default
                    if (-1 == requestedPacketSize)
                        requestedPacketSize = TDS.SERVER_PACKET_SIZE;

                    // 0 --> Use maximum size
                    else if (0 == requestedPacketSize)
                        requestedPacketSize = TDS.MAX_PACKET_SIZE;
                }
                catch (NumberFormatException e) {
                    // Ensure that an invalid prop value results in an invalid packet size that
                    // is not acceptable to the server.
                    requestedPacketSize = TDS.INVALID_PACKET_SIZE;
                }

                if (TDS.SERVER_PACKET_SIZE != requestedPacketSize) {
                    // Complain if the packet size is not in the range acceptable to the server.
                    if (requestedPacketSize < TDS.MIN_PACKET_SIZE || requestedPacketSize > TDS.MAX_PACKET_SIZE) {
                        MessageFormat form = new MessageFormat(SQLServerException.getErrString("R_invalidPacketSize"));
                        Object[] msgArgs = {sPropValue};
                        SQLServerException.makeFromDriverError(this, this, form.format(msgArgs), null, false);
                    }
                }
            }

            // Note booleanPropertyOn will throw exception if parsed value is not valid.

            // have to check for null before calling booleanPropertyOn, because booleanPropertyOn
            // assumes that the null property defaults to false.
            sPropKey = SQLServerDriverBooleanProperty.SEND_STRING_PARAMETERS_AS_UNICODE.toString();
            if (null == activeConnectionProperties.getProperty(sPropKey)) {
                sendStringParametersAsUnicode = SQLServerDriverBooleanProperty.SEND_STRING_PARAMETERS_AS_UNICODE.getDefaultValue();
            }
            else {
                sendStringParametersAsUnicode = booleanPropertyOn(sPropKey, activeConnectionProperties.getProperty(sPropKey));
            }

            sPropKey = SQLServerDriverBooleanProperty.LAST_UPDATE_COUNT.toString();
            lastUpdateCount = booleanPropertyOn(sPropKey, activeConnectionProperties.getProperty(sPropKey));
            sPropKey = SQLServerDriverBooleanProperty.XOPEN_STATES.toString();
            xopenStates = booleanPropertyOn(sPropKey, activeConnectionProperties.getProperty(sPropKey));

            sPropKey = SQLServerDriverStringProperty.SELECT_METHOD.toString();
            selectMethod = null;
            if (activeConnectionProperties.getProperty(sPropKey) != null && activeConnectionProperties.getProperty(sPropKey).length() > 0) {
                selectMethod = activeConnectionProperties.getProperty(sPropKey);
            }

            sPropKey = SQLServerDriverStringProperty.RESPONSE_BUFFERING.toString();
            responseBuffering = null;
            if (activeConnectionProperties.getProperty(sPropKey) != null && activeConnectionProperties.getProperty(sPropKey).length() > 0) {
                responseBuffering = activeConnectionProperties.getProperty(sPropKey);
            }

            sPropKey = SQLServerDriverIntProperty.LOCK_TIMEOUT.toString();
            int defaultLockTimeOut = SQLServerDriverIntProperty.LOCK_TIMEOUT.getDefaultValue();
            nLockTimeout = defaultLockTimeOut; // Wait forever
            if (activeConnectionProperties.getProperty(sPropKey) != null && activeConnectionProperties.getProperty(sPropKey).length() > 0) {
                try {
                    int n = Integer.parseInt(activeConnectionProperties.getProperty(sPropKey));
                    if (n >= defaultLockTimeOut)
                        nLockTimeout = n;
                    else {
                        MessageFormat form = new MessageFormat(SQLServerException.getErrString("R_invalidLockTimeOut"));
                        Object[] msgArgs = {activeConnectionProperties.getProperty(sPropKey)};
                        SQLServerException.makeFromDriverError(this, this, form.format(msgArgs), null, false);
                    }
                }
                catch (NumberFormatException e) {
                    MessageFormat form = new MessageFormat(SQLServerException.getErrString("R_invalidLockTimeOut"));
                    Object[] msgArgs = {activeConnectionProperties.getProperty(sPropKey)};
                    SQLServerException.makeFromDriverError(this, this, form.format(msgArgs), null, false);
                }
            }

            sPropKey = SQLServerDriverIntProperty.QUERY_TIMEOUT.toString();
            int defaultQueryTimeout = SQLServerDriverIntProperty.QUERY_TIMEOUT.getDefaultValue();
            queryTimeoutSeconds = defaultQueryTimeout; // Wait forever
            if (activeConnectionProperties.getProperty(sPropKey) != null && activeConnectionProperties.getProperty(sPropKey).length() > 0) {
                try {
                    int n = Integer.parseInt(activeConnectionProperties.getProperty(sPropKey));
                    if (n >= defaultQueryTimeout) {
                        queryTimeoutSeconds = n;
                    }
                    else {
                        MessageFormat form = new MessageFormat(SQLServerException.getErrString("R_invalidQueryTimeout"));
                        Object[] msgArgs = {activeConnectionProperties.getProperty(sPropKey)};
                        SQLServerException.makeFromDriverError(this, this, form.format(msgArgs), null, false);
                    }
                }
                catch (NumberFormatException e) {
                    MessageFormat form = new MessageFormat(SQLServerException.getErrString("R_invalidQueryTimeout"));
                    Object[] msgArgs = {activeConnectionProperties.getProperty(sPropKey)};
                    SQLServerException.makeFromDriverError(this, this, form.format(msgArgs), null, false);
                }
            }

            sPropKey = SQLServerDriverIntProperty.SOCKET_TIMEOUT.toString();
            int defaultSocketTimeout = SQLServerDriverIntProperty.SOCKET_TIMEOUT.getDefaultValue();
            socketTimeoutMilliseconds = defaultSocketTimeout; // Wait forever
            if (activeConnectionProperties.getProperty(sPropKey) != null && activeConnectionProperties.getProperty(sPropKey).length() > 0) {
                try {
                    int n = Integer.parseInt(activeConnectionProperties.getProperty(sPropKey));
                    if (n >= defaultSocketTimeout) {
                        socketTimeoutMilliseconds = n;
                    }
                    else {
                        MessageFormat form = new MessageFormat(SQLServerException.getErrString("R_invalidSocketTimeout"));
                        Object[] msgArgs = {activeConnectionProperties.getProperty(sPropKey)};
                        SQLServerException.makeFromDriverError(this, this, form.format(msgArgs), null, false);
                    }
                }
                catch (NumberFormatException e) {
                    MessageFormat form = new MessageFormat(SQLServerException.getErrString("R_invalidSocketTimeout"));
                    Object[] msgArgs = {activeConnectionProperties.getProperty(sPropKey)};
                    SQLServerException.makeFromDriverError(this, this, form.format(msgArgs), null, false);
                }
            }
            
            sPropKey = SQLServerDriverIntProperty.CANCEL_QUERY_TIMEOUT.toString();
            int cancelQueryTimeout = SQLServerDriverIntProperty.CANCEL_QUERY_TIMEOUT.getDefaultValue();
            
            if (activeConnectionProperties.getProperty(sPropKey) != null && activeConnectionProperties.getProperty(sPropKey).length() > 0) {
                try {
                    int n = Integer.parseInt(activeConnectionProperties.getProperty(sPropKey));
                    if (n >= cancelQueryTimeout) {
                    	// use cancelQueryTimeout only if queryTimeout is set.
                    	if(queryTimeoutSeconds > defaultQueryTimeout) {
                        	cancelQueryTimeoutSeconds = n;
                    	}
                    }
                    else {
                        MessageFormat form = new MessageFormat(SQLServerException.getErrString("R_invalidCancelQueryTimeout"));
                        Object[] msgArgs = {activeConnectionProperties.getProperty(sPropKey)};
                        SQLServerException.makeFromDriverError(this, this, form.format(msgArgs), null, false);
                    }
                }
                catch (NumberFormatException e) {
                    MessageFormat form = new MessageFormat(SQLServerException.getErrString("R_invalidCancelQueryTimeout"));
                    Object[] msgArgs = {activeConnectionProperties.getProperty(sPropKey)};
                    SQLServerException.makeFromDriverError(this, this, form.format(msgArgs), null, false);
                }
            }
           
            sPropKey = SQLServerDriverIntProperty.SERVER_PREPARED_STATEMENT_DISCARD_THRESHOLD.toString();
            if (activeConnectionProperties.getProperty(sPropKey) != null && activeConnectionProperties.getProperty(sPropKey).length() > 0) {
                try {
                    int n = Integer.parseInt(activeConnectionProperties.getProperty(sPropKey));
                    setServerPreparedStatementDiscardThreshold(n);
                }
                catch (NumberFormatException e) {
                    MessageFormat form = new MessageFormat(SQLServerException.getErrString("R_serverPreparedStatementDiscardThreshold"));
                    Object[] msgArgs = {activeConnectionProperties.getProperty(sPropKey)};
                    SQLServerException.makeFromDriverError(this, this, form.format(msgArgs), null, false);
                }
            }

            sPropKey = SQLServerDriverBooleanProperty.ENABLE_PREPARE_ON_FIRST_PREPARED_STATEMENT.toString();
            sPropValue = activeConnectionProperties.getProperty(sPropKey);
            if (null != sPropValue) {
                setEnablePrepareOnFirstPreparedStatementCall(booleanPropertyOn(sPropKey, sPropValue));
            }
            
            sPropKey = SQLServerDriverBooleanProperty.USE_BULK_COPY_FOR_BATCH_INSERT.toString();
            sPropValue = activeConnectionProperties.getProperty(sPropKey);
            if (null != sPropValue) {
                useBulkCopyForBatchInsert = booleanPropertyOn(sPropKey, sPropValue);
            }
            
            sPropKey = SQLServerDriverStringProperty.SSL_PROTOCOL.toString();
            sPropValue = activeConnectionProperties.getProperty(sPropKey);
            if (null == sPropValue) {
                sPropValue = SQLServerDriverStringProperty.SSL_PROTOCOL.getDefaultValue();
                activeConnectionProperties.setProperty(sPropKey, sPropValue);
            }
            else {
                activeConnectionProperties.setProperty(sPropKey, SSLProtocol.valueOfString(sPropValue).toString());
            }
            
            FailoverInfo fo = null;
            String databaseNameProperty = SQLServerDriverStringProperty.DATABASE_NAME.toString();
            String serverNameProperty = SQLServerDriverStringProperty.SERVER_NAME.toString();
            String failOverPartnerProperty = SQLServerDriverStringProperty.FAILOVER_PARTNER.toString();
            String failOverPartnerPropertyValue = activeConnectionProperties.getProperty(failOverPartnerProperty);

            // failoverPartner and multiSubnetFailover=true cannot be used together
            if (multiSubnetFailover && failOverPartnerPropertyValue != null) {
                SQLServerException.makeFromDriverError(this, this, SQLServerException.getErrString("R_dbMirroringWithMultiSubnetFailover"), null,
                        false);
            }

            // transparentNetworkIPResolution is ignored if multiSubnetFailover or DBMirroring is true and user does not set TNIR explicitly
            if (multiSubnetFailover || (null != failOverPartnerPropertyValue)) {
                if (!userSetTNIR) {
                    transparentNetworkIPResolution = false;
                }
            }

            // failoverPartner and applicationIntent=ReadOnly cannot be used together
            if ((applicationIntent != null) && applicationIntent.equals(ApplicationIntent.READ_ONLY) && failOverPartnerPropertyValue != null) {
                SQLServerException.makeFromDriverError(this, this, SQLServerException.getErrString("R_dbMirroringWithReadOnlyIntent"), null, false);
            }

            // check to see failover specified without DB error here if not.
            if (null != activeConnectionProperties.getProperty(databaseNameProperty)) {
                // look to see if there exists a failover
                fo = FailoverMapSingleton.getFailoverInfo(this, activeConnectionProperties.getProperty(serverNameProperty),
                        activeConnectionProperties.getProperty(instanceNameProperty), activeConnectionProperties.getProperty(databaseNameProperty));
            }
            else {
                // it is an error to specify failover without db.
                if (null != failOverPartnerPropertyValue)
                    SQLServerException.makeFromDriverError(this, this, SQLServerException.getErrString("R_failoverPartnerWithoutDB"), null, true);
            }

            String mirror = null;
            if (null == fo)
                mirror = failOverPartnerPropertyValue;

            long startTime = System.currentTimeMillis();
            login(activeConnectionProperties.getProperty(serverNameProperty), instanceValue, nPort, mirror, fo, loginTimeoutSeconds, startTime);

            // If SSL is to be used for the duration of the connection, then make sure
            // that the final negotiated TDS packet size is no larger than the SSL record size.
            if (TDS.ENCRYPT_ON == negotiatedEncryptionLevel || TDS.ENCRYPT_REQ == negotiatedEncryptionLevel) {
                // IBM (Websphere) security provider uses 8K SSL record size. All others use 16K.
                int sslRecordSize = Util.isIBM() ? 8192 : 16384;

                if (tdsPacketSize > sslRecordSize) {
                    if (connectionlogger.isLoggable(Level.FINER)) {
                        connectionlogger.finer(toString() + " Negotiated tdsPacketSize " + tdsPacketSize + " is too large for SSL with JRE "
                                + Util.SYSTEM_JRE + " (max size is " + sslRecordSize + ")");
                    }
                    MessageFormat form = new MessageFormat(SQLServerException.getErrString("R_packetSizeTooBigForSSL"));
                    Object[] msgArgs = {Integer.toString(sslRecordSize)};
                    terminate(SQLServerException.DRIVER_ERROR_UNSUPPORTED_CONFIG, form.format(msgArgs));
                }
            }

            state = State.Opened;

            if (connectionlogger.isLoggable(Level.FINER)) {
                connectionlogger.finer(toString() + " End of connect");
            }
        }
        finally {
            // once we exit the connect function, the connection can be only in one of two
            // states, Opened or Closed(if an exception occurred)
            if (!state.equals(State.Opened)) {
                // if connection is not closed, close it
                if (!state.equals(State.Closed))
                    this.close();
            }
        }

        return this;

    }

    // This function is used by non failover and failover cases. Even when we make a standard connection the server can provide us with its
    // FO partner.
    // If no FO information is available a standard connection is made.
    // If the server returns a failover upon connection, we shall store the FO in our cache.
    //
    private void login(String primary,
            String primaryInstanceName,
            int primaryPortNumber,
            String mirror,
            FailoverInfo foActual,
            int timeout,
            long timerStart) throws SQLServerException {
        // standardLogin would be false only for db mirroring scenarios. It would be true
        // for all other cases, including multiSubnetFailover
        final boolean isDBMirroring = null != mirror || null != foActual;
        int sleepInterval = 100;  // milliseconds to sleep (back off) between attempts.
        long timeoutUnitInterval;

        boolean useFailoverHost = false;
        FailoverInfo tempFailover = null;
        // This is the failover server info place holder
        ServerPortPlaceHolder currentFOPlaceHolder = null;
        // This is the primary server placeHolder
        ServerPortPlaceHolder currentPrimaryPlaceHolder = null;

        if (null != foActual) {
            tempFailover = foActual;
            useFailoverHost = foActual.getUseFailoverPartner();
        }
        else {
            if (isDBMirroring)
                // Create a temporary class with the mirror info from the user
                tempFailover = new FailoverInfo(mirror, this, false);
        }

        // useParallel is set to true only for the first connection
        // when multiSubnetFailover is set to true. In all other cases, it is set
        // to false.
        boolean useParallel = getMultiSubnetFailover();
        boolean useTnir = getTransparentNetworkIPResolution();

        long intervalExpire;

        if (0 == timeout) {
            timeout = SQLServerDriverIntProperty.LOGIN_TIMEOUT.getDefaultValue();
        }
        long timerTimeout = timeout * 1000L;   // ConnectTimeout is in seconds, we need timer millis
        timerExpire = timerStart + timerTimeout;

        // For non-dbmirroring, non-tnir and non-multisubnetfailover scenarios, full time out would be used as time slice.
        if (isDBMirroring || useParallel) {
            timeoutUnitInterval = (long) (TIMEOUTSTEP * timerTimeout);
        }
        else if (useTnir) {
            timeoutUnitInterval = (long) (TIMEOUTSTEP_TNIR * timerTimeout);
        }
        else {
            timeoutUnitInterval = timerTimeout;
        }
        intervalExpire = timerStart + timeoutUnitInterval;
        // This is needed when the host resolves to more than 64 IP addresses. In that case, TNIR is ignored
        // and the original timeout is used instead of the timeout slice.
        long intervalExpireFullTimeout = timerStart + timerTimeout;

        if (connectionlogger.isLoggable(Level.FINER)) {
            connectionlogger.finer(
                    toString() + " Start time: " + timerStart + " Time out time: " + timerExpire + " Timeout Unit Interval: " + timeoutUnitInterval);
        }

        // Initialize loop variables
        int attemptNumber = 0;

        // indicates the no of times the connection was routed to a different server
        int noOfRedirections = 0;

        // Only three ways out of this loop:
        // 1) Successfully connected
        // 2) Parser threw exception while main timer was expired
        // 3) Parser threw logon failure-related exception (LOGON_FAILED, PASSWORD_EXPIRED, etc)
        //
        // Of these methods, only #1 exits normally. This preserves the call stack on the exception
        // back into the parser for the error cases.
        while (true) {
            clientConnectionId = null;
            state = State.Initialized;

            try {
                if (isDBMirroring && useFailoverHost)

                {
                    if (null == currentFOPlaceHolder) {
                        // integrated security flag passed here to verify that the linked dll can be loaded
                        currentFOPlaceHolder = tempFailover.failoverPermissionCheck(this, integratedSecurity);
                    }
                    currentConnectPlaceHolder = currentFOPlaceHolder;
                }
                else {
                    if (routingInfo != null) {
                        currentPrimaryPlaceHolder = routingInfo;
                        routingInfo = null;
                    }
                    else if (null == currentPrimaryPlaceHolder) {
                        currentPrimaryPlaceHolder = primaryPermissionCheck(primary, primaryInstanceName, primaryPortNumber);
                    }
                    currentConnectPlaceHolder = currentPrimaryPlaceHolder;
                }

                // logging code
                if (connectionlogger.isLoggable(Level.FINE)) {
                    connectionlogger.fine(toString() + " This attempt server name: " + currentConnectPlaceHolder.getServerName() + " port: "
                            + currentConnectPlaceHolder.getPortNumber() + " InstanceName: " + currentConnectPlaceHolder.getInstanceName()
                            + " useParallel: " + useParallel);
                    connectionlogger.fine(toString() + " This attempt endtime: " + intervalExpire);
                    connectionlogger.fine(toString() + " This attempt No: " + attemptNumber);
                }
                // end logging code

                // Attempt login.
                // use Place holder to make sure that the failoverdemand is done.

                connectHelper(currentConnectPlaceHolder, TimerRemaining(intervalExpire), timeout, useParallel, useTnir, (0 == attemptNumber), // Is
                                                                                                                                              // this
                                                                                                                                              // the
                                                                                                                                              // TNIR
                                                                                                                                              // first
                                                                                                                                              // attempt
                        TimerRemaining(intervalExpireFullTimeout)); // Only used when host resolves to >64 IPs

                if (isRoutedInCurrentAttempt) {
                    // we ignore the failoverpartner ENVCHANGE, if we got routed.
                    // So, no error needs to be thrown for that case.
                    if (isDBMirroring) {
                        String msg = SQLServerException.getErrString("R_invalidRoutingInfo");
                        terminate(SQLServerException.DRIVER_ERROR_UNSUPPORTED_CONFIG, msg);
                    }

                    noOfRedirections++;

                    if (noOfRedirections > 1) {
                        String msg = SQLServerException.getErrString("R_multipleRedirections");
                        terminate(SQLServerException.DRIVER_ERROR_UNSUPPORTED_CONFIG, msg);
                    }

                    // close tds channel
                    if (tdsChannel != null)
                        tdsChannel.close();

                    initResettableValues();

                    // reset all params that could have been changed due to ENVCHANGE tokens
                    // to defaults, excluding those changed due to routing ENVCHANGE token
                    resetNonRoutingEnvchangeValues();

                    // increase the attempt number. This is not really necessary
                    // (in fact it does not matter whether we increase it or not) as
                    // we do not use any timeslicing for multisubnetfailover. However, this
                    // is done just to be consistent with the rest of the logic.
                    attemptNumber++;

                    // set isRoutedInCurrentAttempt to false for the next attempt
                    isRoutedInCurrentAttempt = false;

                    // useParallel and useTnir should be set to false once we get routed
                    useParallel = false;
                    useTnir = false;

                    // When connection is routed for read only application, remaining timer duration is used as a one full interval
                    intervalExpire = timerExpire;

                    // if timeout expired, throw.
                    if (timerHasExpired(timerExpire)) {
                        MessageFormat form = new MessageFormat(SQLServerException.getErrString("R_tcpipConnectionFailed"));
                        Object[] msgArgs = {currentConnectPlaceHolder.getServerName(), Integer.toString(currentConnectPlaceHolder.getPortNumber()),
                                SQLServerException.getErrString("R_timedOutBeforeRouting")};
                        String msg = form.format(msgArgs);
                        terminate(SQLServerException.DRIVER_ERROR_UNSUPPORTED_CONFIG, msg);
                    }
                    else {
                        continue;
                    }
                }
                else
                    break; // leave the while loop -- we've successfully connected
            }
            catch (SQLServerException sqlex) {
                if ((SQLServerException.LOGON_FAILED == sqlex.getErrorCode()) // actual logon failed, i.e. bad password
                        || (SQLServerException.PASSWORD_EXPIRED == sqlex.getErrorCode()) // actual logon failed, i.e. password isExpired
                        || (SQLServerException.USER_ACCOUNT_LOCKED == sqlex.getErrorCode()) // actual logon failed, i.e. user account locked
                        || (SQLServerException.DRIVER_ERROR_INVALID_TDS == sqlex.getDriverErrorCode()) // invalid TDS received from server
                        || (SQLServerException.DRIVER_ERROR_SSL_FAILED == sqlex.getDriverErrorCode()) // failure negotiating SSL
                        || (SQLServerException.DRIVER_ERROR_INTERMITTENT_TLS_FAILED == sqlex.getDriverErrorCode()) // failure TLS1.2
                        || (SQLServerException.DRIVER_ERROR_UNSUPPORTED_CONFIG == sqlex.getDriverErrorCode()) // unsupported configuration (e.g.
                                                                                                              // Sphinx, invalid packet size, etc.)
                        || (SQLServerException.ERROR_SOCKET_TIMEOUT == sqlex.getDriverErrorCode()) // socket timeout ocurred
                        || timerHasExpired(timerExpire)// no more time to try again
                        || (state.equals(State.Connected) && !isDBMirroring)
                // for non-dbmirroring cases, do not retry after tcp socket connection succeeds
                ) {

                    // close the connection and throw the error back
                    close();
                    throw sqlex;
                }
                else {
                    // Close the TDS channel from the failed connection attempt so that we don't
                    // hold onto network resources any longer than necessary.
                    if (null != tdsChannel)
                        tdsChannel.close();
                }

                // For standard connections and MultiSubnetFailover connections, change the sleep interval after every attempt.
                // For DB Mirroring, we only sleep after every other attempt.
                if (!isDBMirroring || 1 == attemptNumber % 2) {
                    // Check sleep interval to make sure we won't exceed the timeout
                    // Do this in the catch block so we can re-throw the current exception
                    long remainingMilliseconds = TimerRemaining(timerExpire);
                    if (remainingMilliseconds <= sleepInterval) {
                        throw sqlex;
                    }
                }
            }

            // We only get here when we failed to connect, but are going to re-try
            // After trying to connect to both servers fails, sleep for a bit to prevent clogging
            // the network with requests, then update sleep interval for next iteration (max 1 second interval)
            // We have to sleep for every attempt in case of non-dbMirroring scenarios (including multisubnetfailover),
            // Whereas for dbMirroring, we sleep for every two attempts as each attempt is to a different server.
            if (!isDBMirroring || (1 == attemptNumber % 2)) {
                if (connectionlogger.isLoggable(Level.FINE)) {
                    connectionlogger.fine(toString() + " sleeping milisec: " + sleepInterval);
                }
                try {
                    Thread.sleep(sleepInterval);
                }
                catch (InterruptedException e) {
                    // re-interrupt the current thread, in order to restore the thread's interrupt status.
                    Thread.currentThread().interrupt();
                }
                sleepInterval = (sleepInterval < 500) ? sleepInterval * 2 : 1000;
            }

            // Update timeout interval (but no more than the point where we're supposed to fail: timerExpire)
            attemptNumber++;

            if (useParallel) {
                intervalExpire = System.currentTimeMillis() + (timeoutUnitInterval * (attemptNumber + 1));
            }
            else if (isDBMirroring) {
                intervalExpire = System.currentTimeMillis() + (timeoutUnitInterval * ((attemptNumber / 2) + 1));
            }
            else if (useTnir) {
                long timeSlice = timeoutUnitInterval * (1 << attemptNumber);

                // In case the timeout for the first slice is less than 500 ms then bump it up to 500 ms
                if ((1 == attemptNumber) && (500 > timeSlice)) {
                    timeSlice = 500;
                }

                intervalExpire = System.currentTimeMillis() + timeSlice;
            }
            else
                intervalExpire = timerExpire;
            // Due to the below condition and the timerHasExpired check in catch block,
            // the multiSubnetFailover case or any other standardLogin case where timeOutInterval is full timeout would also be handled correctly.
            if (intervalExpire > timerExpire) {
                intervalExpire = timerExpire;
            }
            // try again, this time swapping primary/secondary servers
            if (isDBMirroring)
                useFailoverHost = !useFailoverHost;
        }

        // If we get here, connection/login succeeded! Just a few more checks & record-keeping
        // if connected to failover host, but said host doesn't have DbMirroring set up, throw an error
        if (useFailoverHost && null == failoverPartnerServerProvided) {
            String curserverinfo = currentConnectPlaceHolder.getServerName();
            if (null != currentFOPlaceHolder.getInstanceName()) {
                curserverinfo = curserverinfo + "\\";
                curserverinfo = curserverinfo + currentFOPlaceHolder.getInstanceName();
            }
            MessageFormat form = new MessageFormat(SQLServerException.getErrString("R_invalidPartnerConfiguration"));
            Object[] msgArgs = {activeConnectionProperties.getProperty(SQLServerDriverStringProperty.DATABASE_NAME.toString()), curserverinfo};
            terminate(SQLServerException.DRIVER_ERROR_UNSUPPORTED_CONFIG, form.format(msgArgs));
        }

        if (null != failoverPartnerServerProvided) {
            // if server returns failoverPartner when multiSubnetFailover keyword is used, fail
            if (multiSubnetFailover) {
                String msg = SQLServerException.getErrString("R_dbMirroringWithMultiSubnetFailover");
                terminate(SQLServerException.DRIVER_ERROR_UNSUPPORTED_CONFIG, msg);
            }

            // if server returns failoverPartner and applicationIntent=ReadOnly, fail
            if ((applicationIntent != null) && applicationIntent.equals(ApplicationIntent.READ_ONLY)) {
                String msg = SQLServerException.getErrString("R_dbMirroringWithReadOnlyIntent");
                terminate(SQLServerException.DRIVER_ERROR_UNSUPPORTED_CONFIG, msg);
            }

            if (null == tempFailover)
                tempFailover = new FailoverInfo(failoverPartnerServerProvided, this, false);
            // if the failover is not from the map already out this in the map, if it is from the map just make sure that we change the
            if (null != foActual) {
                // We must wait for CompleteLogin to finish for to have the
                // env change from the server to know its designated failover
                // partner; saved in failoverPartnerServerProvided
                foActual.failoverAdd(this, useFailoverHost, failoverPartnerServerProvided);
            }
            else {
                String databaseNameProperty = SQLServerDriverStringProperty.DATABASE_NAME.toString();
                String instanceNameProperty = SQLServerDriverStringProperty.INSTANCE_NAME.toString();
                String serverNameProperty = SQLServerDriverStringProperty.SERVER_NAME.toString();

                if (connectionlogger.isLoggable(Level.FINE)) {
                    connectionlogger
                            .fine(toString() + " adding new failover info server: " + activeConnectionProperties.getProperty(serverNameProperty)
                                    + " instance: " + activeConnectionProperties.getProperty(instanceNameProperty) + " database: "
                                    + activeConnectionProperties.getProperty(databaseNameProperty) + " server provided failover: "
                                    + failoverPartnerServerProvided);
                }

                tempFailover.failoverAdd(this, useFailoverHost, failoverPartnerServerProvided);
                FailoverMapSingleton.putFailoverInfo(this, primary, activeConnectionProperties.getProperty(instanceNameProperty),
                        activeConnectionProperties.getProperty(databaseNameProperty), tempFailover, useFailoverHost, failoverPartnerServerProvided);
            }
        }
    }

    // reset all params that could have been changed due to ENVCHANGE tokens to defaults,
    // excluding those changed due to routing ENVCHANGE token
    void resetNonRoutingEnvchangeValues() {
        tdsPacketSize = TDS.INITIAL_PACKET_SIZE;
        databaseCollation = null;
        rolledBackTransaction = false;
        Arrays.fill(getTransactionDescriptor(), (byte) 0);
        sCatalog = originalCatalog;
        failoverPartnerServerProvided = null;
    }

    static final int DEFAULTPORT = SQLServerDriverIntProperty.PORT_NUMBER.getDefaultValue();

    // This code should be similar to the code in FailOverInfo class's failoverPermissionCheck
    // Only difference is that this gets the instance port if the port number is zero where as failover
    // does not have port number available.
    ServerPortPlaceHolder primaryPermissionCheck(String primary,
            String primaryInstanceName,
            int primaryPortNumber) throws SQLServerException {
        String instancePort;
        // look to see primary port number is specified
        if (0 == primaryPortNumber) {
            if (null != primaryInstanceName) {
                instancePort = getInstancePort(primary, primaryInstanceName);
                if (connectionlogger.isLoggable(Level.FINER))
                    connectionlogger.fine(toString() + " SQL Server port returned by SQL Browser: " + instancePort);
                try {
                    if (null != instancePort) {
                        primaryPortNumber = Integer.parseInt(instancePort);

                        if ((primaryPortNumber < 0) || (primaryPortNumber > 65535)) {
                            MessageFormat form = new MessageFormat(SQLServerException.getErrString("R_invalidPortNumber"));
                            Object[] msgArgs = {Integer.toString(primaryPortNumber)};
                            SQLServerException.makeFromDriverError(this, this, form.format(msgArgs), null, false);
                        }
                    }
                    else
                        primaryPortNumber = DEFAULTPORT;
                }

                catch (NumberFormatException e) {
                    MessageFormat form = new MessageFormat(SQLServerException.getErrString("R_invalidPortNumber"));
                    Object[] msgArgs = {primaryPortNumber};
                    SQLServerException.makeFromDriverError(this, this, form.format(msgArgs), null, false);
                }
            }
            else
                primaryPortNumber = DEFAULTPORT;
        }

        // now we have determined the right port set the connection property back
        activeConnectionProperties.setProperty(SQLServerDriverIntProperty.PORT_NUMBER.toString(), String.valueOf(primaryPortNumber));
        return new ServerPortPlaceHolder(primary, primaryPortNumber, primaryInstanceName, integratedSecurity);
    }

    static boolean timerHasExpired(long timerExpire) {
        boolean result = System.currentTimeMillis() > timerExpire;
        return result;
    }

    static int TimerRemaining(long timerExpire) {
        long timerNow = System.currentTimeMillis();
        long result = timerExpire - timerNow;
        // maximum timeout the socket takes is int max.
        if (result > Integer.MAX_VALUE)
            result = Integer.MAX_VALUE;
        // we have to make sure that we return atleast one ms
        // we want atleast one attempt to happen with a positive timeout passed by the user.
        if (result <= 0)
            result = 1;
        return (int) result;
    }

    /**
     * This is a helper function to connect this gets the port of the server to connect and the server name to connect and the timeout This function
     * achieves one connection attempt Create a prepared statement for internal use by the driver.
     * 
     * @param serverInfo
     * @param timeOutSliceInMillis
     *            -timeout value in milli seconds for one try
     * @param timeOutFullInSeconds
     *            - whole timeout value specified by the user in seconds
     * @param useParallel
     *            - It is used to indicate whether a parallel algorithm should be tried or not for resolving a hostName. Note that useParallel is set
     *            to false for a routed connection even if multiSubnetFailover is set to true.
     * @param useTnir
     * @param isTnirFirstAttempt
     * @param timeOutsliceInMillisForFullTimeout
     * @throws SQLServerException
     */
    private void connectHelper(ServerPortPlaceHolder serverInfo,
            int timeOutsliceInMillis,
            int timeOutFullInSeconds,
            boolean useParallel,
            boolean useTnir,
            boolean isTnirFirstAttempt,
            int timeOutsliceInMillisForFullTimeout) throws SQLServerException {
        // Make the initial tcp-ip connection.

        if (connectionlogger.isLoggable(Level.FINE)) {
            connectionlogger.fine(toString() + " Connecting with server: " + serverInfo.getServerName() + " port: " + serverInfo.getPortNumber()
                    + " Timeout slice: " + timeOutsliceInMillis + " Timeout Full: " + timeOutFullInSeconds);
        }
        
        // Before opening the TDSChannel, calculate local hostname
        // as the InetAddress.getLocalHost() takes more than usual time in certain OS and JVM combination, it avoids connection loss
        hostName = activeConnectionProperties.getProperty(SQLServerDriverStringProperty.WORKSTATION_ID.toString());
        if (StringUtils.isEmpty(hostName)) {
            hostName = Util.lookupHostName();
        }
        
        // if the timeout is infinite slices are infinite too.
        tdsChannel = new TDSChannel(this);
        if (0 == timeOutFullInSeconds)
            tdsChannel.open(serverInfo.getServerName(), serverInfo.getPortNumber(), 0, useParallel, useTnir, isTnirFirstAttempt,
                    timeOutsliceInMillisForFullTimeout);
        else
            tdsChannel.open(serverInfo.getServerName(), serverInfo.getPortNumber(), timeOutsliceInMillis, useParallel, useTnir, isTnirFirstAttempt,
                    timeOutsliceInMillisForFullTimeout);

        setState(State.Connected);

        clientConnectionId = UUID.randomUUID();
        assert null != clientConnectionId;

        Prelogin(serverInfo.getServerName(), serverInfo.getPortNumber());

        // If prelogin negotiated SSL encryption then, enable it on the TDS channel.
        if (TDS.ENCRYPT_NOT_SUP != negotiatedEncryptionLevel) {
            tdsChannel.enableSSL(serverInfo.getServerName(), serverInfo.getPortNumber());
        }

        // We have successfully connected, now do the login. logon takes seconds timeout
        executeCommand(new LogonCommand());
    }

    /**
     * Negotiates prelogin information with the server
     */
    void Prelogin(String serverName,
            int portNumber) throws SQLServerException {
        // Build a TDS Pre-Login packet to send to the server.
        if ((!authenticationString.trim().equalsIgnoreCase(SqlAuthentication.NotSpecified.toString())) || (null != accessTokenInByte)) {
            fedAuthRequiredByUser = true;
        }

        // Message length (incl. header)
        final byte messageLength;
        final byte fedAuthOffset;
        if (fedAuthRequiredByUser) {
            messageLength = TDS.B_PRELOGIN_MESSAGE_LENGTH_WITH_FEDAUTH;
            requestedEncryptionLevel = TDS.ENCRYPT_ON;

            // since we added one more line for prelogin option with fedauth,
            // we also needed to modify the offsets above, by adding 5 to each offset,
            // since the data session of each option is push 5 bytes behind.
            fedAuthOffset = 5;
        }
        else {
            messageLength = TDS.B_PRELOGIN_MESSAGE_LENGTH;
            fedAuthOffset = 0;
        }

        final byte[] preloginRequest = new byte[messageLength];

        int preloginRequestOffset = 0;

        byte[] bufferHeader = {
                // Buffer Header
                TDS.PKT_PRELOGIN, // Message Type
                TDS.STATUS_BIT_EOM, 0, messageLength, 0, 0,                 // SPID (not used)
                0,                    // Packet (not used)
                0,                    // Window (not used)
        };

        System.arraycopy(bufferHeader, 0, preloginRequest, preloginRequestOffset, bufferHeader.length);
        preloginRequestOffset = preloginRequestOffset + bufferHeader.length;

        byte[] preloginOptionsBeforeFedAuth = {
                // OPTION_TOKEN (BYTE), OFFSET (USHORT), LENGTH (USHORT)
                TDS.B_PRELOGIN_OPTION_VERSION, 0, (byte) (16 + fedAuthOffset), 0, 6, // UL_VERSION + US_SUBBUILD
                TDS.B_PRELOGIN_OPTION_ENCRYPTION, 0, (byte) (22 + fedAuthOffset), 0, 1, // B_FENCRYPTION
                TDS.B_PRELOGIN_OPTION_TRACEID, 0, (byte) (23 + fedAuthOffset), 0, 36, // ClientConnectionId + ActivityId
        };
        System.arraycopy(preloginOptionsBeforeFedAuth, 0, preloginRequest, preloginRequestOffset, preloginOptionsBeforeFedAuth.length);
        preloginRequestOffset = preloginRequestOffset + preloginOptionsBeforeFedAuth.length;

        if (fedAuthRequiredByUser) {
            byte[] preloginOptions2 = {TDS.B_PRELOGIN_OPTION_FEDAUTHREQUIRED, 0, 64, 0, 1,};
            System.arraycopy(preloginOptions2, 0, preloginRequest, preloginRequestOffset, preloginOptions2.length);
            preloginRequestOffset = preloginRequestOffset + preloginOptions2.length;
        }

        preloginRequest[preloginRequestOffset] = TDS.B_PRELOGIN_OPTION_TERMINATOR;
        preloginRequestOffset++;

        // PL_OPTION_DATA
        byte[] preloginOptionData = {
                // - Server version -
                // (out param, filled in by the server in the prelogin response).
                0, 0, 0, 0, 0, 0,

                // - Encryption -
                requestedEncryptionLevel,

                // TRACEID Data Session (ClientConnectionId + ActivityId) - Initialize to 0
                0, 0, 0, 0, 0, 0, 0, 0, 0, 0, 0, 0, 0, 0, 0, 0, 0, 0, 0, 0, 0, 0, 0, 0, 0, 0, 0, 0, 0, 0, 0, 0, 0, 0, 0, 0,};
        System.arraycopy(preloginOptionData, 0, preloginRequest, preloginRequestOffset, preloginOptionData.length);
        preloginRequestOffset = preloginRequestOffset + preloginOptionData.length;

        // If the client’s PRELOGIN request message contains the FEDAUTHREQUIRED option,
        // the client MUST specify 0x01 as the B_FEDAUTHREQUIRED value
        if (fedAuthRequiredByUser) {
            preloginRequest[preloginRequestOffset] = 1;
            preloginRequestOffset = preloginRequestOffset + 1;
        }

        final byte[] preloginResponse = new byte[TDS.INITIAL_PACKET_SIZE];
        String preloginErrorLogString = " Prelogin error: host " + serverName + " port " + portNumber;

        ActivityId activityId = ActivityCorrelator.getNext();
        final byte[] actIdByteArray = Util.asGuidByteArray(activityId.getId());
        final byte[] conIdByteArray = Util.asGuidByteArray(clientConnectionId);

        int offset;

        if (fedAuthRequiredByUser) {
            offset = preloginRequest.length - 36 - 1; // point to the TRACEID Data Session (one more byte for fedauth data session)
        }
        else {
            offset = preloginRequest.length - 36; // point to the TRACEID Data Session
        }

        // copy ClientConnectionId
        System.arraycopy(conIdByteArray, 0, preloginRequest, offset, conIdByteArray.length);
        offset += conIdByteArray.length;

        // copy ActivityId
        System.arraycopy(actIdByteArray, 0, preloginRequest, offset, actIdByteArray.length);
        offset += actIdByteArray.length;

        long seqNum = activityId.getSequence();
        Util.writeInt((int) seqNum, preloginRequest, offset);
        offset += 4;

        if (connectionlogger.isLoggable(Level.FINER)) {
            connectionlogger.finer(toString() + " Requesting encryption level:" + TDS.getEncryptionLevel(requestedEncryptionLevel));
            connectionlogger.finer(toString() + " ActivityId " + activityId.toString());
        }

        // Write the entire prelogin request
        if (tdsChannel.isLoggingPackets())
            tdsChannel.logPacket(preloginRequest, 0, preloginRequest.length, toString() + " Prelogin request");

        try {
            tdsChannel.write(preloginRequest, 0, preloginRequest.length);
            tdsChannel.flush();
        }
        catch (SQLServerException e) {
            connectionlogger.warning(toString() + preloginErrorLogString + " Error sending prelogin request: " + e.getMessage());
            throw e;
        }

        ActivityCorrelator.setCurrentActivityIdSentFlag();  // indicate current ActivityId is sent

        // Read the entire prelogin response
        int responseLength = preloginResponse.length;
        int responseBytesRead = 0;
        boolean processedResponseHeader = false;
        while (responseBytesRead < responseLength) {
            int bytesRead;

            try {
                bytesRead = tdsChannel.read(preloginResponse, responseBytesRead, responseLength - responseBytesRead);
            }
            catch (SQLServerException e) {
                connectionlogger.warning(toString() + preloginErrorLogString + " Error reading prelogin response: " + e.getMessage());
                throw e;
            }

            // If we reached EOF before the end of the prelogin response then something is wrong.
            //
            // Special case: If there was no response at all (i.e. the server closed the connection),
            // then maybe we are just trying to talk to an older server that doesn't support prelogin
            // (and that we don't support with this driver).
            if (-1 == bytesRead) {
                if (connectionlogger.isLoggable(Level.WARNING)) {
                    connectionlogger.warning(
                            toString() + preloginErrorLogString + " Unexpected end of prelogin response after " + responseBytesRead + " bytes read");
                }
                MessageFormat form = new MessageFormat(SQLServerException.getErrString("R_tcpipConnectionFailed"));
                Object[] msgArgs = {serverName, Integer.toString(portNumber), SQLServerException.getErrString("R_notSQLServer")};
                terminate(SQLServerException.DRIVER_ERROR_IO_FAILED, form.format(msgArgs));
            }

            // Otherwise, we must have read some bytes...
            assert bytesRead >= 0;
            assert bytesRead <= responseLength - responseBytesRead;

            if (tdsChannel.isLoggingPackets())
                tdsChannel.logPacket(preloginResponse, responseBytesRead, bytesRead, toString() + " Prelogin response");

            responseBytesRead += bytesRead;

            // Validate the response header if we haven't already done so and
            // we've read enough of the response to do it.
            if (!processedResponseHeader && responseBytesRead >= TDS.PACKET_HEADER_SIZE) {
                // Verify that the response is actually a response...
                if (TDS.PKT_REPLY != preloginResponse[0]) {
                    if (connectionlogger.isLoggable(Level.WARNING)) {
                        connectionlogger.warning(toString() + preloginErrorLogString + " Unexpected response type:" + preloginResponse[0]);
                    }
                    MessageFormat form = new MessageFormat(SQLServerException.getErrString("R_tcpipConnectionFailed"));
                    Object[] msgArgs = {serverName, Integer.toString(portNumber), SQLServerException.getErrString("R_notSQLServer")};
                    terminate(SQLServerException.DRIVER_ERROR_IO_FAILED, form.format(msgArgs));
                }

                // Verify that the response claims to only be one TDS packet long.
                // In theory, it can be longer, but in current practice it isn't, as all of the
                // prelogin response items easily fit into a single 4K packet.
                if (TDS.STATUS_BIT_EOM != (TDS.STATUS_BIT_EOM & preloginResponse[1])) {
                    if (connectionlogger.isLoggable(Level.WARNING)) {
                        connectionlogger.warning(toString() + preloginErrorLogString + " Unexpected response status:" + preloginResponse[1]);
                    }
                    MessageFormat form = new MessageFormat(SQLServerException.getErrString("R_tcpipConnectionFailed"));
                    Object[] msgArgs = {serverName, Integer.toString(portNumber), SQLServerException.getErrString("R_notSQLServer")};
                    terminate(SQLServerException.DRIVER_ERROR_IO_FAILED, form.format(msgArgs));
                }

                // Verify that the length of the response claims to be small enough to fit in the allocated area
                responseLength = Util.readUnsignedShortBigEndian(preloginResponse, 2);
                assert responseLength >= 0;

                if (responseLength >= preloginResponse.length) {
                    if (connectionlogger.isLoggable(Level.WARNING)) {
                        connectionlogger.warning(toString() + preloginErrorLogString + " Response length:" + responseLength
                                + " is greater than allowed length:" + preloginResponse.length);
                    }
                    MessageFormat form = new MessageFormat(SQLServerException.getErrString("R_tcpipConnectionFailed"));
                    Object[] msgArgs = {serverName, Integer.toString(portNumber), SQLServerException.getErrString("R_notSQLServer")};
                    terminate(SQLServerException.DRIVER_ERROR_IO_FAILED, form.format(msgArgs));
                }

                processedResponseHeader = true;
            }
        }

        // Walk the response for prelogin options received. We expect at least to get
        // back the server version and the encryption level.
        boolean receivedVersionOption = false;
        negotiatedEncryptionLevel = TDS.ENCRYPT_INVALID;

        int responseIndex = TDS.PACKET_HEADER_SIZE;
        while (true) {
            // Get the option token
            if (responseIndex >= responseLength) {
                if (connectionlogger.isLoggable(Level.WARNING)) {
                    connectionlogger.warning(toString() + " Option token not found");
                }
                throwInvalidTDS();
            }
            byte optionToken = preloginResponse[responseIndex++];

            // When we reach the option terminator, we're done processing option tokens
            if (TDS.B_PRELOGIN_OPTION_TERMINATOR == optionToken)
                break;

            // Get the offset and length that follows the option token
            if (responseIndex + 4 >= responseLength) {
                if (connectionlogger.isLoggable(Level.WARNING)) {
                    connectionlogger.warning(toString() + " Offset/Length not found for option:" + optionToken);
                }
                throwInvalidTDS();
            }

            int optionOffset = Util.readUnsignedShortBigEndian(preloginResponse, responseIndex) + TDS.PACKET_HEADER_SIZE;
            responseIndex += 2;
            assert optionOffset >= 0;

            int optionLength = Util.readUnsignedShortBigEndian(preloginResponse, responseIndex);
            responseIndex += 2;
            assert optionLength >= 0;

            if (optionOffset + optionLength > responseLength) {
                if (connectionlogger.isLoggable(Level.WARNING)) {
                    connectionlogger.warning(
                            toString() + " Offset:" + optionOffset + " and length:" + optionLength + " exceed response length:" + responseLength);
                }
                throwInvalidTDS();
            }

            switch (optionToken) {
                case TDS.B_PRELOGIN_OPTION_VERSION:
                    if (receivedVersionOption) {
                        if (connectionlogger.isLoggable(Level.WARNING)) {
                            connectionlogger.warning(toString() + " Version option already received");
                        }
                        throwInvalidTDS();
                    }

                    if (6 != optionLength) {
                        if (connectionlogger.isLoggable(Level.WARNING)) {
                            connectionlogger.warning(toString() + " Version option length:" + optionLength + " is incorrect.  Correct value is 6.");
                        }
                        throwInvalidTDS();
                    }

                    serverMajorVersion = preloginResponse[optionOffset];
                    if (serverMajorVersion < 9) {
                        if (connectionlogger.isLoggable(Level.WARNING)) {
                            connectionlogger
                                    .warning(toString() + " Server major version:" + serverMajorVersion + " is not supported by this driver.");
                        }
                        MessageFormat form = new MessageFormat(SQLServerException.getErrString("R_unsupportedServerVersion"));
                        Object[] msgArgs = {Integer.toString(preloginResponse[optionOffset])};
                        terminate(SQLServerException.DRIVER_ERROR_UNSUPPORTED_CONFIG, form.format(msgArgs));
                    }

                    if (connectionlogger.isLoggable(Level.FINE))
                        connectionlogger.fine(toString() + " Server returned major version:" + preloginResponse[optionOffset]);

                    receivedVersionOption = true;
                    break;

                case TDS.B_PRELOGIN_OPTION_ENCRYPTION:
                    if (TDS.ENCRYPT_INVALID != negotiatedEncryptionLevel) {
                        if (connectionlogger.isLoggable(Level.WARNING)) {
                            connectionlogger.warning(toString() + " Encryption option already received");
                        }
                        throwInvalidTDS();
                    }

                    if (1 != optionLength) {
                        if (connectionlogger.isLoggable(Level.WARNING)) {
                            connectionlogger
                                    .warning(toString() + " Encryption option length:" + optionLength + " is incorrect.  Correct value is 1.");
                        }
                        throwInvalidTDS();
                    }

                    negotiatedEncryptionLevel = preloginResponse[optionOffset];

                    // If the server did not return a valid encryption level, terminate the connection.
                    if (TDS.ENCRYPT_OFF != negotiatedEncryptionLevel && TDS.ENCRYPT_ON != negotiatedEncryptionLevel
                            && TDS.ENCRYPT_REQ != negotiatedEncryptionLevel && TDS.ENCRYPT_NOT_SUP != negotiatedEncryptionLevel) {
                        if (connectionlogger.isLoggable(Level.WARNING)) {
                            connectionlogger.warning(toString() + " Server returned " + TDS.getEncryptionLevel(negotiatedEncryptionLevel));
                        }
                        throwInvalidTDS();
                    }

                    if (connectionlogger.isLoggable(Level.FINER))
                        connectionlogger.finer(toString() + " Negotiated encryption level:" + TDS.getEncryptionLevel(negotiatedEncryptionLevel));

                    // If we requested SSL encryption and the server does not support it, then terminate the connection.
                    if (TDS.ENCRYPT_ON == requestedEncryptionLevel && TDS.ENCRYPT_ON != negotiatedEncryptionLevel
                            && TDS.ENCRYPT_REQ != negotiatedEncryptionLevel) {
                        terminate(SQLServerException.DRIVER_ERROR_SSL_FAILED, SQLServerException.getErrString("R_sslRequiredNoServerSupport"));
                    }

                    // If we say we don't support SSL and the server doesn't accept unencrypted connections,
                    // then terminate the connection.
                    if (TDS.ENCRYPT_NOT_SUP == requestedEncryptionLevel && TDS.ENCRYPT_NOT_SUP != negotiatedEncryptionLevel) {
                        // If the server required an encrypted connection then terminate with an appropriate error.
                        if (TDS.ENCRYPT_REQ == negotiatedEncryptionLevel)
                            terminate(SQLServerException.DRIVER_ERROR_SSL_FAILED, SQLServerException.getErrString("R_sslRequiredByServer"));

                        if (connectionlogger.isLoggable(Level.WARNING)) {
                            connectionlogger
                                    .warning(toString() + " Client requested encryption level: " + TDS.getEncryptionLevel(requestedEncryptionLevel)
                                            + " Server returned unexpected encryption level: " + TDS.getEncryptionLevel(negotiatedEncryptionLevel));
                        }
                        throwInvalidTDS();
                    }
                    break;

                case TDS.B_PRELOGIN_OPTION_FEDAUTHREQUIRED:
                    // Only 0x00 and 0x01 are accepted values from the server.
                    if (0 != preloginResponse[optionOffset] && 1 != preloginResponse[optionOffset]) {
                        if (connectionlogger.isLoggable(Level.SEVERE)) {
                            connectionlogger.severe(toString() + " Server sent an unexpected value for FedAuthRequired PreLogin Option. Value was "
                                    + preloginResponse[optionOffset]);
                        }
                        MessageFormat form = new MessageFormat(SQLServerException.getErrString("R_FedAuthRequiredPreLoginResponseInvalidValue"));
                        throw new SQLServerException(form.format(new Object[] {preloginResponse[optionOffset]}), null);
                    }

                    // We must NOT use the response for the FEDAUTHREQUIRED PreLogin option, if the connection string option
                    // was not using the new Authentication keyword or in other words, if Authentication=NotSpecified
                    // Or AccessToken is not null, mean token based authentication is used.
                    if (((null != authenticationString) && (!authenticationString.equalsIgnoreCase(SqlAuthentication.NotSpecified.toString())))
                            || (null != accessTokenInByte)) {
                        fedAuthRequiredPreLoginResponse = (preloginResponse[optionOffset] == 1);
                    }
                    break;

                default:
                    if (connectionlogger.isLoggable(Level.FINER))
                        connectionlogger.finer(toString() + " Ignoring prelogin response option:" + optionToken);
                    break;
            }
        }

        if (!receivedVersionOption || TDS.ENCRYPT_INVALID == negotiatedEncryptionLevel) {
            if (connectionlogger.isLoggable(Level.WARNING)) {
                connectionlogger.warning(toString() + " Prelogin response is missing version and/or encryption option.");
            }
            throwInvalidTDS();
        }
    }

    final void throwInvalidTDS() throws SQLServerException {
        terminate(SQLServerException.DRIVER_ERROR_INVALID_TDS, SQLServerException.getErrString("R_invalidTDS"));
    }

    final void throwInvalidTDSToken(String tokenName) throws SQLServerException {
        MessageFormat form = new MessageFormat(SQLServerException.getErrString("R_unexpectedToken"));
        Object[] msgArgs = {tokenName};
        String message = SQLServerException.getErrString("R_invalidTDS") + form.format(msgArgs);
        terminate(SQLServerException.DRIVER_ERROR_INVALID_TDS, message);
    }

    /**
     * Terminates the connection and throws an exception detailing the reason for termination.
     *
     * This method is similar to SQLServerException.makeFromDriverError, except that it always terminates the connection, and does so with the
     * appropriate state code.
     */
    final void terminate(int driverErrorCode,
            String message) throws SQLServerException {
        terminate(driverErrorCode, message, null);
    }

    final void terminate(int driverErrorCode,
            String message,
            Throwable throwable) throws SQLServerException {
        String state = this.state.equals(State.Opened) ? SQLServerException.EXCEPTION_XOPEN_CONNECTION_FAILURE
                : SQLServerException.EXCEPTION_XOPEN_CONNECTION_CANT_ESTABLISH;

        if (!xopenStates)
            state = SQLServerException.mapFromXopen(state);

        SQLServerException ex = new SQLServerException(this, SQLServerException.checkAndAppendClientConnId(message, this), state,  // X/Open or SQL99
                                                                                                                                   // SQLState
                0,      // database error number (0 -> driver error)
                true);  // include stack trace in log

        if (null != throwable)
            ex.initCause(throwable);

        ex.setDriverErrorCode(driverErrorCode);

        notifyPooledConnection(ex);

        close();

        throw ex;
    }

    private final Object schedulerLock = new Object();

    /**
     * Executes a command through the scheduler.
     *
     * @param newCommand
     *            the command to execute
     */
    boolean executeCommand(TDSCommand newCommand) throws SQLServerException {
        synchronized (schedulerLock) {
            // Detach (buffer) the response from any previously executing
            // command so that we can execute the new command.
            //
            // Note that detaching the response does not process it. Detaching just
            // buffers the response off of the wire to clear the TDS channel.
            if (null != currentCommand) {
                currentCommand.detach();
                currentCommand = null;
            }

            // The implementation of this scheduler is pretty simple...
            // Since only one command at a time may use a connection
            // (to avoid TDS protocol errors), just synchronize to
            // serialize command execution.
            boolean commandComplete = false;
            try {
                commandComplete = newCommand.execute(tdsChannel.getWriter(), tdsChannel.getReader(newCommand));
            }
            finally {
                // We should never displace an existing currentCommand
                // assert null == currentCommand;

                // If execution of the new command left response bytes on the wire
                // (e.g. a large ResultSet or complex response with multiple results)
                // then remember it as the current command so that any subsequent call
                // to executeCommand will detach it before executing another new command.
                if (!commandComplete && !isSessionUnAvailable())
                    currentCommand = newCommand;
            }

            return commandComplete;
        }
    }

    void resetCurrentCommand() throws SQLServerException {
        if (null != currentCommand) {
            currentCommand.detach();
            currentCommand = null;
        }
    }

    /*
     * Executes a connection-level command
     */
    private void connectionCommand(String sql,
            String logContext) throws SQLServerException {
        final class ConnectionCommand extends UninterruptableTDSCommand {
            final String sql;

            ConnectionCommand(String sql,
                    String logContext) {
                super(logContext);
                this.sql = sql;
            }

            final boolean doExecute() throws SQLServerException {
                startRequest(TDS.PKT_QUERY).writeString(sql);
                TDSParser.parse(startResponse(), getLogContext());
                return true;
            }
        }

        executeCommand(new ConnectionCommand(sql, logContext));
    }

    /**
     * Build the syntax to initialize the connection at the database side.
     * 
     * @return the syntax string
     */
    /* L0 */ private String sqlStatementToInitialize() {
        String s = null;
        if (nLockTimeout > -1)
            s = " set lock_timeout " + nLockTimeout;
        return s;
    }

    /**
     * Return the syntax to set the database calatog to use.
     * 
     * @param sDB
     *            the new catalog
     * @return the required syntax
     */
    /* L0 */ void setCatalogName(String sDB) {
        if (sDB != null) {
            if (sDB.length() > 0) {
                sCatalog = sDB;
            }
        }
    }

    /**
     * Return the syntax to set the database isolation level.
     * 
     * @return the required syntax
     */
    /* L0 */ String sqlStatementToSetTransactionIsolationLevel() throws SQLServerException {
        String sql = "set transaction isolation level ";

        switch (transactionIsolationLevel) {
            case Connection.TRANSACTION_READ_UNCOMMITTED: {
                sql = sql + " read uncommitted ";
                break;
            }
            case Connection.TRANSACTION_READ_COMMITTED: {
                sql = sql + " read committed ";
                break;
            }
            case Connection.TRANSACTION_REPEATABLE_READ: {
                sql = sql + " repeatable read ";
                break;
            }
            case Connection.TRANSACTION_SERIALIZABLE: {
                sql = sql + " serializable ";
                break;
            }
            case SQLServerConnection.TRANSACTION_SNAPSHOT: {
                sql = sql + " snapshot ";
                break;
            }
            default: {
                MessageFormat form = new MessageFormat(SQLServerException.getErrString("R_invalidTransactionLevel"));
                Object[] msgArgs = {Integer.toString(transactionIsolationLevel)};
                SQLServerException.makeFromDriverError(this, this, form.format(msgArgs), null, false);
            }
        }
        return sql;
    }

    /**
     * Return the syntax to set the database commit mode.
     * 
     * @return the required syntax
     */
    static String sqlStatementToSetCommit(boolean autoCommit) {
        return (true == autoCommit) ? "set implicit_transactions off " : "set implicit_transactions on ";
    }

    /* L0 */ public Statement createStatement() throws SQLServerException {
        loggerExternal.entering(getClassNameLogging(), "createStatement");
        Statement st = createStatement(ResultSet.TYPE_FORWARD_ONLY, ResultSet.CONCUR_READ_ONLY);
        loggerExternal.exiting(getClassNameLogging(), "createStatement", st);
        return st;
    }

    /* L0 */ public PreparedStatement prepareStatement(String sql) throws SQLServerException {
        loggerExternal.entering(getClassNameLogging(), "prepareStatement", sql);
        PreparedStatement pst = prepareStatement(sql, ResultSet.TYPE_FORWARD_ONLY, ResultSet.CONCUR_READ_ONLY);
        loggerExternal.exiting(getClassNameLogging(), "prepareStatement", pst);
        return pst;
    }

    /* L0 */ public CallableStatement prepareCall(String sql) throws SQLServerException {
        loggerExternal.entering(getClassNameLogging(), "prepareCall", sql);
        CallableStatement st = prepareCall(sql, ResultSet.TYPE_FORWARD_ONLY, ResultSet.CONCUR_READ_ONLY);
        loggerExternal.exiting(getClassNameLogging(), "prepareCall", st);
        return st;
    }

    /* L0 */ public String nativeSQL(String sql) throws SQLServerException {
        loggerExternal.entering(getClassNameLogging(), "nativeSQL", sql);
        checkClosed();
        loggerExternal.exiting(getClassNameLogging(), "nativeSQL", sql);
        return sql;
    }

    public void setAutoCommit(boolean newAutoCommitMode) throws SQLServerException {
        if (loggerExternal.isLoggable(Level.FINER)) {
            loggerExternal.entering(getClassNameLogging(), "setAutoCommit", newAutoCommitMode);
            if (Util.IsActivityTraceOn())
                loggerExternal.finer(toString() + " ActivityId: " + ActivityCorrelator.getNext().toString());
        }
        String commitPendingTransaction = "";
        checkClosed();

        if (newAutoCommitMode == databaseAutoCommitMode) // No Change
            return;

        // When changing to auto-commit from inside an existing transaction,
        // commit that transaction first.
        if (newAutoCommitMode == true)
            commitPendingTransaction = "IF @@TRANCOUNT > 0 COMMIT TRAN ";

        if (connectionlogger.isLoggable(Level.FINER)) {
            connectionlogger.finer(toString() + " Autocommitmode current :" + databaseAutoCommitMode + " new: " + newAutoCommitMode);
        }

        rolledBackTransaction = false;
        connectionCommand(commitPendingTransaction + sqlStatementToSetCommit(newAutoCommitMode), "setAutoCommit");
        databaseAutoCommitMode = newAutoCommitMode;
        loggerExternal.exiting(getClassNameLogging(), "setAutoCommit");
    }

    /* L0 */ public boolean getAutoCommit() throws SQLServerException {
        loggerExternal.entering(getClassNameLogging(), "getAutoCommit");
        checkClosed();
        boolean res = !inXATransaction && databaseAutoCommitMode;
        if (loggerExternal.isLoggable(Level.FINER))
            loggerExternal.exiting(getClassNameLogging(), "getAutoCommit", res);
        return res;
    }

    /* LO */ final byte[] getTransactionDescriptor() {
        return transactionDescriptor;
    }

    /**
     * Commit a transcation. Per our transaction spec, see also SDT#410729, a commit in autocommit mode = true is a NO-OP.
     *
     * @throws SQLServerException
     *             if no transaction exists.
     */
    public void commit() throws SQLServerException {
        loggerExternal.entering(getClassNameLogging(), "commit");
        if (loggerExternal.isLoggable(Level.FINER) && Util.IsActivityTraceOn()) {
            loggerExternal.finer(toString() + " ActivityId: " + ActivityCorrelator.getNext().toString());
        }

        checkClosed();
        if (!databaseAutoCommitMode)
            connectionCommand("IF @@TRANCOUNT > 0 COMMIT TRAN", "Connection.commit");
        loggerExternal.exiting(getClassNameLogging(), "commit");
    }

    /**
     * Rollback a transcation.
     *
     * @throws SQLServerException
     *             if no transaction exists or if the connection is in auto-commit mode.
     */
    public void rollback() throws SQLServerException {
        loggerExternal.entering(getClassNameLogging(), "rollback");
        if (loggerExternal.isLoggable(Level.FINER) && Util.IsActivityTraceOn()) {
            loggerExternal.finer(toString() + " ActivityId: " + ActivityCorrelator.getNext().toString());
        }
        checkClosed();

        if (databaseAutoCommitMode) {
            SQLServerException.makeFromDriverError(this, this, SQLServerException.getErrString("R_cantInvokeRollback"), null, true);
        }
        else
            connectionCommand("IF @@TRANCOUNT > 0 ROLLBACK TRAN", "Connection.rollback");
        loggerExternal.exiting(getClassNameLogging(), "rollback");
    }

    public void abort(Executor executor) throws SQLException {
        loggerExternal.entering(getClassNameLogging(), "abort", executor);

        // nop if connection is closed
        if (isClosed())
            return;

        if (null == executor) {
            MessageFormat form = new MessageFormat(SQLServerException.getErrString("R_invalidArgument"));
            Object[] msgArgs = {"executor"};
            SQLServerException.makeFromDriverError(null, null, form.format(msgArgs), null, false);
        }

        // check for callAbort permission
        SecurityManager secMgr = System.getSecurityManager();
        if (secMgr != null) {
            try {
                SQLPermission perm = new SQLPermission(callAbortPerm);
                secMgr.checkPermission(perm);
            }
            catch (SecurityException ex) {
                MessageFormat form = new MessageFormat(SQLServerException.getErrString("R_permissionDenied"));
                Object[] msgArgs = {callAbortPerm};
                SQLServerException.makeFromDriverError(this, this, form.format(msgArgs), null, true);
            }
        }

        setState(State.Closed);

        executor.execute(new Runnable() {
            public void run() {
                if (null != tdsChannel) {
                    tdsChannel.close();
                }
            }
        });

        loggerExternal.exiting(getClassNameLogging(), "abort");
    }

    public void close() throws SQLServerException {
        loggerExternal.entering(getClassNameLogging(), "close");

        // Always report the connection as closed for any further use, no matter
        // what happens when we try to clean up the physical resources associated
        // with the connection.
        setState(State.Closed);

        // Close the TDS channel. When the channel is closed, the server automatically
        // rolls back any pending transactions and closes associated resources like
        // prepared handles.
        if (null != tdsChannel) {
            tdsChannel.close();
        }

        // Invalidate statement caches.
        if (null != preparedStatementHandleCache)
            preparedStatementHandleCache.clear();

        if (null != parameterMetadataCache)
            parameterMetadataCache.clear();

        // Clean-up queue etc. related to batching of prepared statement discard actions (sp_unprepare).
        cleanupPreparedStatementDiscardActions();
        
        ActivityCorrelator.cleanupActivityId();

        loggerExternal.exiting(getClassNameLogging(), "close");
    }

    // This function is used by the proxy for notifying the pool manager that this connection proxy is closed
    // This event will pool the connection
    final void poolCloseEventNotify() throws SQLServerException {
        if (state.equals(State.Opened) && null != pooledConnectionParent) {
            // autocommit = true => nothing to do when app closes connection
            // XA = true => the transaction manager is the only one who can invoke transactional APIs

            // Non XA and autocommit off =>
            // If there is a pending BEGIN TRAN from the last commit or rollback, dont propagate it to
            // the next allocated connection.
            // Also if the app closes a connection handle before committing or rolling back the uncompleted
            // transaction may lock other updates/queries so close the transaction now.
            if (!databaseAutoCommitMode && !(pooledConnectionParent instanceof XAConnection)) {
                connectionCommand("IF @@TRANCOUNT > 0 ROLLBACK TRAN" /* +close connection */, "close connection");
            }
            notifyPooledConnection(null);
            ActivityCorrelator.cleanupActivityId();
            if (connectionlogger.isLoggable(Level.FINER)) {
                connectionlogger.finer(toString() + " Connection closed and returned to connection pool");
            }
        }

    }

    /* L0 */ public boolean isClosed() throws SQLServerException {
        loggerExternal.entering(getClassNameLogging(), "isClosed");
        loggerExternal.exiting(getClassNameLogging(), "isClosed", isSessionUnAvailable());
        return isSessionUnAvailable();
    }

    /* L0 */ public DatabaseMetaData getMetaData() throws SQLServerException {
        loggerExternal.entering(getClassNameLogging(), "getMetaData");
        checkClosed();
        if (databaseMetaData == null) {
            databaseMetaData = new SQLServerDatabaseMetaData(this);
        }
        loggerExternal.exiting(getClassNameLogging(), "getMetaData", databaseMetaData);
        return databaseMetaData;
    }

    /* L0 */ public void setReadOnly(boolean readOnly) throws SQLServerException {
        if (loggerExternal.isLoggable(Level.FINER))
            loggerExternal.entering(getClassNameLogging(), "setReadOnly", readOnly);
        checkClosed();
        // do nothing per spec
        loggerExternal.exiting(getClassNameLogging(), "setReadOnly");
    }

    /* L0 */ public boolean isReadOnly() throws SQLServerException {
        loggerExternal.entering(getClassNameLogging(), "isReadOnly");
        checkClosed();
        if (loggerExternal.isLoggable(Level.FINER))
            loggerExternal.exiting(getClassNameLogging(), "isReadOnly", Boolean.FALSE);
        return false;
    }

    /* L0 */ public void setCatalog(String catalog) throws SQLServerException {
        loggerExternal.entering(getClassNameLogging(), "setCatalog", catalog);
        if (loggerExternal.isLoggable(Level.FINER) && Util.IsActivityTraceOn()) {
            loggerExternal.finer(toString() + " ActivityId: " + ActivityCorrelator.getNext().toString());
        }
        checkClosed();
        if (catalog != null) {
            connectionCommand("use " + Util.escapeSQLId(catalog), "setCatalog");
            sCatalog = catalog;
        }
        loggerExternal.exiting(getClassNameLogging(), "setCatalog");
    }

    /* L0 */ public String getCatalog() throws SQLServerException {
        loggerExternal.entering(getClassNameLogging(), "getCatalog");
        checkClosed();
        loggerExternal.exiting(getClassNameLogging(), "getCatalog", sCatalog);
        return sCatalog;
    }

    String getSCatalog() throws SQLServerException {
        return sCatalog;
    }

    /* L0 */ public void setTransactionIsolation(int level) throws SQLServerException {
        if (loggerExternal.isLoggable(Level.FINER)) {
            loggerExternal.entering(getClassNameLogging(), "setTransactionIsolation", level);
            if (Util.IsActivityTraceOn()) {
                loggerExternal.finer(toString() + " ActivityId: " + ActivityCorrelator.getNext().toString());
            }
        }

        checkClosed();
        if (level == Connection.TRANSACTION_NONE)
            return;
        String sql;
        transactionIsolationLevel = level;
        sql = sqlStatementToSetTransactionIsolationLevel();
        connectionCommand(sql, "setTransactionIsolation");
        loggerExternal.exiting(getClassNameLogging(), "setTransactionIsolation");
    }

    /* L0 */ public int getTransactionIsolation() throws SQLServerException {
        loggerExternal.entering(getClassNameLogging(), "getTransactionIsolation");
        checkClosed();
        if (loggerExternal.isLoggable(Level.FINER))
            loggerExternal.exiting(getClassNameLogging(), "getTransactionIsolation", transactionIsolationLevel);
        return transactionIsolationLevel;
    }

    volatile SQLWarning sqlWarnings; // the SQL warnings chain
    Object warningSynchronization = new Object();

    // Think about returning a copy when we implement additional warnings.
    /* L0 */ public SQLWarning getWarnings() throws SQLServerException {
        loggerExternal.entering(getClassNameLogging(), "getWarnings");
        checkClosed();
        // check null warn wont crash
        loggerExternal.exiting(getClassNameLogging(), "getWarnings", sqlWarnings);
        return sqlWarnings;
    }

    // Any changes to SQLWarnings should be synchronized.
    private void addWarning(String warningString) {
        synchronized (warningSynchronization) {
            SQLWarning warning = new SQLWarning(warningString);

            if (null == sqlWarnings) {
                sqlWarnings = warning;
            }
            else {
                sqlWarnings.setNextWarning(warning);
            }
        }
    }

    /* L2 */ public void clearWarnings() throws SQLServerException {
        synchronized (warningSynchronization) {
            loggerExternal.entering(getClassNameLogging(), "clearWarnings");
            checkClosed();
            sqlWarnings = null;
            loggerExternal.exiting(getClassNameLogging(), "clearWarnings");
        }
    }

    // --------------------------JDBC 2.0-----------------------------
    public Statement createStatement(int resultSetType,
            int resultSetConcurrency) throws SQLServerException {
        if (loggerExternal.isLoggable(Level.FINER))
            loggerExternal.entering(getClassNameLogging(), "createStatement",
                    new Object[] {resultSetType, resultSetConcurrency});
        checkClosed();
        Statement st = new SQLServerStatement(this, resultSetType, resultSetConcurrency,
                SQLServerStatementColumnEncryptionSetting.UseConnectionSetting);
        if (requestStarted) {
            addOpenStatement(st);
        }
        loggerExternal.exiting(getClassNameLogging(), "createStatement", st);
        return st;
    }

    public PreparedStatement prepareStatement(String sql,
            int resultSetType,
            int resultSetConcurrency) throws SQLServerException {
        if (loggerExternal.isLoggable(Level.FINER))
            loggerExternal.entering(getClassNameLogging(), "prepareStatement",
                    new Object[] {sql, resultSetType, resultSetConcurrency});
        checkClosed();

        PreparedStatement st;
        
        // Make sure SQLServerPreparedStatement42 is used for 4.2 and above. 
        if (Util.use42Wrapper() || Util.use43Wrapper()) {
            st = new SQLServerPreparedStatement42(this, sql, resultSetType, resultSetConcurrency,
                    SQLServerStatementColumnEncryptionSetting.UseConnectionSetting);
        }
        else {
            st = new SQLServerPreparedStatement(this, sql, resultSetType, resultSetConcurrency,
                    SQLServerStatementColumnEncryptionSetting.UseConnectionSetting);
        }
        if (requestStarted) {
            addOpenStatement(st);
        }
        loggerExternal.exiting(getClassNameLogging(), "prepareStatement", st);
        return st;
    }

    private PreparedStatement prepareStatement(String sql,
            int resultSetType,
            int resultSetConcurrency,
            SQLServerStatementColumnEncryptionSetting stmtColEncSetting) throws SQLServerException {
        if (loggerExternal.isLoggable(Level.FINER))
            loggerExternal.entering(getClassNameLogging(), "prepareStatement",
                    new Object[] {sql, resultSetType, resultSetConcurrency, stmtColEncSetting});
        checkClosed();

        PreparedStatement st;

        // Make sure SQLServerPreparedStatement42 is used for 4.2 and above. 
        if (Util.use42Wrapper() || Util.use43Wrapper()) {
            st = new SQLServerPreparedStatement42(this, sql, resultSetType, resultSetConcurrency, stmtColEncSetting);
        }
        else {
            st = new SQLServerPreparedStatement(this, sql, resultSetType, resultSetConcurrency, stmtColEncSetting);
        }
        if (requestStarted) {
            addOpenStatement(st);
        }
        loggerExternal.exiting(getClassNameLogging(), "prepareStatement", st);
        return st;
    }

    public CallableStatement prepareCall(String sql,
            int resultSetType,
            int resultSetConcurrency) throws SQLServerException {
        if (loggerExternal.isLoggable(Level.FINER))
            loggerExternal.entering(getClassNameLogging(), "prepareCall",
                    new Object[] {sql, resultSetType, resultSetConcurrency});
        checkClosed();

        CallableStatement st;

        // Make sure SQLServerCallableStatement42 is used for 4.2 and above. 
        if (Util.use42Wrapper() || Util.use43Wrapper()) {
            st = new SQLServerCallableStatement42(this, sql, resultSetType, resultSetConcurrency,
                    SQLServerStatementColumnEncryptionSetting.UseConnectionSetting);
        }
        else {
            st = new SQLServerCallableStatement(this, sql, resultSetType, resultSetConcurrency,
                    SQLServerStatementColumnEncryptionSetting.UseConnectionSetting);
        }
        if (requestStarted) {
            addOpenStatement(st);
        }
        loggerExternal.exiting(getClassNameLogging(), "prepareCall", st);
        return st;
    }

    /* L2 */ public void setTypeMap(java.util.Map<String, Class<?>> map) throws SQLServerException {
        loggerExternal.entering(getClassNameLogging(), "setTypeMap", map);
        checkClosed();
        if (map != null && (map instanceof java.util.HashMap)) {
            // we return an empty Hash map if the user gives this back make sure we accept it.
            if (map.isEmpty()) {
                loggerExternal.exiting(getClassNameLogging(), "setTypeMap");
                return;
            }

        }
        NotImplemented();
    }

    public java.util.Map<String, Class<?>> getTypeMap() throws SQLServerException {
        loggerExternal.entering(getClassNameLogging(), "getTypeMap");
        checkClosed();
        java.util.Map<String, Class<?>> mp = new java.util.HashMap<>();
        loggerExternal.exiting(getClassNameLogging(), "getTypeMap", mp);
        return mp;
    }

    /* ---------------------- Logon --------------------------- */

    int writeAEFeatureRequest(boolean write,
            TDSWriter tdsWriter) throws SQLServerException /* if false just calculates the length */
    {
        // This includes the length of the terminator byte. If there are other extension features, re-adjust accordingly.
        int len = 6; // (1byte = featureID, 4bytes = featureData length, 1 bytes = Version)

        if (write) {
            tdsWriter.writeByte((byte) TDS.TDS_FEATURE_EXT_AE); // FEATUREEXT_TCE
            tdsWriter.writeInt(1);
            tdsWriter.writeByte((byte) TDS.MAX_SUPPORTED_TCE_VERSION);
        }
        return len;
    }

    int writeFedAuthFeatureRequest(boolean write,
            TDSWriter tdsWriter,
            FederatedAuthenticationFeatureExtensionData fedAuthFeatureExtensionData) throws SQLServerException { /*
                                                                                                                  * if false just calculates the
                                                                                                                  * length
                                                                                                                  */

        assert (fedAuthFeatureExtensionData.libraryType == TDS.TDS_FEDAUTH_LIBRARY_ADAL
                || fedAuthFeatureExtensionData.libraryType == TDS.TDS_FEDAUTH_LIBRARY_SECURITYTOKEN);

        int dataLen = 0;

        // set dataLen and totalLen
        switch (fedAuthFeatureExtensionData.libraryType) {
            case TDS.TDS_FEDAUTH_LIBRARY_ADAL:
                dataLen = 2;  // length of feature data = 1 byte for library and echo + 1 byte for workflow
                break;
            case TDS.TDS_FEDAUTH_LIBRARY_SECURITYTOKEN:
                assert null != fedAuthFeatureExtensionData.accessToken;
                dataLen = 1 + 4 + fedAuthFeatureExtensionData.accessToken.length; // length of feature data = 1 byte for library and echo, security
                                                                                  // token length and sizeof(int) for token lengh itself
                break;
            default:
                assert (false);	// Unrecognized library type for fedauth feature extension request"
                break;
        }

        int totalLen = dataLen + 5; // length of feature id (1 byte), data length field (4 bytes), and feature data (dataLen)

        // write feature id
        if (write) {
            tdsWriter.writeByte((byte) TDS.TDS_FEATURE_EXT_FEDAUTH); // FEATUREEXT_TCE

            // set options
            byte options = 0x00;

            // set upper 7 bits of options to indicate fed auth library type
            switch (fedAuthFeatureExtensionData.libraryType) {
                case TDS.TDS_FEDAUTH_LIBRARY_ADAL:
                    assert federatedAuthenticationInfoRequested == true;
                    options |= TDS.TDS_FEDAUTH_LIBRARY_ADAL << 1;
                    break;
                case TDS.TDS_FEDAUTH_LIBRARY_SECURITYTOKEN:
                    assert federatedAuthenticationRequested == true;
                    options |= TDS.TDS_FEDAUTH_LIBRARY_SECURITYTOKEN << 1;
                    break;
                default:
                    assert (false);	// Unrecognized library type for fedauth feature extension request
                    break;
            }

            options |= (byte) (fedAuthFeatureExtensionData.fedAuthRequiredPreLoginResponse == true ? 0x01 : 0x00);

            // write FeatureDataLen
            tdsWriter.writeInt(dataLen);

            // write FeatureData
            // write option
            tdsWriter.writeByte(options);

            // write workflow for FedAuthLibrary.ADAL
            // write accessToken for FedAuthLibrary.SecurityToken
            switch (fedAuthFeatureExtensionData.libraryType) {
                case TDS.TDS_FEDAUTH_LIBRARY_ADAL:
                    byte workflow = 0x00;
                    switch (fedAuthFeatureExtensionData.authentication) {
                        case ActiveDirectoryPassword:
                            workflow = TDS.ADALWORKFLOW_ACTIVEDIRECTORYPASSWORD;
                            break;
                        case ActiveDirectoryIntegrated:
                            workflow = TDS.ADALWORKFLOW_ACTIVEDIRECTORYINTEGRATED;
                            break;
                        default:
                            assert (false);	// Unrecognized Authentication type for fedauth ADAL request
                            break;
                    }

                    tdsWriter.writeByte(workflow);
                    break;
                case TDS.TDS_FEDAUTH_LIBRARY_SECURITYTOKEN:
                    tdsWriter.writeInt(fedAuthFeatureExtensionData.accessToken.length);
                    tdsWriter.writeBytes(fedAuthFeatureExtensionData.accessToken, 0, fedAuthFeatureExtensionData.accessToken.length);
                    break;
                default:
                    assert (false);	// Unrecognized FedAuthLibrary type for feature extension request
                    break;
            }
        }
        return totalLen;
    }

    private final class LogonCommand extends UninterruptableTDSCommand {
        LogonCommand() {
            super("logon");
        }

        final boolean doExecute() throws SQLServerException {
            logon(this);
            return true;
        }
    }

    /* L0 */ private void logon(LogonCommand command) throws SQLServerException {
        SSPIAuthentication authentication = null;
        if (integratedSecurity && AuthenticationScheme.nativeAuthentication == intAuthScheme)
            authentication = new AuthenticationJNI(this, currentConnectPlaceHolder.getServerName(), currentConnectPlaceHolder.getPortNumber());
        if (integratedSecurity && AuthenticationScheme.javaKerberos == intAuthScheme) {
            if (null != ImpersonatedUserCred) {
                authentication = new KerbAuthentication(this, currentConnectPlaceHolder.getServerName(), currentConnectPlaceHolder.getPortNumber(),
                        ImpersonatedUserCred, isUserCreatedCredential);
            }
            else
                authentication = new KerbAuthentication(this, currentConnectPlaceHolder.getServerName(), currentConnectPlaceHolder.getPortNumber());
        }

        // If the workflow being used is Active Directory Password or Active Directory Integrated and server's prelogin response
        // for FEDAUTHREQUIRED option indicates Federated Authentication is required, we have to insert FedAuth Feature Extension
        // in Login7, indicating the intent to use Active Directory Authentication Library for SQL Server.
        if (authenticationString.trim().equalsIgnoreCase(SqlAuthentication.ActiveDirectoryPassword.toString())
                || (authenticationString.trim().equalsIgnoreCase(SqlAuthentication.ActiveDirectoryIntegrated.toString())
                        && fedAuthRequiredPreLoginResponse)) {
            federatedAuthenticationInfoRequested = true;
            fedAuthFeatureExtensionData = new FederatedAuthenticationFeatureExtensionData(TDS.TDS_FEDAUTH_LIBRARY_ADAL, authenticationString,
                    fedAuthRequiredPreLoginResponse);
        }

        if (null != accessTokenInByte) {
            fedAuthFeatureExtensionData = new FederatedAuthenticationFeatureExtensionData(TDS.TDS_FEDAUTH_LIBRARY_SECURITYTOKEN,
                    fedAuthRequiredPreLoginResponse, accessTokenInByte);
            // No need any further info from the server for token based authentication. So set _federatedAuthenticationRequested to true
            federatedAuthenticationRequested = true;
        }
        try {
            sendLogon(command, authentication, fedAuthFeatureExtensionData);

            // If we got routed in the current attempt,
            // the server closes the connection. So, we should not
            // be sending anymore commands to the server in that case.
            if (!isRoutedInCurrentAttempt) {
                originalCatalog = sCatalog;
                String sqlStmt = sqlStatementToInitialize();
                if (sqlStmt != null) {
                    connectionCommand(sqlStmt, "Change Settings");
                }
            }
        } finally {
            if (integratedSecurity) {
                if (null != authentication) {
                    authentication.ReleaseClientContext();
                    authentication = null;
                }
                if (null != ImpersonatedUserCred) {
                    ImpersonatedUserCred = null;
                }
            }
        }
    }

    private static final int ENVCHANGE_DATABASE = 1;
    private static final int ENVCHANGE_LANGUAGE = 2;
    private static final int ENVCHANGE_CHARSET = 3;
    private static final int ENVCHANGE_PACKETSIZE = 4;
    private static final int ENVCHANGE_SORTLOCALEID = 5;
    private static final int ENVCHANGE_SORTFLAGS = 6;
    private static final int ENVCHANGE_SQLCOLLATION = 7;
    private static final int ENVCHANGE_XACT_BEGIN = 8;
    private static final int ENVCHANGE_XACT_COMMIT = 9;
    private static final int ENVCHANGE_XACT_ROLLBACK = 10;
    private static final int ENVCHANGE_DTC_ENLIST = 11;
    private static final int ENVCHANGE_DTC_DEFECT = 12;
    private static final int ENVCHANGE_CHANGE_MIRROR = 13;
    private static final int ENVCHANGE_UNUSED_14 = 14;
    private static final int ENVCHANGE_DTC_PROMOTE = 15;
    private static final int ENVCHANGE_DTC_MGR_ADDR = 16;
    private static final int ENVCHANGE_XACT_ENDED = 17;
    private static final int ENVCHANGE_RESET_COMPLETE = 18;
    private static final int ENVCHANGE_USER_INFO = 19;
    private static final int ENVCHANGE_ROUTING = 20;

    final void processEnvChange(TDSReader tdsReader) throws SQLServerException {
        tdsReader.readUnsignedByte(); // token type
        final int envValueLength = tdsReader.readUnsignedShort();

        TDSReaderMark mark = tdsReader.mark();
        int envchange = tdsReader.readUnsignedByte();
        switch (envchange) {
            case ENVCHANGE_PACKETSIZE:
                // Set NEW value as new TDS packet size
                try {
                    tdsPacketSize = Integer.parseInt(tdsReader.readUnicodeString(tdsReader.readUnsignedByte()));
                }
                catch (NumberFormatException e) {
                    tdsReader.throwInvalidTDS();
                }
                if (connectionlogger.isLoggable(Level.FINER))
                    connectionlogger.finer(toString() + " Network packet size is " + tdsPacketSize + " bytes");
                break;

            case ENVCHANGE_SQLCOLLATION:
                if (SQLCollation.tdsLength() != tdsReader.readUnsignedByte())
                    tdsReader.throwInvalidTDS();

                try {
                    databaseCollation = new SQLCollation(tdsReader);
                }
                catch (UnsupportedEncodingException e) {
                    terminate(SQLServerException.DRIVER_ERROR_INVALID_TDS, e.getMessage(), e);
                }

                break;

            case ENVCHANGE_DTC_ENLIST:
            case ENVCHANGE_XACT_BEGIN:
                rolledBackTransaction = false;
                byte[] transactionDescriptor = getTransactionDescriptor();

                if (transactionDescriptor.length != tdsReader.readUnsignedByte())
                    tdsReader.throwInvalidTDS();

                tdsReader.readBytes(transactionDescriptor, 0, transactionDescriptor.length);

                if (connectionlogger.isLoggable(Level.FINER)) {
                    String op;
                    if (ENVCHANGE_XACT_BEGIN == envchange)
                        op = " started";
                    else
                        op = " enlisted";

                    connectionlogger.finer(toString() + op);
                }
                break;

            case ENVCHANGE_XACT_ROLLBACK:
                rolledBackTransaction = true;

                if (inXATransaction) {
                    if (connectionlogger.isLoggable(Level.FINER))
                        connectionlogger.finer(toString() + " rolled back. (DTC)");

                    // Do not clear the transaction descriptor if the connection is in DT.
                    // For a DTC transaction, a ENV_ROLLBACKTRAN token won't cleanup the xactID previously cached on the connection
                    // because user is required to explicitly un-enlist/defect a connection from a DTC.
                    // A ENV_DEFECTTRAN token though will clean the DTC xactID on the connection.
                }
                else {
                    if (connectionlogger.isLoggable(Level.FINER))
                        connectionlogger.finer(toString() + " rolled back");

                    Arrays.fill(getTransactionDescriptor(), (byte) 0);
                }

                break;

            case ENVCHANGE_XACT_COMMIT:
                if (connectionlogger.isLoggable(Level.FINER))
                    connectionlogger.finer(toString() + " committed");

                Arrays.fill(getTransactionDescriptor(), (byte) 0);

                break;

            case ENVCHANGE_DTC_DEFECT:
                if (connectionlogger.isLoggable(Level.FINER))
                    connectionlogger.finer(toString() + " defected");

                Arrays.fill(getTransactionDescriptor(), (byte) 0);

                break;

            case ENVCHANGE_DATABASE:
                setCatalogName(tdsReader.readUnicodeString(tdsReader.readUnsignedByte()));
                break;

            case ENVCHANGE_CHANGE_MIRROR:
                setFailoverPartnerServerProvided(tdsReader.readUnicodeString(tdsReader.readUnsignedByte()));
                break;
            // Skip unsupported, ENVCHANGES
            case ENVCHANGE_LANGUAGE:
            case ENVCHANGE_CHARSET:
            case ENVCHANGE_SORTLOCALEID:
            case ENVCHANGE_SORTFLAGS:
            case ENVCHANGE_DTC_PROMOTE:
            case ENVCHANGE_DTC_MGR_ADDR:
            case ENVCHANGE_XACT_ENDED:
            case ENVCHANGE_RESET_COMPLETE:
            case ENVCHANGE_USER_INFO:
                if (connectionlogger.isLoggable(Level.FINER))
                    connectionlogger.finer(toString() + " Ignored env change: " + envchange);
                break;
            case ENVCHANGE_ROUTING:

                // initialize to invalid values
                int routingDataValueLength, routingProtocol, routingPortNumber, routingServerNameLength;
                routingDataValueLength = routingProtocol = routingPortNumber = routingServerNameLength = -1;

                String routingServerName = null;

                try {
                    routingDataValueLength = tdsReader.readUnsignedShort();
                    if (routingDataValueLength <= 5)// (5 is the no of bytes in protocol + port number+ length field of server name)
                    {
                        throwInvalidTDS();
                    }

                    routingProtocol = tdsReader.readUnsignedByte();
                    if (routingProtocol != 0) {
                        throwInvalidTDS();
                    }

                    routingPortNumber = tdsReader.readUnsignedShort();
                    if (routingPortNumber <= 0 || routingPortNumber > 65535) {
                        throwInvalidTDS();
                    }

                    routingServerNameLength = tdsReader.readUnsignedShort();
                    if (routingServerNameLength <= 0 || routingServerNameLength > 1024) {
                        throwInvalidTDS();
                    }

                    routingServerName = tdsReader.readUnicodeString(routingServerNameLength);
                    assert routingServerName != null;

                }
                finally {
                    if (connectionlogger.isLoggable(Level.FINER)) {
                        connectionlogger.finer(toString() + " Received routing ENVCHANGE with the following values." + " routingDataValueLength:"
                                + routingDataValueLength + " protocol:" + routingProtocol + " portNumber:" + routingPortNumber + " serverNameLength:"
                                + routingServerNameLength + " serverName:" + ((routingServerName != null) ? routingServerName : "null"));
                    }
                }

                // Check if the hostNameInCertificate needs to be updated to handle the rerouted subdomain in Azure
                String currentHostName = activeConnectionProperties.getProperty("hostNameInCertificate");
                if (null != currentHostName && currentHostName.startsWith("*")
                        && (null != routingServerName) /* skip the check for hostNameInCertificate if routingServerName is null */
                        && routingServerName.indexOf('.') != -1) {
                    char[] currentHostNameCharArray = currentHostName.toCharArray();
                    char[] routingServerNameCharArray = routingServerName.toCharArray();
                    boolean hostNameNeedsUpdate = true;

                    /*
                     * Check if routingServerName and hostNameInCertificate are from same domain by verifying each character in currentHostName from
                     * last until it reaches the character before the wildcard symbol (i.e. currentHostNameCharArray[1])
                     */
                    for (int i = currentHostName.length() - 1, j = routingServerName.length() - 1; i > 0 && j > 0; i--, j--) {
                        if (routingServerNameCharArray[j] != currentHostNameCharArray[i]) {
                            hostNameNeedsUpdate = false;
                            break;
                        }
                    }

                    if (hostNameNeedsUpdate) {
                        String newHostName = "*" + routingServerName.substring(routingServerName.indexOf('.'));
                        activeConnectionProperties.setProperty("hostNameInCertificate", newHostName);

                        if (connectionlogger.isLoggable(Level.FINER)) {
                            connectionlogger.finer(toString() + "Using new host to validate the SSL certificate");
                        }
                    }
                }

                isRoutedInCurrentAttempt = true;
                routingInfo = new ServerPortPlaceHolder(routingServerName, routingPortNumber, null, integratedSecurity);

                break;

            // Error on unrecognized, unused ENVCHANGES
            default:
                if (connectionlogger.isLoggable(Level.WARNING)) {
                    connectionlogger.warning(toString() + " Unknown environment change: " + envchange);
                }
                throwInvalidTDS();
                break;
        }

        // After extracting whatever value information we need, skip over whatever is left
        // that we're not interested in.
        tdsReader.reset(mark);
        tdsReader.readBytes(new byte[envValueLength], 0, envValueLength);
    }

    final void processFedAuthInfo(TDSReader tdsReader,
            TDSTokenHandler tdsTokenHandler) throws SQLServerException {
        SqlFedAuthInfo sqlFedAuthInfo = new SqlFedAuthInfo();

        tdsReader.readUnsignedByte(); // token type, 0xEE

        // TdsParser.TryGetTokenLength, for FEDAUTHINFO, it uses TryReadInt32()
        int tokenLen = tdsReader.readInt();

        if (connectionlogger.isLoggable(Level.FINER)) {
            connectionlogger.fine(toString() + " FEDAUTHINFO token stream length = " + tokenLen);
        }

        if (tokenLen < 4) {
            // the token must at least contain a DWORD(length is 4 bytes) indicating the number of info IDs
            if (connectionlogger.isLoggable(Level.SEVERE)) {
                connectionlogger.severe(toString() + "FEDAUTHINFO token stream length too short for CountOfInfoIDs.");
            }
            throw new SQLServerException(SQLServerException.getErrString("R_FedAuthInfoLengthTooShortForCountOfInfoIds"), null);
        }

        // read how many FedAuthInfo options there are
        int optionsCount = tdsReader.readInt();

        tokenLen = tokenLen - 4; // remaining length is shortened since we read optCount, 4 is the size of int

        if (connectionlogger.isLoggable(Level.FINER)) {
            connectionlogger.fine(toString() + " CountOfInfoIDs = " + optionsCount);
        }

        if (tokenLen > 0) {
            // read the rest of the token
            byte[] tokenData = new byte[tokenLen];

            tdsReader.readBytes(tokenData, 0, tokenLen);

            if (connectionlogger.isLoggable(Level.FINER)) {
                connectionlogger.fine(toString() + " Read rest of FEDAUTHINFO token stream: " + Arrays.toString(tokenData));
            }

            // each FedAuthInfoOpt is 9 bytes:
            // 1 byte for FedAuthInfoID
            // 4 bytes for FedAuthInfoDataLen
            // 4 bytes for FedAuthInfoDataOffset
            // So this is the index in tokenData for the i-th option
            final int optionSize = 9;

            // the total number of bytes for all FedAuthInfoOpts together
            int totalOptionsSize = optionsCount * optionSize;

            for (int i = 0; i < optionsCount; i++) {
                int currentOptionOffset = i * optionSize;

                byte id = tokenData[currentOptionOffset];
                byte[] buffer = new byte[4];
                buffer[3] = tokenData[currentOptionOffset + 1];
                buffer[2] = tokenData[currentOptionOffset + 2];
                buffer[1] = tokenData[currentOptionOffset + 3];
                buffer[0] = tokenData[currentOptionOffset + 4];
                java.nio.ByteBuffer wrapped = java.nio.ByteBuffer.wrap(buffer); // big-endian by default
                int dataLen = wrapped.getInt();

                buffer = new byte[4];
                buffer[3] = tokenData[currentOptionOffset + 5];
                buffer[2] = tokenData[currentOptionOffset + 6];
                buffer[1] = tokenData[currentOptionOffset + 7];
                buffer[0] = tokenData[currentOptionOffset + 8];
                wrapped = java.nio.ByteBuffer.wrap(buffer); // big-endian by default
                int dataOffset = wrapped.getInt();

                if (connectionlogger.isLoggable(Level.FINER)) {
                    connectionlogger.fine(toString() + " FedAuthInfoOpt: ID=" + id + ", DataLen=" + dataLen + ", Offset=" + dataOffset);
                }

                // offset is measured from optCount, so subtract to make offset measured
                // from the beginning of tokenData, 4 is the size of int
                dataOffset = dataOffset - 4;

                // if dataOffset points to a region within FedAuthInfoOpt or after the end of the token, throw
                if (dataOffset < totalOptionsSize || dataOffset >= tokenLen) {
                    if (connectionlogger.isLoggable(Level.SEVERE)) {
                        connectionlogger.severe(toString() + "FedAuthInfoDataOffset points to an invalid location.");
                    }
                    MessageFormat form = new MessageFormat(SQLServerException.getErrString("R_FedAuthInfoInvalidOffset"));
                    throw new SQLServerException(form.format(new Object[] {dataOffset}), null);
                }

                // try to read data and throw if the arguments are bad, meaning the server sent us a bad token
                String data = null;
                try {
                    byte[] dataArray = new byte[dataLen];
                    System.arraycopy(tokenData, dataOffset, dataArray, 0, dataLen);
                    data = new String(dataArray, UTF_16LE);
                }
                catch (Exception e) {
                    connectionlogger.severe(toString() + "Failed to read FedAuthInfoData.");
                    throw new SQLServerException(SQLServerException.getErrString("R_FedAuthInfoFailedToReadData"), e);
                }

                if (connectionlogger.isLoggable(Level.FINER)) {
                    connectionlogger.fine(toString() + " FedAuthInfoData: " + data);
                }

                // store data in tempFedAuthInfo
                switch (id) {
                    case TDS.FEDAUTH_INFO_ID_SPN:
                        sqlFedAuthInfo.spn = data;
                        break;
                    case TDS.FEDAUTH_INFO_ID_STSURL:
                        sqlFedAuthInfo.stsurl = data;
                        break;
                    default:
                        if (connectionlogger.isLoggable(Level.FINER)) {
                            connectionlogger.fine(toString() + " Ignoring unknown federated authentication info option: " + id);
                        }
                        break;
                }
            }
        }
        else {
            if (connectionlogger.isLoggable(Level.SEVERE)) {
                connectionlogger.severe(toString() + "FEDAUTHINFO token stream is not long enough to contain the data it claims to.");
            }
            MessageFormat form = new MessageFormat(SQLServerException.getErrString("R_FedAuthInfoLengthTooShortForData"));
            throw new SQLServerException(form.format(new Object[] {tokenLen}), null);
        }

        if (null == sqlFedAuthInfo.spn || null == sqlFedAuthInfo.stsurl || sqlFedAuthInfo.spn.trim().isEmpty()
                || sqlFedAuthInfo.stsurl.trim().isEmpty()) {
            // We should be receiving both stsurl and spn
            if (connectionlogger.isLoggable(Level.SEVERE)) {
                connectionlogger.severe(toString() + "FEDAUTHINFO token stream does not contain both STSURL and SPN.");
            }
            throw new SQLServerException(SQLServerException.getErrString("R_FedAuthInfoDoesNotContainStsurlAndSpn"), null);
        }

        onFedAuthInfo(sqlFedAuthInfo, tdsTokenHandler);
    }

    final class FedAuthTokenCommand extends UninterruptableTDSCommand {
        TDSTokenHandler tdsTokenHandler = null;
        SqlFedAuthToken fedAuthToken = null;

        FedAuthTokenCommand(SqlFedAuthToken fedAuthToken,
                TDSTokenHandler tdsTokenHandler) {
            super("FedAuth");
            this.tdsTokenHandler = tdsTokenHandler;
            this.fedAuthToken = fedAuthToken;
        }

        final boolean doExecute() throws SQLServerException {
            sendFedAuthToken(this, fedAuthToken, tdsTokenHandler);
            return true;
        }
    }

    /**
     * Generates (if appropriate) and sends a Federated Authentication Access token to the server, using the Federated Authentication Info.
     */
    void onFedAuthInfo(SqlFedAuthInfo fedAuthInfo,
            TDSTokenHandler tdsTokenHandler) throws SQLServerException {
        assert (null != activeConnectionProperties.getProperty(SQLServerDriverStringProperty.USER.toString())
                && null != activeConnectionProperties.getProperty(SQLServerDriverStringProperty.PASSWORD.toString()))
                || ((authenticationString.trim().equalsIgnoreCase(SqlAuthentication.ActiveDirectoryIntegrated.toString())
                        && fedAuthRequiredPreLoginResponse));
        assert null != fedAuthInfo;

        attemptRefreshTokenLocked = true;
        fedAuthToken = getFedAuthToken(fedAuthInfo);
        attemptRefreshTokenLocked = false;

        // fedAuthToken cannot be null.
        assert null != fedAuthToken;

        TDSCommand fedAuthCommand = new FedAuthTokenCommand(fedAuthToken, tdsTokenHandler);
        fedAuthCommand.execute(tdsChannel.getWriter(), tdsChannel.getReader(fedAuthCommand));
    }

    private SqlFedAuthToken getFedAuthToken(SqlFedAuthInfo fedAuthInfo) throws SQLServerException {
        SqlFedAuthToken fedAuthToken = null;

        // fedAuthInfo should not be null.
        assert null != fedAuthInfo;

        String user = activeConnectionProperties.getProperty(SQLServerDriverStringProperty.USER.toString());
        String password = activeConnectionProperties.getProperty(SQLServerDriverStringProperty.PASSWORD.toString());

        // No:of milliseconds to sleep for the inital back off.
        int sleepInterval = 100;
        
        while (true) {
            if (authenticationString.trim().equalsIgnoreCase(SqlAuthentication.ActiveDirectoryPassword.toString())) {
                fedAuthToken = SQLServerADAL4JUtils.getSqlFedAuthToken(fedAuthInfo, user, password, authenticationString);

                // Break out of the retry loop in successful case.
                break;
            }
            else if (authenticationString.trim().equalsIgnoreCase(SqlAuthentication.ActiveDirectoryIntegrated.toString())) {
                
                // If operating system is windows and sqljdbc_auth is loaded then choose the DLL authentication.
                if (System.getProperty("os.name").toLowerCase(Locale.ENGLISH).startsWith("windows") && AuthenticationJNI.isDllLoaded()) {
                    try {
                        long expirationFileTime = 0;
                        FedAuthDllInfo dllInfo = AuthenticationJNI.getAccessTokenForWindowsIntegrated(fedAuthInfo.stsurl, fedAuthInfo.spn,
                                clientConnectionId.toString(), ActiveDirectoryAuthentication.JDBC_FEDAUTH_CLIENT_ID, expirationFileTime);

                        // AccessToken should not be null.
                        assert null != dllInfo.accessTokenBytes;

                        byte[] accessTokenFromDLL = dllInfo.accessTokenBytes;

                        String accessToken = new String(accessTokenFromDLL, UTF_16LE);

                        fedAuthToken = new SqlFedAuthToken(accessToken, dllInfo.expiresIn);

                        // Break out of the retry loop in successful case.
                        break;
                    }
                    catch (DLLException adalException) {

                        // the sqljdbc_auth.dll return -1 for errorCategory, if unable to load the adalsql.dll
                        int errorCategory = adalException.GetCategory();
                        if (-1 == errorCategory) {
                            MessageFormat form = new MessageFormat(SQLServerException.getErrString("R_UnableLoadADALSqlDll"));
                            Object[] msgArgs = {Integer.toHexString(adalException.GetState())};
                            throw new SQLServerException(form.format(msgArgs), null);
                        }

                        int millisecondsRemaining = TimerRemaining(timerExpire);
                        if (ActiveDirectoryAuthentication.GET_ACCESS_TOKEN_TANSISENT_ERROR != errorCategory || timerHasExpired(timerExpire)
                                || (sleepInterval >= millisecondsRemaining)) {

                            String errorStatus = Integer.toHexString(adalException.GetStatus());

                            if (connectionlogger.isLoggable(Level.FINER)) {
                                connectionlogger.fine(toString() + " SQLServerConnection.getFedAuthToken.AdalException category:" + errorCategory
                                        + " error: " + errorStatus);
                            }

                            MessageFormat form1 = new MessageFormat(SQLServerException.getErrString("R_ADALAuthenticationMiddleErrorMessage"));
                            String errorCode = Integer.toHexString(adalException.GetStatus()).toUpperCase();
                            Object[] msgArgs1 = {errorCode, adalException.GetState()};
                            SQLServerException middleException = new SQLServerException(form1.format(msgArgs1), adalException);

                            MessageFormat form = new MessageFormat(SQLServerException.getErrString("R_ADALExecution"));
                            Object[] msgArgs = {user, authenticationString};
                            throw new SQLServerException(form.format(msgArgs), null, 0, middleException);
                        }

                        if (connectionlogger.isLoggable(Level.FINER)) {
                            connectionlogger.fine(toString() + " SQLServerConnection.getFedAuthToken sleeping: " + sleepInterval + " milliseconds.");
                            connectionlogger
                                    .fine(toString() + " SQLServerConnection.getFedAuthToken remaining: " + millisecondsRemaining + " milliseconds.");
                        }

                        try {
                            Thread.sleep(sleepInterval);
                        }
                        catch (InterruptedException e1) {
                            // re-interrupt the current thread, in order to restore the thread's interrupt status.
                            Thread.currentThread().interrupt();
                        }
                        sleepInterval = sleepInterval * 2;
                    }
                }
                // else choose ADAL4J for integrated authentication. This option is supported for both windows and unix, so we don't need to check the
                // OS version here.
                else {
                    fedAuthToken = SQLServerADAL4JUtils.getSqlFedAuthTokenIntegrated(fedAuthInfo, authenticationString);
                }
                // Break out of the retry loop in successful case.
                break;
            }
        }

        return fedAuthToken;
    }

    /**
     * Send the access token to the server.
     */
    private void sendFedAuthToken(FedAuthTokenCommand fedAuthCommand,
            SqlFedAuthToken fedAuthToken,
            TDSTokenHandler tdsTokenHandler) throws SQLServerException {
        assert null != fedAuthToken;
        assert null != fedAuthToken.accessToken;

        if (connectionlogger.isLoggable(Level.FINER)) {
            connectionlogger.fine(toString() + " Sending federated authentication token.");
        }

        TDSWriter tdsWriter = fedAuthCommand.startRequest(TDS.PKT_FEDAUTH_TOKEN_MESSAGE);

        byte[] accessToken = fedAuthToken.accessToken.getBytes(UTF_16LE);

        // Send total length (length of token plus 4 bytes for the token length field)
        // If we were sending a nonce, this would include that length as well
        tdsWriter.writeInt(accessToken.length + 4);

        // Send length of token
        tdsWriter.writeInt(accessToken.length);

        // Send federated authentication access token.
        tdsWriter.writeBytes(accessToken, 0, accessToken.length);

        TDSReader tdsReader;
        tdsReader = fedAuthCommand.startResponse();

        federatedAuthenticationRequested = true;

        TDSParser.parse(tdsReader, tdsTokenHandler);
    }

    final void processFeatureExtAck(TDSReader tdsReader) throws SQLServerException {
        tdsReader.readUnsignedByte();	// Reading FEATUREEXTACK_TOKEN 0xAE

        // read feature ID
        byte featureId;
        do {
            featureId = (byte) tdsReader.readUnsignedByte();

            if (featureId != TDS.FEATURE_EXT_TERMINATOR) {
                int dataLen;
                dataLen = tdsReader.readInt();

                byte[] data = new byte[dataLen];
                if (dataLen > 0) {
                    tdsReader.readBytes(data, 0, dataLen);
                }
                onFeatureExtAck(featureId, data);
            }
        }
        while (featureId != TDS.FEATURE_EXT_TERMINATOR);
    }

    private void onFeatureExtAck(int featureId,
            byte[] data) throws SQLServerException {
        if (null != routingInfo) {
            return;
        }

        switch (featureId) {
            case TDS.TDS_FEATURE_EXT_FEDAUTH: {
                if (connectionlogger.isLoggable(Level.FINER)) {
                    connectionlogger.fine(toString() + " Received feature extension acknowledgement for federated authentication.");
                }

                if (!federatedAuthenticationRequested) {
                    if (connectionlogger.isLoggable(Level.SEVERE)) {
                        connectionlogger.severe(toString() + " Did not request federated authentication.");
                    }
                    MessageFormat form = new MessageFormat(SQLServerException.getErrString("R_UnrequestedFeatureAckReceived"));
                    Object[] msgArgs = {featureId};
                    throw new SQLServerException(form.format(msgArgs), null);
                }

                // _fedAuthFeatureExtensionData must not be null when _federatedAuthenticatonRequested == true
                assert null != fedAuthFeatureExtensionData;

                switch (fedAuthFeatureExtensionData.libraryType) {
                    case TDS.TDS_FEDAUTH_LIBRARY_ADAL:
                    case TDS.TDS_FEDAUTH_LIBRARY_SECURITYTOKEN:
                        // The server shouldn't have sent any additional data with the ack (like a nonce)
                        if (0 != data.length) {
                            if (connectionlogger.isLoggable(Level.SEVERE)) {
                                connectionlogger.severe(toString()
                                        + " Federated authentication feature extension ack for ADAL and Security Token includes extra data.");
                            }
                            throw new SQLServerException(SQLServerException.getErrString("R_FedAuthFeatureAckContainsExtraData"), null);
                        }
                        break;

                    default:
                        assert false;	// Unknown _fedAuthLibrary type
                        if (connectionlogger.isLoggable(Level.SEVERE)) {
                            connectionlogger.severe(toString() + " Attempting to use unknown federated authentication library.");
                        }
                        MessageFormat form = new MessageFormat(SQLServerException.getErrString("R_FedAuthFeatureAckUnknownLibraryType"));
                        Object[] msgArgs = {fedAuthFeatureExtensionData.libraryType};
                        throw new SQLServerException(form.format(msgArgs), null);
                }
                federatedAuthenticationAcknowledged = true;

                break;
            }
            case TDS.TDS_FEATURE_EXT_AE: {
                if (connectionlogger.isLoggable(Level.FINER)) {
                    connectionlogger.fine(toString() + " Received feature extension acknowledgement for AE.");
                }

                if (1 > data.length) {
                    if (connectionlogger.isLoggable(Level.SEVERE)) {
                        connectionlogger.severe(toString() + " Unknown version number for AE.");
                    }
                    throw new SQLServerException(SQLServerException.getErrString("R_InvalidAEVersionNumber"), null);
                }

                byte supportedTceVersion = data[0];
                if (0 == supportedTceVersion || supportedTceVersion > TDS.MAX_SUPPORTED_TCE_VERSION) {
                    if (connectionlogger.isLoggable(Level.SEVERE)) {
                        connectionlogger.severe(toString() + " Invalid version number for AE.");
                    }
                    throw new SQLServerException(SQLServerException.getErrString("R_InvalidAEVersionNumber"), null);
                }

                assert supportedTceVersion == TDS.MAX_SUPPORTED_TCE_VERSION; // Client support TCE version 1
                serverSupportsColumnEncryption = true;
                break;
            }

            default: {
                // Unknown feature ack
                if (connectionlogger.isLoggable(Level.SEVERE)) {
                    connectionlogger.severe(toString() + " Unknown feature ack.");
                }
                throw new SQLServerException(SQLServerException.getErrString("R_UnknownFeatureAck"), null);
            }
        }
    }

    /*
     * Executes a DTC command
     */
    private void executeDTCCommand(int requestType,
            byte[] payload,
            String logContext) throws SQLServerException {
        final class DTCCommand extends UninterruptableTDSCommand {
            private final int requestType;
            private final byte[] payload;

            DTCCommand(int requestType,
                    byte[] payload,
                    String logContext) {
                super(logContext);
                this.requestType = requestType;
                this.payload = payload;
            }

            final boolean doExecute() throws SQLServerException {
                TDSWriter tdsWriter = startRequest(TDS.PKT_DTC);

                tdsWriter.writeShort((short) requestType);
                if (null == payload) {
                    tdsWriter.writeShort((short) 0);
                }
                else {
                    assert payload.length <= Short.MAX_VALUE;
                    tdsWriter.writeShort((short) payload.length);
                    tdsWriter.writeBytes(payload);
                }

                TDSParser.parse(startResponse(), getLogContext());
                return true;
            }
        }

        executeCommand(new DTCCommand(requestType, payload, logContext));
    }

    /**
     * Unenlist the local transaction with DTC.
     * 
     * @throws SQLServerException
     */
    final void JTAUnenlistConnection() throws SQLServerException {
        // Unenlist the connection
        executeDTCCommand(TDS.TM_PROPAGATE_XACT, null, "MS_DTC unenlist connection");
        inXATransaction = false;
    }

    /**
     * Enlist this connection's local transaction with MS DTC
     * 
     * @param cookie
     *            the cookie identifying the transaction
     * @throws SQLServerException
     */
    final void JTAEnlistConnection(byte cookie[]) throws SQLServerException {
        // Enlist the connection
        executeDTCCommand(TDS.TM_PROPAGATE_XACT, cookie, "MS_DTC enlist connection");

        // DTC sets the enlisted connection's isolation level to SERIALIZABLE by default.
        // Set the isolation level the way the app wants it.
        connectionCommand(sqlStatementToSetTransactionIsolationLevel(), "JTAEnlistConnection");
        inXATransaction = true;
    }

    /**
     * Convert to a String UCS16 encoding.
     * 
     * @param s
     *            the string
     * @throws SQLServerException
     * @return the encoded data
     */
    /* L0 */ private byte[] toUCS16(String s) throws SQLServerException {
        if (s == null)
            return new byte[0];
        int l = s.length();
        byte data[] = new byte[l * 2];
        int offset = 0;
        for (int i = 0; i < l; i++) {
            int c = s.charAt(i);
            byte b1 = (byte) (c & 0xFF);
            data[offset++] = b1;
            data[offset++] = (byte) ((c >> 8) & 0xFF); // Unicode MSB
        }
        return data;
    }

    /**
     * Encrypt a password for the SQL Server logon.
     * 
     * @param pwd
     *            the password
     * @return the encryption
     */
    /* L0 */ private byte[] encryptPassword(String pwd) {
        // Changed to handle non ascii passwords
        if (pwd == null)
            pwd = "";
        int len = pwd.length();
        byte data[] = new byte[len * 2];
        for (int i1 = 0; i1 < len; i1++) {
            int j1 = pwd.charAt(i1) ^ 0x5a5a;
            j1 = (j1 & 0xf) << 4 | (j1 & 0xf0) >> 4 | (j1 & 0xf00) << 4 | (j1 & 0xf000) >> 4;
            byte b1 = (byte) ((j1 & 0xFF00) >> 8);
            data[(i1 * 2) + 1] = b1;
            byte b2 = (byte) ((j1 & 0x00FF));
            data[(i1 * 2) + 0] = b2;
        }
        return data;
    }

    /**
     * Send a TDS 7.x logon packet.
     * 
     * @param secsTimeout
     *            (optional) if non-zero, seconds to wait for logon to be sent.
     * @throws SQLServerException
     */
    private void sendLogon(LogonCommand logonCommand,
            SSPIAuthentication authentication,
            FederatedAuthenticationFeatureExtensionData fedAuthFeatureExtensionData) throws SQLServerException {
        // TDS token handler class for processing logon responses.
        //
        // Note:
        // As a local inner class, LogonProcessor implicitly has access to private
        // members of SQLServerConnection. Certain JVM implementations generate
        // package scope accessors to any private members touched by this class,
        // effectively changing visibility of such members from private to package.
        // Therefore, it is IMPORTANT then for this class not to touch private
        // member variables in SQLServerConnection that contain secure information.
        final class LogonProcessor extends TDSTokenHandler {
            private final SSPIAuthentication auth;
            private byte[] secBlobOut = null;
            StreamLoginAck loginAckToken;

            LogonProcessor(SSPIAuthentication auth) {
                super("logon");
                this.auth = auth;
                this.loginAckToken = null;
            }

            boolean onSSPI(TDSReader tdsReader) throws SQLServerException {
                StreamSSPI ack = new StreamSSPI();
                ack.setFromTDS(tdsReader);

                // Extract SSPI data from the response. If another round trip is
                // required then we will start it after we finish processing the
                // rest of this response.
                boolean[] done = {false};
                secBlobOut = auth.GenerateClientContext(ack.sspiBlob, done);
                return true;
            }

            boolean onLoginAck(TDSReader tdsReader) throws SQLServerException {
                loginAckToken = new StreamLoginAck();
                loginAckToken.setFromTDS(tdsReader);
                sqlServerVersion = loginAckToken.sSQLServerVersion;
                tdsVersion = loginAckToken.tdsVersion;
                return true;
            }

            final boolean complete(LogonCommand logonCommand,
                    TDSReader tdsReader) throws SQLServerException {
                // If we have the login ack already then we're done processing.
                if (null != loginAckToken)
                    return true;

                // No login ack yet. Check if there is more SSPI handshake to do...
                if (null != secBlobOut && 0 != secBlobOut.length) {
                    // Yes, there is. So start the next SSPI round trip and indicate to
                    // our caller that it needs to keep the processing loop going.
                    logonCommand.startRequest(TDS.PKT_SSPI).writeBytes(secBlobOut, 0, secBlobOut.length);
                    return false;
                }

                // The login ack comes in its own complete TDS response message.
                // So integrated auth effectively receives more response messages from
                // the server than it sends request messages from the driver.
                // To ensure that the rest of the response can be read, fake another
                // request to the server so that the channel sees int auth login
                // as a symmetric conversation.
                logonCommand.startRequest(TDS.PKT_SSPI);
                logonCommand.onRequestComplete();
                ++tdsChannel.numMsgsSent;

                TDSParser.parse(tdsReader, this);
                return true;
            }
        }

        // Cannot use SSPI when server has responded 0x01 for FedAuthRequired PreLogin Option.
        assert !(integratedSecurity && fedAuthRequiredPreLoginResponse);
        // Cannot use both SSPI and FedAuth
        assert (!integratedSecurity) || !(federatedAuthenticationInfoRequested || federatedAuthenticationRequested);
        // fedAuthFeatureExtensionData provided without fed auth feature request
        assert (null == fedAuthFeatureExtensionData) || (federatedAuthenticationInfoRequested || federatedAuthenticationRequested);
        // Fed Auth feature requested without specifying fedAuthFeatureExtensionData.
        assert (null != fedAuthFeatureExtensionData || !(federatedAuthenticationInfoRequested || federatedAuthenticationRequested));

        String sUser = activeConnectionProperties.getProperty(SQLServerDriverStringProperty.USER.toString());
        String sPwd = activeConnectionProperties.getProperty(SQLServerDriverStringProperty.PASSWORD.toString());
        String appName = activeConnectionProperties.getProperty(SQLServerDriverStringProperty.APPLICATION_NAME.toString());
        String interfaceLibName = "Microsoft JDBC Driver " + SQLJdbcVersion.major + "." + SQLJdbcVersion.minor;
        String databaseName = activeConnectionProperties.getProperty(SQLServerDriverStringProperty.DATABASE_NAME.toString());
        String serverName;
        // currentConnectPlaceHolder should not be null here. Still doing the check for extra security.
        if (null != currentConnectPlaceHolder) {
            serverName = currentConnectPlaceHolder.getServerName();
        }
        else {
            serverName = activeConnectionProperties.getProperty(SQLServerDriverStringProperty.SERVER_NAME.toString());
        }

        if (serverName != null && serverName.length() > 128)
            serverName = serverName.substring(0, 128);

        byte[] secBlob = new byte[0];
        boolean[] done = {false};
        if (null != authentication) {
            secBlob = authentication.GenerateClientContext(secBlob, done);
            sUser = null;
            sPwd = null;
        }

        byte hostnameBytes[] = toUCS16(hostName);
        byte userBytes[] = toUCS16(sUser);
        byte passwordBytes[] = encryptPassword(sPwd);
        int passwordLen = passwordBytes != null ? passwordBytes.length : 0;
        byte appNameBytes[] = toUCS16(appName);
        byte serverNameBytes[] = toUCS16(serverName);
        byte interfaceLibNameBytes[] = toUCS16(interfaceLibName);
        byte interfaceLibVersionBytes[] = {(byte) SQLJdbcVersion.build, (byte) SQLJdbcVersion.patch, (byte) SQLJdbcVersion.minor,
                (byte) SQLJdbcVersion.major};
        byte databaseNameBytes[] = toUCS16(databaseName);
        byte netAddress[] = new byte[6];
        int dataLen = 0;

        final int TDS_LOGIN_REQUEST_BASE_LEN = 94;

        if (serverMajorVersion >= 11) // Denali --> TDS 7.4
        {
            tdsVersion = TDS.VER_DENALI;
        }
        else if (serverMajorVersion >= 10) // Katmai (10.0) & later 7.3B
        {
            tdsVersion = TDS.VER_KATMAI;
        }
        else if (serverMajorVersion >= 9) // Yukon (9.0) --> TDS 7.2 // Prelogin disconnects anything older
        {
            tdsVersion = TDS.VER_YUKON;
        }
        else // Shiloh (8.x) --> TDS 7.1
        {
            assert false : "prelogin did not disconnect for the old version: " + serverMajorVersion;
        }

        TDSWriter tdsWriter = logonCommand.startRequest(TDS.PKT_LOGON70);

        int len2 = TDS_LOGIN_REQUEST_BASE_LEN + hostnameBytes.length + appNameBytes.length + serverNameBytes.length + interfaceLibNameBytes.length
                + databaseNameBytes.length + secBlob.length + 4;// AE is always on;

        // only add lengths of password and username if not using SSPI or requesting federated authentication info
        if (!integratedSecurity && !(federatedAuthenticationInfoRequested || federatedAuthenticationRequested)) {
            len2 = len2 + passwordLen + userBytes.length;
        }

        int aeOffset = len2;
        // AE is always ON
        len2 += writeAEFeatureRequest(false, tdsWriter);
        if (federatedAuthenticationInfoRequested || federatedAuthenticationRequested) {
            len2 = len2 + writeFedAuthFeatureRequest(false, tdsWriter, fedAuthFeatureExtensionData);
        }

        len2 = len2 + 1; // add 1 to length becaue of FeatureEx terminator

        // Length of entire Login 7 packet
        tdsWriter.writeInt(len2);
        tdsWriter.writeInt(tdsVersion);
        tdsWriter.writeInt(requestedPacketSize);
        tdsWriter.writeBytes(interfaceLibVersionBytes); // writeBytes() is little endian
        tdsWriter.writeInt(0); // Client process ID (0 = ??)
        tdsWriter.writeInt(0); // Primary server connection ID

        tdsWriter.writeByte((byte) (          // OptionFlags1:
        TDS.LOGIN_OPTION1_ORDER_X86 | // X86 byte order for numeric & datetime types
                TDS.LOGIN_OPTION1_CHARSET_ASCII | // ASCII character set
                TDS.LOGIN_OPTION1_FLOAT_IEEE_754 | // IEEE 754 floating point representation
                TDS.LOGIN_OPTION1_DUMPLOAD_ON | // Require dump/load BCP capabilities
                TDS.LOGIN_OPTION1_USE_DB_OFF | // No ENVCHANGE after USE DATABASE
                TDS.LOGIN_OPTION1_INIT_DB_FATAL | // Fail connection if initial database change fails
                TDS.LOGIN_OPTION1_SET_LANG_ON      // Warn on SET LANGUAGE stmt
        ));

        tdsWriter.writeByte((byte) (           // OptionFlags2:
        TDS.LOGIN_OPTION2_INIT_LANG_FATAL | // Fail connection if initial language change fails
                TDS.LOGIN_OPTION2_ODBC_ON | // Use ODBC defaults (ANSI_DEFAULTS ON, IMPLICIT_TRANSACTIONS OFF, TEXTSIZE inf, ROWCOUNT inf)
                (integratedSecurity ?               // Use integrated security if requested
                        TDS.LOGIN_OPTION2_INTEGRATED_SECURITY_ON : TDS.LOGIN_OPTION2_INTEGRATED_SECURITY_OFF)));

        // TypeFlags
        tdsWriter.writeByte((byte) (TDS.LOGIN_SQLTYPE_DEFAULT | (applicationIntent != null && applicationIntent.equals(ApplicationIntent.READ_ONLY)
                ? TDS.LOGIN_READ_ONLY_INTENT : TDS.LOGIN_READ_WRITE_INTENT)));

        // OptionFlags3
        byte colEncSetting;
        // AE is always ON
        {
            colEncSetting = TDS.LOGIN_OPTION3_FEATURE_EXTENSION;
        }
        tdsWriter.writeByte(
                (byte) (TDS.LOGIN_OPTION3_DEFAULT | colEncSetting | ((serverMajorVersion >= 10) ? TDS.LOGIN_OPTION3_UNKNOWN_COLLATION_HANDLING : 0) // Accept
                                                                                                                                                    // unknown
                                                                                                                                                    // collations
                                                                                                                                                    // from
                                                                                                                                                    // Katmai
                                                                                                                                                    // &
                                                                                                                                                    // later
                                                                                                                                                    // servers
                ));

        tdsWriter.writeInt((byte) 0); // Client time zone
        tdsWriter.writeInt((byte) 0); // Client LCID

        tdsWriter.writeShort((short) TDS_LOGIN_REQUEST_BASE_LEN);

        // Hostname
        tdsWriter.writeShort((short) ((hostName != null && !hostName.isEmpty()) ? hostName.length() : 0));
        dataLen += hostnameBytes.length;

        // Only send user/password over if not fSSPI or fed auth ADAL... If both user/password and SSPI are in login
        // rec, only SSPI is used.
        if (!integratedSecurity && !(federatedAuthenticationInfoRequested || federatedAuthenticationRequested)) {
            // User and Password
            tdsWriter.writeShort((short) (TDS_LOGIN_REQUEST_BASE_LEN + dataLen));
            tdsWriter.writeShort((short) (sUser == null ? 0 : sUser.length()));
            dataLen += userBytes.length;

            tdsWriter.writeShort((short) (TDS_LOGIN_REQUEST_BASE_LEN + dataLen));
            tdsWriter.writeShort((short) (sPwd == null ? 0 : sPwd.length()));
            dataLen += passwordLen;

        }
        else {
            // User and Password are null
            tdsWriter.writeShort((short) (0));
            tdsWriter.writeShort((short) (0));
            tdsWriter.writeShort((short) (0));
            tdsWriter.writeShort((short) (0));
        }

        // App name
        tdsWriter.writeShort((short) (TDS_LOGIN_REQUEST_BASE_LEN + dataLen));
        tdsWriter.writeShort((short) (appName == null ? 0 : appName.length()));
        dataLen += appNameBytes.length;

        // Server name
        tdsWriter.writeShort((short) (TDS_LOGIN_REQUEST_BASE_LEN + dataLen));
        tdsWriter.writeShort((short) (serverName == null ? 0 : serverName.length()));
        dataLen += serverNameBytes.length;

        // Unused
        tdsWriter.writeShort((short) (TDS_LOGIN_REQUEST_BASE_LEN + dataLen));
        // AE is always ON
        {
            tdsWriter.writeShort((short) 4);
            dataLen += 4;
        }

        // Interface library name
        assert null != interfaceLibName;
        tdsWriter.writeShort((short) (TDS_LOGIN_REQUEST_BASE_LEN + dataLen));
        tdsWriter.writeShort((short) (interfaceLibName.length()));
        dataLen += interfaceLibNameBytes.length;

        // Language
        tdsWriter.writeShort((short) 0);
        tdsWriter.writeShort((short) 0);

        // Database
        tdsWriter.writeShort((short) (TDS_LOGIN_REQUEST_BASE_LEN + dataLen));
        tdsWriter.writeShort((short) (databaseName == null ? 0 : databaseName.length()));
        dataLen += databaseNameBytes.length;

        // Client ID (from MAC addr)
        tdsWriter.writeBytes(netAddress);

        final int USHRT_MAX = 65535;
        // SSPI data
        if (!integratedSecurity) {
            tdsWriter.writeShort((short) 0);
            tdsWriter.writeShort((short) 0);
        }
        else {
            tdsWriter.writeShort((short) (TDS_LOGIN_REQUEST_BASE_LEN + dataLen));
            if (USHRT_MAX <= secBlob.length) {
                tdsWriter.writeShort((short) (USHRT_MAX));
            }
            else
                tdsWriter.writeShort((short) (secBlob.length));
        }

        // Database to attach during connection process
        tdsWriter.writeShort((short) 0);
        tdsWriter.writeShort((short) 0);

        if (tdsVersion >= TDS.VER_YUKON) {
            // TDS 7.2: Password change
            tdsWriter.writeShort((short) 0);
            tdsWriter.writeShort((short) 0);

            // TDS 7.2: 32-bit SSPI byte count (used if 16 bits above were not sufficient)
            if (USHRT_MAX <= secBlob.length)
                tdsWriter.writeInt(secBlob.length);
            else
                tdsWriter.writeInt((short) 0);
        }

        tdsWriter.writeBytes(hostnameBytes);

        // Don't allow user credentials to be logged
        tdsWriter.setDataLoggable(false);

        // if we are using SSPI or fed auth ADAL, do not send over username/password, since we will use SSPI instead
        if (!integratedSecurity && !(federatedAuthenticationInfoRequested || federatedAuthenticationRequested)) {
            tdsWriter.writeBytes(userBytes); // Username
            tdsWriter.writeBytes(passwordBytes); // Password (encrapted)
        }
        tdsWriter.setDataLoggable(true);

        tdsWriter.writeBytes(appNameBytes);	// application name
        tdsWriter.writeBytes(serverNameBytes);	// server name

        // AE is always ON
        {
            tdsWriter.writeInt(aeOffset);
        }

        tdsWriter.writeBytes(interfaceLibNameBytes);	// interfaceLibName
        tdsWriter.writeBytes(databaseNameBytes);	// databaseName

        // Don't allow user credentials to be logged
        tdsWriter.setDataLoggable(false);
        if (integratedSecurity)
            tdsWriter.writeBytes(secBlob, 0, secBlob.length);

        // AE is always ON
        {
            writeAEFeatureRequest(true, tdsWriter);
        }

        if (federatedAuthenticationInfoRequested || federatedAuthenticationRequested) {
            writeFedAuthFeatureRequest(true, tdsWriter, fedAuthFeatureExtensionData);
        }

        tdsWriter.writeByte((byte) TDS.FEATURE_EXT_TERMINATOR);
        tdsWriter.setDataLoggable(true);

        LogonProcessor logonProcessor = new LogonProcessor(authentication);
        TDSReader tdsReader;
        do {
            tdsReader = logonCommand.startResponse();
            TDSParser.parse(tdsReader, logonProcessor);
        }
        while (!logonProcessor.complete(logonCommand, tdsReader));
    }

    /* --------------- JDBC 3.0 ------------- */

    /**
     * Checks that the holdability argument is one of the values allowed by the JDBC spec and by this driver.
     */
    private void checkValidHoldability(int holdability) throws SQLServerException {
        if (holdability != ResultSet.HOLD_CURSORS_OVER_COMMIT && holdability != ResultSet.CLOSE_CURSORS_AT_COMMIT) {
            MessageFormat form = new MessageFormat(SQLServerException.getErrString("R_invalidHoldability"));
            SQLServerException.makeFromDriverError(this, this, form.format(new Object[] {holdability}), null, true);
        }
    }

    /**
     * Checks that the proposed statement holdability matches this connection's current holdability.
     *
     * SQL Server doesn't support per-statement holdability, so the statement's proposed holdability must match its parent connection's. Note that
     * this doesn't stop anyone from changing the holdability of the connection after creating the statement. Apps should always call
     * Statement.getResultSetHoldability to check the holdability of ResultSets that would be created, and/or ResultSet.getHoldability to check the
     * holdability of an existing ResultSet.
     */
    private void checkMatchesCurrentHoldability(int resultSetHoldability) throws SQLServerException {
        if (resultSetHoldability != this.holdability) {
            SQLServerException.makeFromDriverError(this, this, SQLServerException.getErrString("R_sqlServerHoldability"), null, false);
        }
    }

    public Statement createStatement(int nType,
            int nConcur,
            int resultSetHoldability) throws SQLServerException {
        loggerExternal.entering(getClassNameLogging(), "createStatement",
                new Object[] {nType, nConcur, resultSetHoldability});
        Statement st = createStatement(nType, nConcur, resultSetHoldability, SQLServerStatementColumnEncryptionSetting.UseConnectionSetting);
        loggerExternal.exiting(getClassNameLogging(), "createStatement", st);
        return st;
    }

    public Statement createStatement(int nType,
            int nConcur,
            int resultSetHoldability,
            SQLServerStatementColumnEncryptionSetting stmtColEncSetting) throws SQLServerException {
        loggerExternal.entering(getClassNameLogging(), "createStatement",
                new Object[] {nType, nConcur, resultSetHoldability, stmtColEncSetting});
        checkClosed();
        checkValidHoldability(resultSetHoldability);
        checkMatchesCurrentHoldability(resultSetHoldability);
        Statement st = new SQLServerStatement(this, nType, nConcur, stmtColEncSetting);
        if (requestStarted) {
            addOpenStatement(st);
        }
        loggerExternal.exiting(getClassNameLogging(), "createStatement", st);
        return st;
    }

    /* L3 */ public PreparedStatement prepareStatement(java.lang.String sql,
            int nType,
            int nConcur,
            int resultSetHoldability) throws SQLServerException {
        loggerExternal.entering(getClassNameLogging(), "prepareStatement",
                new Object[] {nType, nConcur, resultSetHoldability});
        PreparedStatement st = prepareStatement(sql, nType, nConcur, resultSetHoldability,
                SQLServerStatementColumnEncryptionSetting.UseConnectionSetting);
        loggerExternal.exiting(getClassNameLogging(), "prepareStatement", st);
        return st;
    }

    /**
     * Creates a <code>PreparedStatement</code> object that will generate <code>ResultSet</code> objects with the given type, concurrency, and
     * holdability.
     * <P>
     * This method is the same as the <code>prepareStatement</code> method above, but it allows the default result set type, concurrency, and
     * holdability to be overridden.
     *
     * @param sql
     *            a <code>String</code> object that is the SQL statement to be sent to the database; may contain one or more '?' IN parameters
     * @param nType
     *            one of the following <code>ResultSet</code> constants: <code>ResultSet.TYPE_FORWARD_ONLY</code>,
     *            <code>ResultSet.TYPE_SCROLL_INSENSITIVE</code>, or <code>ResultSet.TYPE_SCROLL_SENSITIVE</code>
     * @param nConcur
     *            one of the following <code>ResultSet</code> constants: <code>ResultSet.CONCUR_READ_ONLY</code> or
     *            <code>ResultSet.CONCUR_UPDATABLE</code>
     * @param resultSetHoldability
     *            one of the following <code>ResultSet</code> constants: <code>ResultSet.HOLD_CURSORS_OVER_COMMIT</code> or
     *            <code>ResultSet.CLOSE_CURSORS_AT_COMMIT</code>
     * @param stmtColEncSetting
     *            Specifies how data will be sent and received when reading and writing encrypted columns.
     * @return a new <code>PreparedStatement</code> object, containing the pre-compiled SQL statement, that will generate <code>ResultSet</code>
     *         objects with the given type, concurrency, and holdability
     * @throws SQLServerException
     *             if a database access error occurs, this method is called on a closed connection or the given parameters are not
     *             <code>ResultSet</code> constants indicating type, concurrency, and holdability
     */
    public PreparedStatement prepareStatement(java.lang.String sql,
            int nType,
            int nConcur,
            int resultSetHoldability,
            SQLServerStatementColumnEncryptionSetting stmtColEncSetting) throws SQLServerException {
        loggerExternal.entering(getClassNameLogging(), "prepareStatement",
                new Object[] {nType, nConcur, resultSetHoldability, stmtColEncSetting});
        checkClosed();
        checkValidHoldability(resultSetHoldability);
        checkMatchesCurrentHoldability(resultSetHoldability);

        PreparedStatement st;

        // Make sure SQLServerPreparedStatement42 is used for 4.2 and above.
        if (Util.use42Wrapper() || Util.use43Wrapper()) {
            st = new SQLServerPreparedStatement42(this, sql, nType, nConcur, stmtColEncSetting);
        }
        else {
            st = new SQLServerPreparedStatement(this, sql, nType, nConcur, stmtColEncSetting);
        }
        if (requestStarted) {
            addOpenStatement(st);
        }
        loggerExternal.exiting(getClassNameLogging(), "prepareStatement", st);
        return st;
    }

    /* L3 */ public CallableStatement prepareCall(String sql,
            int nType,
            int nConcur,
            int resultSetHoldability) throws SQLServerException {
        loggerExternal.entering(getClassNameLogging(), "prepareStatement",
                new Object[] {nType, nConcur, resultSetHoldability});
        CallableStatement st = prepareCall(sql, nType, nConcur, resultSetHoldability, SQLServerStatementColumnEncryptionSetting.UseConnectionSetting);
        loggerExternal.exiting(getClassNameLogging(), "prepareCall", st);
        return st;
    }

    public CallableStatement prepareCall(String sql,
            int nType,
            int nConcur,
            int resultSetHoldability,
            SQLServerStatementColumnEncryptionSetting stmtColEncSetiing) throws SQLServerException {
        loggerExternal.entering(getClassNameLogging(), "prepareStatement",
                new Object[] {nType, nConcur, resultSetHoldability, stmtColEncSetiing});
        checkClosed();
        checkValidHoldability(resultSetHoldability);
        checkMatchesCurrentHoldability(resultSetHoldability);

        CallableStatement st;

        // Make sure SQLServerCallableStatement42 is used for 4.2 and above
        if (Util.use42Wrapper() || Util.use43Wrapper()) {
            st = new SQLServerCallableStatement42(this, sql, nType, nConcur, stmtColEncSetiing);
        }
        else {
            st = new SQLServerCallableStatement(this, sql, nType, nConcur, stmtColEncSetiing);
        }
        if (requestStarted) {
            addOpenStatement(st);
        }
        loggerExternal.exiting(getClassNameLogging(), "prepareCall", st);
        return st;
    }

    /* JDBC 3.0 Auto generated keys */

    /* L3 */ public PreparedStatement prepareStatement(String sql,
            int flag) throws SQLServerException {
        loggerExternal.entering(getClassNameLogging(), "prepareStatement", new Object[] {sql, flag});

        SQLServerPreparedStatement ps = (SQLServerPreparedStatement) prepareStatement(sql, flag,
                SQLServerStatementColumnEncryptionSetting.UseConnectionSetting);

        loggerExternal.exiting(getClassNameLogging(), "prepareStatement", ps);
        return ps;
    }

    /**
     * Creates a default <code>PreparedStatement</code> object that has the capability to retrieve auto-generated keys. The given constant tells the
     * driver whether it should make auto-generated keys available for retrieval. This parameter is ignored if the SQL statement is not an
     * <code>INSERT</code> statement, or an SQL statement able to return auto-generated keys (the list of such statements is vendor-specific).
     * <P>
     * <B>Note:</B> This method is optimized for handling parametric SQL statements that benefit from precompilation. If the driver supports
     * precompilation, the method <code>prepareStatement</code> will send the statement to the database for precompilation. Some drivers may not
     * support precompilation. In this case, the statement may not be sent to the database until the <code>PreparedStatement</code> object is
     * executed. This has no direct effect on users; however, it does affect which methods throw certain SQLExceptions.
     * <P>
     * Result sets created using the returned <code>PreparedStatement</code> object will by default be type <code>TYPE_FORWARD_ONLY</code> and have a
     * concurrency level of <code>CONCUR_READ_ONLY</code>. The holdability of the created result sets can be determined by calling
     * {@link #getHoldability}.
     *
     * @param sql
     *            an SQL statement that may contain one or more '?' IN parameter placeholders
     * @param flag
     *            a flag indicating whether auto-generated keys should be returned; one of <code>Statement.RETURN_GENERATED_KEYS</code> or
     *            <code>Statement.NO_GENERATED_KEYS</code>
     * @param stmtColEncSetting
     *            Specifies how data will be sent and received when reading and writing encrypted columns.
     * @return a new <code>PreparedStatement</code> object, containing the pre-compiled SQL statement, that will have the capability of returning
     *         auto-generated keys
     * @throws SQLServerException
     *             if a database access error occurs, this method is called on a closed connection or the given parameter is not a
     *             <code>Statement</code> constant indicating whether auto-generated keys should be returned
     */
    public PreparedStatement prepareStatement(String sql,
            int flag,
            SQLServerStatementColumnEncryptionSetting stmtColEncSetting) throws SQLServerException {
        loggerExternal.entering(getClassNameLogging(), "prepareStatement", new Object[] {sql, flag, stmtColEncSetting});
        checkClosed();
        SQLServerPreparedStatement ps = (SQLServerPreparedStatement) prepareStatement(sql, ResultSet.TYPE_FORWARD_ONLY, ResultSet.CONCUR_READ_ONLY,
                stmtColEncSetting);
        ps.bRequestedGeneratedKeys = (flag == Statement.RETURN_GENERATED_KEYS);
        loggerExternal.exiting(getClassNameLogging(), "prepareStatement", ps);
        return ps;
    }

    /* L3 */ public PreparedStatement prepareStatement(String sql,
            int[] columnIndexes) throws SQLServerException {
        loggerExternal.entering(getClassNameLogging(), "prepareStatement", new Object[] {sql, columnIndexes});
        SQLServerPreparedStatement ps = (SQLServerPreparedStatement) prepareStatement(sql, columnIndexes,
                SQLServerStatementColumnEncryptionSetting.UseConnectionSetting);

        loggerExternal.exiting(getClassNameLogging(), "prepareStatement", ps);
        return ps;
    }

    /**
     * Creates a default <code>PreparedStatement</code> object capable of returning the auto-generated keys designated by the given array. This array
     * contains the indexes of the columns in the target table that contain the auto-generated keys that should be made available. The driver will
     * ignore the array if the SQL statement is not an <code>INSERT</code> statement, or an SQL statement able to return auto-generated keys (the list
     * of such statements is vendor-specific).
     * <p>
     * An SQL statement with or without IN parameters can be pre-compiled and stored in a <code>PreparedStatement</code> object. This object can then
     * be used to efficiently execute this statement multiple times.
     * <P>
     * <B>Note:</B> This method is optimized for handling parametric SQL statements that benefit from precompilation. If the driver supports
     * precompilation, the method <code>prepareStatement</code> will send the statement to the database for precompilation. Some drivers may not
     * support precompilation. In this case, the statement may not be sent to the database until the <code>PreparedStatement</code> object is
     * executed. This has no direct effect on users; however, it does affect which methods throw certain SQLExceptions.
     * <P>
     * Result sets created using the returned <code>PreparedStatement</code> object will by default be type <code>TYPE_FORWARD_ONLY</code> and have a
     * concurrency level of <code>CONCUR_READ_ONLY</code>. The holdability of the created result sets can be determined by calling
     * {@link #getHoldability}.
     *
     * @param sql
     *            an SQL statement that may contain one or more '?' IN parameter placeholders
     * @param columnIndexes
     *            an array of column indexes indicating the columns that should be returned from the inserted row or rows
     * @param stmtColEncSetting
     *            Specifies how data will be sent and received when reading and writing encrypted columns.
     * @return a new <code>PreparedStatement</code> object, containing the pre-compiled statement, that is capable of returning the auto-generated
     *         keys designated by the given array of column indexes
     * @throws SQLServerException
     *             if a database access error occurs or this method is called on a closed connection
     */
    public PreparedStatement prepareStatement(String sql,
            int[] columnIndexes,
            SQLServerStatementColumnEncryptionSetting stmtColEncSetting) throws SQLServerException {
        loggerExternal.entering(getClassNameLogging(), "prepareStatement", new Object[] {sql, columnIndexes, stmtColEncSetting});

        checkClosed();
        if (columnIndexes == null || columnIndexes.length != 1) {
            SQLServerException.makeFromDriverError(this, this, SQLServerException.getErrString("R_invalidColumnArrayLength"), null, false);
        }
        SQLServerPreparedStatement ps = (SQLServerPreparedStatement) prepareStatement(sql, ResultSet.TYPE_FORWARD_ONLY, ResultSet.CONCUR_READ_ONLY,
                stmtColEncSetting);
        ps.bRequestedGeneratedKeys = true;
        loggerExternal.exiting(getClassNameLogging(), "prepareStatement", ps);
        return ps;
    }

    /* L3 */ public PreparedStatement prepareStatement(String sql,
            String[] columnNames) throws SQLServerException {
        loggerExternal.entering(getClassNameLogging(), "prepareStatement", new Object[] {sql, columnNames});

        SQLServerPreparedStatement ps = (SQLServerPreparedStatement) prepareStatement(sql, columnNames,
                SQLServerStatementColumnEncryptionSetting.UseConnectionSetting);

        loggerExternal.exiting(getClassNameLogging(), "prepareStatement", ps);
        return ps;
    }

    /**
     * Creates a default <code>PreparedStatement</code> object capable of returning the auto-generated keys designated by the given array. This array
     * contains the names of the columns in the target table that contain the auto-generated keys that should be returned. The driver will ignore the
     * array if the SQL statement is not an <code>INSERT</code> statement, or an SQL statement able to return auto-generated keys (the list of such
     * statements is vendor-specific).
     * <P>
     * An SQL statement with or without IN parameters can be pre-compiled and stored in a <code>PreparedStatement</code> object. This object can then
     * be used to efficiently execute this statement multiple times.
     * <P>
     * <B>Note:</B> This method is optimized for handling parametric SQL statements that benefit from precompilation. If the driver supports
     * precompilation, the method <code>prepareStatement</code> will send the statement to the database for precompilation. Some drivers may not
     * support precompilation. In this case, the statement may not be sent to the database until the <code>PreparedStatement</code> object is
     * executed. This has no direct effect on users; however, it does affect which methods throw certain SQLExceptions.
     * <P>
     * Result sets created using the returned <code>PreparedStatement</code> object will by default be type <code>TYPE_FORWARD_ONLY</code> and have a
     * concurrency level of <code>CONCUR_READ_ONLY</code>. The holdability of the created result sets can be determined by calling
     * {@link #getHoldability}.
     *
     * @param sql
     *            an SQL statement that may contain one or more '?' IN parameter placeholders
     * @param columnNames
     *            an array of column names indicating the columns that should be returned from the inserted row or rows
     * @param stmtColEncSetting
     *            Specifies how data will be sent and received when reading and writing encrypted columns.
     * @return a new <code>PreparedStatement</code> object, containing the pre-compiled statement, that is capable of returning the auto-generated
     *         keys designated by the given array of column names
     * @throws SQLServerException
     *             if a database access error occurs or this method is called on a closed connection
     */
    public PreparedStatement prepareStatement(String sql,
            String[] columnNames,
            SQLServerStatementColumnEncryptionSetting stmtColEncSetting) throws SQLServerException {
        loggerExternal.entering(getClassNameLogging(), "prepareStatement", new Object[] {sql, columnNames, stmtColEncSetting});
        checkClosed();
        if (columnNames == null || columnNames.length != 1) {
            SQLServerException.makeFromDriverError(this, this, SQLServerException.getErrString("R_invalidColumnArrayLength"), null, false);
        }
        SQLServerPreparedStatement ps = (SQLServerPreparedStatement) prepareStatement(sql, ResultSet.TYPE_FORWARD_ONLY, ResultSet.CONCUR_READ_ONLY,
                stmtColEncSetting);
        ps.bRequestedGeneratedKeys = true;
        loggerExternal.exiting(getClassNameLogging(), "prepareStatement", ps);
        return ps;
    }

    /* JDBC 3.0 Savepoints */

    public void releaseSavepoint(Savepoint savepoint) throws SQLServerException {
        loggerExternal.entering(getClassNameLogging(), "releaseSavepoint", savepoint);
        NotImplemented();
    }

    final private Savepoint setNamedSavepoint(String sName) throws SQLServerException {
        if (true == databaseAutoCommitMode) {
            SQLServerException.makeFromDriverError(this, this, SQLServerException.getErrString("R_cantSetSavepoint"), null, false);
        }

        SQLServerSavepoint s = new SQLServerSavepoint(this, sName);

        // Create the named savepoint. Note that we explicitly start a transaction if we
        // are not already in one. This is to allow the savepoint to be created even if
        // setSavepoint() is called before executing any other implicit-transaction-starting
        // statements. Also note that the way we create this transaction is rather weird.
        // This is because the server creates a nested transaction (@@TRANCOUNT = 2) rather
        // than just the outer transaction (@@TRANCOUNT = 1). Should this limitation ever
        // change, the T-SQL below should still work.
        connectionCommand("IF @@TRANCOUNT = 0 BEGIN BEGIN TRAN IF @@TRANCOUNT = 2 COMMIT TRAN END SAVE TRAN " + Util.escapeSQLId(s.getLabel()),
                "setSavepoint");

        return s;
    }

    /* L3 */ public Savepoint setSavepoint(String sName) throws SQLServerException {
        loggerExternal.entering(getClassNameLogging(), "setSavepoint", sName);
        if (loggerExternal.isLoggable(Level.FINER) && Util.IsActivityTraceOn()) {
            loggerExternal.finer(toString() + " ActivityId: " + ActivityCorrelator.getNext().toString());
        }
        checkClosed();
        Savepoint pt = setNamedSavepoint(sName);
        loggerExternal.exiting(getClassNameLogging(), "setSavepoint", pt);
        return pt;
    }

    /* L3 */ public Savepoint setSavepoint() throws SQLServerException {
        loggerExternal.entering(getClassNameLogging(), "setSavepoint");
        if (loggerExternal.isLoggable(Level.FINER) && Util.IsActivityTraceOn()) {
            loggerExternal.finer(toString() + " ActivityId: " + ActivityCorrelator.getNext().toString());
        }
        checkClosed();
        Savepoint pt = setNamedSavepoint(null);
        loggerExternal.exiting(getClassNameLogging(), "setSavepoint", pt);
        return pt;
    }

    /* L3 */ public void rollback(Savepoint s) throws SQLServerException {
        loggerExternal.entering(getClassNameLogging(), "rollback", s);
        if (loggerExternal.isLoggable(Level.FINER) && Util.IsActivityTraceOn()) {
            loggerExternal.finer(toString() + " ActivityId: " + ActivityCorrelator.getNext().toString());
        }
        checkClosed();
        if (true == databaseAutoCommitMode) {
            SQLServerException.makeFromDriverError(this, this, SQLServerException.getErrString("R_cantInvokeRollback"), null, false);
        }
        connectionCommand("IF @@TRANCOUNT > 0 ROLLBACK TRAN " + Util.escapeSQLId(((SQLServerSavepoint) s).getLabel()), "rollbackSavepoint");
        loggerExternal.exiting(getClassNameLogging(), "rollback");
    }

    /* L3 */ public int getHoldability() throws SQLServerException {
        loggerExternal.entering(getClassNameLogging(), "getHoldability");
        if (loggerExternal.isLoggable(Level.FINER))
            loggerExternal.exiting(getClassNameLogging(), "getHoldability", holdability);
        return holdability;
    }

    public void setHoldability(int holdability) throws SQLServerException {
        loggerExternal.entering(getClassNameLogging(), "setHoldability", holdability);

        if (loggerExternal.isLoggable(Level.FINER) && Util.IsActivityTraceOn()) {
            loggerExternal.finer(toString() + " ActivityId: " + ActivityCorrelator.getNext().toString());
        }
        checkValidHoldability(holdability);
        checkClosed();

        if (this.holdability != holdability) {
            assert ResultSet.HOLD_CURSORS_OVER_COMMIT == holdability || ResultSet.CLOSE_CURSORS_AT_COMMIT == holdability : "invalid holdability "
                    + holdability;

            connectionCommand((holdability == ResultSet.CLOSE_CURSORS_AT_COMMIT) ? "SET CURSOR_CLOSE_ON_COMMIT ON" : "SET CURSOR_CLOSE_ON_COMMIT OFF",
                    "setHoldability");

            this.holdability = holdability;
        }

        loggerExternal.exiting(getClassNameLogging(), "setHoldability");
    }

    public int getNetworkTimeout() throws SQLException {
        loggerExternal.entering(getClassNameLogging(), "getNetworkTimeout");

        checkClosed();

        int timeout = 0;
        try {
            timeout = tdsChannel.getNetworkTimeout();
        }
        catch (IOException ioe) {
            terminate(SQLServerException.DRIVER_ERROR_IO_FAILED, ioe.getMessage(), ioe);
        }

        loggerExternal.exiting(getClassNameLogging(), "getNetworkTimeout");
        return timeout;
    }

    public void setNetworkTimeout(Executor executor,
            int timeout) throws SQLException {
        loggerExternal.entering(getClassNameLogging(), "setNetworkTimeout", timeout);

        if (timeout < 0) {
            MessageFormat form = new MessageFormat(SQLServerException.getErrString("R_invalidSocketTimeout"));
            Object[] msgArgs = {timeout};
            SQLServerException.makeFromDriverError(this, this, form.format(msgArgs), null, false);
        }

        checkClosed();
        
        // check for setNetworkTimeout permission
        SecurityManager secMgr = System.getSecurityManager();
        if (secMgr != null) {
            try {
                SQLPermission perm = new SQLPermission(SET_NETWORK_TIMEOUT_PERM);
                secMgr.checkPermission(perm);
            }
            catch (SecurityException ex) {
                MessageFormat form = new MessageFormat(SQLServerException.getErrString("R_permissionDenied"));
                Object[] msgArgs = {SET_NETWORK_TIMEOUT_PERM};
                SQLServerException.makeFromDriverError(this, this, form.format(msgArgs), null, true);
            }
        }

        try {
            tdsChannel.setNetworkTimeout(timeout);
        }
        catch (IOException ioe) {
            terminate(SQLServerException.DRIVER_ERROR_IO_FAILED, ioe.getMessage(), ioe);
        }

        loggerExternal.exiting(getClassNameLogging(), "setNetworkTimeout");
    }

    public String getSchema() throws SQLException {
        loggerExternal.entering(getClassNameLogging(), "getSchema");

        checkClosed();

        SQLServerStatement stmt = null;
        SQLServerResultSet resultSet = null;

        try {
            stmt = (SQLServerStatement) this.createStatement();
            resultSet = stmt.executeQueryInternal("SELECT SCHEMA_NAME()");
            if (resultSet != null) {
                resultSet.next();
                return resultSet.getString(1);
            }
            else {
                SQLServerException.makeFromDriverError(this, this, SQLServerException.getErrString("R_getSchemaError"), null, true);
            }
        }
        catch (SQLException e) {
            if (isSessionUnAvailable()) {
                throw e;
            }

            SQLServerException.makeFromDriverError(this, this, SQLServerException.getErrString("R_getSchemaError"), null, true);
        }
        finally {
            if (resultSet != null) {
                resultSet.close();
            }
            if (stmt != null) {
                stmt.close();
            }
        }

        loggerExternal.exiting(getClassNameLogging(), "getSchema");
        return null;
    }

    public void setSchema(String schema) throws SQLException {
        loggerExternal.entering(getClassNameLogging(), "setSchema", schema);
        checkClosed();
        addWarning(SQLServerException.getErrString("R_setSchemaWarning"));

        loggerExternal.exiting(getClassNameLogging(), "setSchema");
    }

    /**
     * Modifies the setting of the sendTimeAsDatetime connection property. When true, java.sql.Time values will be sent to the server as SQL
     * Serverdatetime values. When false, java.sql.Time values will be sent to the server as SQL Servertime values. sendTimeAsDatetime can also be
     * modified programmatically with SQLServerDataSource.setSendTimeAsDatetime. The default value for this property may change in a future release.
     * 
     * @param sendTimeAsDateTimeValue
     *            enables/disables setting the sendTimeAsDatetime connection property. For more information about how the Microsoft JDBC Driver for
     *            SQL Server configures java.sql.Time values before sending them to the server, see
     *            <a href="https://msdn.microsoft.com/en-us/library/ff427224(v=sql.110).aspx">Configuring How java.sql.Time Values are Sent to the
     *            Server</a>.
     */
    public synchronized void setSendTimeAsDatetime(boolean sendTimeAsDateTimeValue) {
        sendTimeAsDatetime = sendTimeAsDateTimeValue;
    }

    public java.sql.Array createArrayOf(String typeName,
            Object[] elements) throws SQLException {
        // Not implemented
        throw new SQLFeatureNotSupportedException(SQLServerException.getErrString("R_notSupported"));
    }

    public Blob createBlob() throws SQLException {
        checkClosed();
        return new SQLServerBlob(this);
    }

    public Clob createClob() throws SQLException {
        checkClosed();
        return new SQLServerClob(this);
    }

    public NClob createNClob() throws SQLException {
        checkClosed();
        return new SQLServerNClob(this);
    }

    public SQLXML createSQLXML() throws SQLException {
        loggerExternal.entering(getClassNameLogging(), "createSQLXML");
         SQLXML sqlxml = new SQLServerSQLXML(this);

        if (loggerExternal.isLoggable(Level.FINER))
            loggerExternal.exiting(getClassNameLogging(), "createSQLXML", sqlxml);
        return sqlxml;
    }

    public Struct createStruct(String typeName,
            Object[] attributes) throws SQLException {
        // Not implemented
        throw new SQLFeatureNotSupportedException(SQLServerException.getErrString("R_notSupported"));
    }

    String getTrustedServerNameAE() throws SQLServerException {
        return trustedServerNameAE.toUpperCase();
    }

    public Properties getClientInfo() throws SQLException {
        loggerExternal.entering(getClassNameLogging(), "getClientInfo");
        checkClosed();
        Properties p = new Properties();
        loggerExternal.exiting(getClassNameLogging(), "getClientInfo", p);
        return p;
    }

    public String getClientInfo(String name) throws SQLException {
        loggerExternal.entering(getClassNameLogging(), "getClientInfo", name);
        checkClosed();
        loggerExternal.exiting(getClassNameLogging(), "getClientInfo", null);
        return null;
    }

    public void setClientInfo(Properties properties) throws SQLClientInfoException {
        loggerExternal.entering(getClassNameLogging(), "setClientInfo", properties);
        // This function is only marked as throwing only SQLClientInfoException so the conversion is necessary
        try {
            checkClosed();
        }
        catch (SQLServerException ex) {
            SQLClientInfoException info = new SQLClientInfoException();
            info.initCause(ex);
            throw info;
        }

        if (!properties.isEmpty()) {
            Enumeration<?> e = properties.keys();
            while (e.hasMoreElements()) {
                MessageFormat form = new MessageFormat(SQLServerException.getErrString("R_invalidProperty"));
                Object[] msgArgs = {e.nextElement()};
                addWarning(form.format(msgArgs));
            }
        }
        loggerExternal.exiting(getClassNameLogging(), "setClientInfo");
    }

    public void setClientInfo(String name,
            String value) throws SQLClientInfoException {
        loggerExternal.entering(getClassNameLogging(), "setClientInfo", new Object[] {name, value});
        // This function is only marked as throwing only SQLClientInfoException so the conversion is necessary
        try {
            checkClosed();
        }
        catch (SQLServerException ex) {
            SQLClientInfoException info = new SQLClientInfoException();
            info.initCause(ex);
            throw info;
        }
        MessageFormat form = new MessageFormat(SQLServerException.getErrString("R_invalidProperty"));
        Object[] msgArgs = {name};
        addWarning(form.format(msgArgs));
        loggerExternal.exiting(getClassNameLogging(), "setClientInfo");
    }

    /**
     * Determine whether the connection is still valid.
     *
     * The driver shall submit a query on the connection or use some other mechanism that positively verifies the connection is still valid when this
     * method is called.
     *
     * The query submitted by the driver to validate the connection shall be executed in the context of the current transaction.
     *
     * @param timeout
     *            The time in seconds to wait for the database operation used to validate the connection to complete. If the timeout period expires
     *            before the operation completes, this method returns false. A value of 0 indicates a timeout is not applied to the database
     *            operation. Note that if the value is 0, the call to isValid may block indefinitely if the connection is not valid...
     *
     * @return true if the connection has not been closed and is still valid.
     *
     * @throws SQLException
     *             if the value supplied for the timeout is less than 0.
     */
    public boolean isValid(int timeout) throws SQLException {
        boolean isValid = false;

        loggerExternal.entering(getClassNameLogging(), "isValid", timeout);

        // Throw an exception if the timeout is invalid
        if (timeout < 0) {
            MessageFormat form = new MessageFormat(SQLServerException.getErrString("R_invalidQueryTimeOutValue"));
            Object[] msgArgs = {timeout};
            SQLServerException.makeFromDriverError(this, this, form.format(msgArgs), null, true);
        }

        // Return false if the connection is closed
        if (isSessionUnAvailable())
            return false;

        try {
            SQLServerStatement stmt = new SQLServerStatement(this, ResultSet.TYPE_FORWARD_ONLY, ResultSet.CONCUR_READ_ONLY,
                    SQLServerStatementColumnEncryptionSetting.UseConnectionSetting);

            // If asked, limit the time to wait for the query to complete.
            if (0 != timeout)
                stmt.setQueryTimeout(timeout);

            // Try to execute the query. If this succeeds, then the connection is valid.
            // If it fails (throws an exception), then the connection is not valid.
            // If a timeout was provided, execution throws an "query timed out" exception
            // if the query fails to execute in that time.
            stmt.executeQueryInternal("SELECT 1");
            stmt.close();
            isValid = true;
        }
        catch (SQLException e) {
            // Do not propagate SQLExceptions from query execution or statement closure.
            // The connection is considered to be invalid if the statement fails to close,
            // even though query execution succeeded.
            connectionlogger.fine(toString() + " Exception checking connection validity: " + e.getMessage());
        }

        loggerExternal.exiting(getClassNameLogging(), "isValid", isValid);
        return isValid;
    }

    public boolean isWrapperFor(Class<?> iface) throws SQLException {
        loggerExternal.entering(getClassNameLogging(), "isWrapperFor", iface);
        boolean f = iface.isInstance(this);
        loggerExternal.exiting(getClassNameLogging(), "isWrapperFor", f);
        return f;
    }

    public <T> T unwrap(Class<T> iface) throws SQLException {
        loggerExternal.entering(getClassNameLogging(), "unwrap", iface);
        T t;
        try {
            t = iface.cast(this);
        }
        catch (ClassCastException e) {

            SQLServerException newe = new SQLServerException(e.getMessage(), e);
            throw newe;
        }
        loggerExternal.exiting(getClassNameLogging(), "unwrap", t);
        return t;
    }

    private boolean requestStarted = false;
    private boolean originalDatabaseAutoCommitMode;
    private int originalTransactionIsolationLevel;
    private int originalNetworkTimeout;
    private int originalHoldability;
    private boolean originalSendTimeAsDatetime;
    private int originalStatementPoolingCacheSize;
    private boolean originalDisableStatementPooling;
    private int originalServerPreparedStatementDiscardThreshold;
    private Boolean originalEnablePrepareOnFirstPreparedStatementCall;
    private String originalSCatalog;
    private volatile SQLWarning originalSqlWarnings;
    private List<Statement> openStatements;

    protected void beginRequestInternal() throws SQLException {
        synchronized (this) {
            if (!requestStarted) {
                originalDatabaseAutoCommitMode = databaseAutoCommitMode;
                originalTransactionIsolationLevel = transactionIsolationLevel;
                originalNetworkTimeout = getNetworkTimeout();
                originalHoldability = holdability;
                originalSendTimeAsDatetime = sendTimeAsDatetime;
                originalStatementPoolingCacheSize = statementPoolingCacheSize;
                originalDisableStatementPooling = disableStatementPooling;
                originalServerPreparedStatementDiscardThreshold = getServerPreparedStatementDiscardThreshold();
                originalEnablePrepareOnFirstPreparedStatementCall = getEnablePrepareOnFirstPreparedStatementCall();
                originalSCatalog = sCatalog;
                originalSqlWarnings = sqlWarnings;
                openStatements = new LinkedList<Statement>();
                requestStarted = true;
            }
        }
    }

    protected void endRequestInternal() throws SQLException {
        synchronized (this) {
            if (requestStarted) {
                if (!databaseAutoCommitMode) {
                    rollback();
                }
                if (databaseAutoCommitMode != originalDatabaseAutoCommitMode) {
                    setAutoCommit(originalDatabaseAutoCommitMode);
                }
                if (transactionIsolationLevel != originalTransactionIsolationLevel) {
                    setTransactionIsolation(originalTransactionIsolationLevel);
                }
                if (getNetworkTimeout() != originalNetworkTimeout) {
                    setNetworkTimeout(null, originalNetworkTimeout);
                }
                if (holdability != originalHoldability) {
                    setHoldability(originalHoldability);
                }
                if (sendTimeAsDatetime != originalSendTimeAsDatetime) {
                    setSendTimeAsDatetime(originalSendTimeAsDatetime);
                }
                if (statementPoolingCacheSize != originalStatementPoolingCacheSize) {
                    setStatementPoolingCacheSize(originalStatementPoolingCacheSize);
                }
                if (disableStatementPooling != originalDisableStatementPooling) {
                    setDisableStatementPooling(originalDisableStatementPooling);
                }
                if (getServerPreparedStatementDiscardThreshold() != originalServerPreparedStatementDiscardThreshold) {
                    setServerPreparedStatementDiscardThreshold(originalServerPreparedStatementDiscardThreshold);
                }
                if (getEnablePrepareOnFirstPreparedStatementCall() != originalEnablePrepareOnFirstPreparedStatementCall) {
                    setEnablePrepareOnFirstPreparedStatementCall(originalEnablePrepareOnFirstPreparedStatementCall);
                }
                if (!sCatalog.equals(originalSCatalog)) {
                    setCatalog(originalSCatalog);
                }
                sqlWarnings = originalSqlWarnings;
                if (null != openStatements) {
                    while (!openStatements.isEmpty()) {
                        try (Statement st = openStatements.get(0)) {
                        }
                    }
                    openStatements.clear();
                }
                requestStarted = false;
            }
        }
    }

    /**
     * Replace JDBC syntax parameter markets '?' with SQL Server paramter markers @p1, @p2 etc...
     * 
     * @param sql
     *            the user's SQL
     * @throws SQLServerException
     * @return the returned syntax
     */
    static final char[] OUT = {' ', 'O', 'U', 'T'};

    /* L0 */ String replaceParameterMarkers(String sqlSrc,
            Parameter[] params,
            boolean isReturnValueSyntax) throws SQLServerException {
        final int MAX_PARAM_NAME_LEN = 6;
        char[] sqlDst = new char[sqlSrc.length() + params.length * (MAX_PARAM_NAME_LEN + OUT.length)];
        int dstBegin = 0;
        int srcBegin = 0;
        int nParam = 0;

        int paramIndex = 0;
        while (true) {
            int srcEnd = ParameterUtils.scanSQLForChar('?', sqlSrc, srcBegin);
            sqlSrc.getChars(srcBegin, srcEnd, sqlDst, dstBegin);
            dstBegin += srcEnd - srcBegin;

            if (sqlSrc.length() == srcEnd)
                break;

            dstBegin += makeParamName(nParam++, sqlDst, dstBegin);
            srcBegin = srcEnd + 1;

            if (params[paramIndex++].isOutput()) {
                if (!isReturnValueSyntax || paramIndex > 1) {
                    System.arraycopy(OUT, 0, sqlDst, dstBegin, OUT.length);
                    dstBegin += OUT.length;
                }
            }
        }

        while (dstBegin < sqlDst.length)
            sqlDst[dstBegin++] = ' ';

        return new String(sqlDst);
    }

    /**
     * Make a SQL Server style parameter name.
     * 
     * @param nParam
     *            the parameter number
     * @param name
     *            the paramter name
     * @param offset
     * @return int
     */
    /* L0 */ static int makeParamName(int nParam,
            char[] name,
            int offset) {
        name[offset + 0] = '@';
        name[offset + 1] = 'P';
        if (nParam < 10) {
            name[offset + 2] = (char) ('0' + nParam);
            return 3;
        }
        else {
            if (nParam < 100) {
                int nBase = 2;
                while (true) { // make a char[] representation of the param number 2.26
                    if (nParam < nBase * 10) {
                        name[offset + 2] = (char) ('0' + (nBase - 1));
                        name[offset + 3] = (char) ('0' + (nParam - ((nBase - 1) * 10)));
                        return 4;
                    }
                    nBase++;
                }
            }
            else {
                String sParam = "" + nParam;
                sParam.getChars(0, sParam.length(), name, offset + 2);
                return 2 + sParam.length();
            }
        }
    }

    // Notify any interested parties (e.g. pooling managers) of a ConnectionEvent activity
    // on the connection. Calling notifyPooledConnection with null event will place this
    // connection back in the pool. Calling notifyPooledConnection with a non-null event is
    // used to notify the pooling manager that the connection is bad and should be removed
    // from the pool.
    void notifyPooledConnection(SQLServerException e) {
        synchronized (this) {
            if (null != pooledConnectionParent) {
                pooledConnectionParent.notifyEvent(e);
            }
        }

    }

    // Detaches this connection from connection pool.
    void DetachFromPool() {
        synchronized (this) {
            pooledConnectionParent = null;
        }
    }

    /**
     * Determine the listening port of a named SQL Server instance.
     * 
     * @param server
     *            the server name
     * @param instanceName
     *            the instance
     * @throws SQLServerException
     * @return the instance's port
     */
    private static final int BROWSER_PORT = 1434;

    String getInstancePort(String server,
            String instanceName) throws SQLServerException {
        String browserResult = null;
        DatagramSocket datagramSocket = null;
        String lastErrorMessage = null;

        try {
            lastErrorMessage = "Failed to determine instance for the : " + server + " instance:" + instanceName;

            // First we create a datagram socket
            try {
                datagramSocket = new DatagramSocket();
                datagramSocket.setSoTimeout(1000);
            }
            catch (SocketException socketException) {
                // Errors creating a local socket
                // Log the error and bail.
                lastErrorMessage = "Unable to create local datagram socket";
                throw socketException;
            }

            // Second, we need to get the IP address of the server to which we'll send the UDP request.
            // This may require a DNS lookup, which may fail due to transient conditions, so retry after logging the first time.

            // send UDP packet
            assert null != datagramSocket;
            try {
                if (multiSubnetFailover) {
                    // If instance name is specified along with multiSubnetFailover, we get all IPs resolved by server name
                    InetAddress[] inetAddrs = InetAddress.getAllByName(server);
                    assert null != inetAddrs;
                    for (InetAddress inetAddr : inetAddrs) {
                        // Send the UDP request
                        try {
                            byte sendBuffer[] = (" " + instanceName).getBytes();
                            sendBuffer[0] = 4;
                            DatagramPacket udpRequest = new DatagramPacket(sendBuffer, sendBuffer.length, inetAddr, BROWSER_PORT);
                            datagramSocket.send(udpRequest);
                        }
                        catch (IOException ioException) {
                            lastErrorMessage = "Error sending SQL Server Browser Service UDP request to address: " + inetAddr + ", port: "
                                    + BROWSER_PORT;
                            throw ioException;
                        }
                    }
                }
                else {
                    // If instance name is not specified along with multiSubnetFailover, we resolve only the first IP for server name
                    InetAddress inetAddr = InetAddress.getByName(server);

                    assert null != inetAddr;
                    // Send the UDP request
                    try {
                        byte sendBuffer[] = (" " + instanceName).getBytes();
                        sendBuffer[0] = 4;
                        DatagramPacket udpRequest = new DatagramPacket(sendBuffer, sendBuffer.length, inetAddr, BROWSER_PORT);
                        datagramSocket.send(udpRequest);
                    }
                    catch (IOException ioException) {
                        lastErrorMessage = "Error sending SQL Server Browser Service UDP request to address: " + inetAddr + ", port: " + BROWSER_PORT;
                        throw ioException;
                    }
                }
            }
            catch (UnknownHostException unknownHostException) {
                lastErrorMessage = "Unable to determine IP address of host: " + server;
                throw unknownHostException;
            }

            // Receive the UDP response
            try {
                byte receiveBuffer[] = new byte[4096];
                DatagramPacket udpResponse = new DatagramPacket(receiveBuffer, receiveBuffer.length);
                datagramSocket.receive(udpResponse);
                browserResult = new String(receiveBuffer, 3, receiveBuffer.length - 3);
                if (connectionlogger.isLoggable(Level.FINER))
                    connectionlogger.fine(
                            toString() + " Received SSRP UDP response from IP address: " + udpResponse.getAddress().getHostAddress());
            }
            catch (IOException ioException) {
                // Warn and retry
                lastErrorMessage = "Error receiving SQL Server Browser Service UDP response from server: " + server;
                throw ioException;
            }
        }
        catch (IOException ioException) {
            MessageFormat form = new MessageFormat(SQLServerException.getErrString("R_sqlBrowserFailed"));
            Object[] msgArgs = {server, instanceName, ioException.toString()};
            connectionlogger.log(Level.FINE, toString() + " " + lastErrorMessage, ioException);
            SQLServerException.makeFromDriverError(this, this, form.format(msgArgs), SQLServerException.EXCEPTION_XOPEN_CONNECTION_CANT_ESTABLISH,
                    false);
        }
        finally {
            if (null != datagramSocket)
                datagramSocket.close();
        }
        assert null != browserResult;
        // If the server isn't configured for TCP then say so and fail
        int p = browserResult.indexOf("tcp;");
        if (-1 == p) {
            MessageFormat form = new MessageFormat(SQLServerException.getErrString("R_notConfiguredToListentcpip"));
            Object[] msgArgs = {instanceName};
            SQLServerException.makeFromDriverError(this, this, form.format(msgArgs), SQLServerException.EXCEPTION_XOPEN_CONNECTION_CANT_ESTABLISH,
                    false);
        }
        // All went well, so return the TCP port of the SQL Server instance
        int p1 = p + 4;
        int p2 = browserResult.indexOf(';', p1);
        return browserResult.substring(p1, p2);
    }

    /* L0 */ int getNextSavepointId() {
        nNextSavePointId++; // Make them unique for this connection
        return nNextSavePointId;
    }

    // Returns this connection's SQLServerConnectionSecurityManager class to caller.
    // Used by SQLServerPooledConnection to verify security when passing out Connection objects.
    void doSecurityCheck() {
        assert null != currentConnectPlaceHolder;
        currentConnectPlaceHolder.doSecurityCheck();
    }

    // ColumnEncryptionKeyCache sets time-to-live for column encryption key entries in
    // the column encryption key cache for the Always Encrypted feature. The default value is 2 hours.
    // This variable holds the value in seconds.
    private static long columnEncryptionKeyCacheTtl = TimeUnit.SECONDS.convert(2, TimeUnit.HOURS);

    /**
     * Sets time-to-live for column encryption key entries in the column encryption key cache for the Always Encrypted feature. The default value is 2
     * hours. This variable holds the value in seconds.
     * 
     * @param columnEncryptionKeyCacheTTL
     *            The timeunit in seconds
     * @param unit
     *            The Timeunit.
     * @throws SQLServerException
     *             when an error occurs
     */
    public static synchronized void setColumnEncryptionKeyCacheTtl(int columnEncryptionKeyCacheTTL,
            TimeUnit unit) throws SQLServerException {
        if (columnEncryptionKeyCacheTTL < 0 || unit.equals(TimeUnit.MILLISECONDS) || unit.equals(TimeUnit.MICROSECONDS)
                || unit.equals(TimeUnit.NANOSECONDS)) {
            throw new SQLServerException(null, SQLServerException.getErrString("R_invalidCEKCacheTtl"), null, 0, false);
        }

        columnEncryptionKeyCacheTtl = TimeUnit.SECONDS.convert(columnEncryptionKeyCacheTTL, unit);
    }

    static synchronized long getColumnEncryptionKeyCacheTtl() {
        return columnEncryptionKeyCacheTtl;
    }
    

    /**
     * Enqueue a discarded prepared statement handle to be clean-up on the server.
     * 
     * @param statementHandle
     *      The prepared statement handle that should be scheduled for unprepare.
     */
    final void enqueueUnprepareStatementHandle(PreparedStatementHandle statementHandle) {
        if(null == statementHandle)
            return;

        if (loggerExternal.isLoggable(java.util.logging.Level.FINER))
            loggerExternal.finer(this + ": Adding PreparedHandle to queue for un-prepare:" + statementHandle.getHandle());

        // Add the new handle to the discarding queue and find out current # enqueued.
        this.discardedPreparedStatementHandles.add(statementHandle);
        this.discardedPreparedStatementHandleCount.incrementAndGet();
    }


    /**
     * Returns the number of currently outstanding prepared statement un-prepare actions.
     * 
     * @return Returns the current value per the description.
     */
    public int getDiscardedServerPreparedStatementCount() {
        return this.discardedPreparedStatementHandleCount.get();
    }

    /**
     * Forces the un-prepare requests for any outstanding discarded prepared statements to be executed.
     */
    public void closeUnreferencedPreparedStatementHandles() {
        this.unprepareUnreferencedPreparedStatementHandles(true);
    }

    /**
     * Remove references to outstanding un-prepare requests. Should be run when connection is closed.
     */
    private final void cleanupPreparedStatementDiscardActions() {
        discardedPreparedStatementHandles.clear();
        discardedPreparedStatementHandleCount.set(0);
    }

    /**
     * Returns the behavior for a specific connection instance. If false the first execution will call sp_executesql and not prepare 
     * a statement, once the second execution happens it will call sp_prepexec and actually setup a prepared statement handle. Following
     * executions will call sp_execute. This relieves the need for sp_unprepare on prepared statement close if the statement is only
     * executed once. The default for this option can be changed by calling setDefaultEnablePrepareOnFirstPreparedStatementCall(). 
     * 
     * @return Returns the current setting per the description.
     */
    public boolean getEnablePrepareOnFirstPreparedStatementCall() {
        if(null == this.enablePrepareOnFirstPreparedStatementCall)
            return DEFAULT_ENABLE_PREPARE_ON_FIRST_PREPARED_STATEMENT_CALL;
        else
            return this.enablePrepareOnFirstPreparedStatementCall;        
    }

    /**
     * Specifies the behavior for a specific connection instance. If value is false the first execution will call sp_executesql and not prepare 
     * a statement, once the second execution happens it will call sp_prepexec and actually setup a prepared statement handle. Following
     * executions will call sp_execute. This relieves the need for sp_unprepare on prepared statement close if the statement is only
     * executed once.  
     * 
     * @param value
     *      Changes the setting per the description.
     */
    public void setEnablePrepareOnFirstPreparedStatementCall(boolean value) {
        this.enablePrepareOnFirstPreparedStatementCall = value;
    }

    /**
     * Returns the behavior for a specific connection instance. This setting controls how many outstanding prepared statement discard actions
     * (sp_unprepare) can be outstanding per connection before a call to clean-up the outstanding handles on the server is executed. If the setting is
     * {@literal <=} 1, unprepare actions will be executed immedietely on prepared statement close. If it is set to {@literal >} 1, these calls
     * will be batched together to avoid overhead of calling sp_unprepare too often. The default for this option can be changed by calling
     * getDefaultServerPreparedStatementDiscardThreshold().
     * 
     * @return Returns the current setting per the description.
     */
    public int getServerPreparedStatementDiscardThreshold() {
        if (0 > this.serverPreparedStatementDiscardThreshold)
            return DEFAULT_SERVER_PREPARED_STATEMENT_DISCARD_THRESHOLD;
        else
            return this.serverPreparedStatementDiscardThreshold;
    }

    /**
     * Specifies the behavior for a specific connection instance. This setting controls how many outstanding prepared statement discard actions
     * (sp_unprepare) can be outstanding per connection before a call to clean-up the outstanding handles on the server is executed. If the setting is
     * {@literal <=} 1 unprepare actions will be executed immedietely on prepared statement close. If it is set to {@literal >} 1 these calls will be
     * batched together to avoid overhead of calling sp_unprepare too often.
     * 
     * @param value
     *            Changes the setting per the description.
     */
    public void setServerPreparedStatementDiscardThreshold(int value) {
        this.serverPreparedStatementDiscardThreshold = Math.max(0, value);
    }

    final boolean isPreparedStatementUnprepareBatchingEnabled() {
    	return 1 < getServerPreparedStatementDiscardThreshold();
    }

    /**
     * Cleans-up discarded prepared statement handles on the server using batched un-prepare actions if the batching threshold has been reached.
     * 
     * @param force 
     *      When force is set to true we ignore the current threshold for if the discard actions should run and run them anyway.
     */
    final void unprepareUnreferencedPreparedStatementHandles(boolean force) {
        // Skip out if session is unavailable to adhere to previous non-batched behavior.
        if (isSessionUnAvailable()) 
            return;

        final int threshold = getServerPreparedStatementDiscardThreshold();

        // Met threshold to clean-up?
        if (force || threshold < getDiscardedServerPreparedStatementCount()) {

            // Create batch of sp_unprepare statements.
            StringBuilder sql = new StringBuilder(threshold  * 32/*EXEC sp_cursorunprepare++;*/);

            // Build the string containing no more than the # of handles to remove.
            // Note that sp_unprepare can fail if the statement is already removed. 
            // However, the server will only abort that statement and continue with 
            // the remaining clean-up.
            int handlesRemoved = 0;
            PreparedStatementHandle statementHandle = null;

            while (null != (statementHandle = discardedPreparedStatementHandles.poll())){
                ++handlesRemoved;
                
                sql.append(statementHandle.isDirectSql() ? "EXEC sp_unprepare " : "EXEC sp_cursorunprepare ")
                    .append(statementHandle.getHandle())
                    .append(';');
            }

            try {
                // Execute the batched set.
                try(Statement stmt = this.createStatement()) {
                    stmt.execute(sql.toString());
                }

                if (loggerExternal.isLoggable(java.util.logging.Level.FINER))
                    loggerExternal.finer(this + ": Finished un-preparing handle count:" + handlesRemoved);
            }
            catch(SQLException e) {
                if (loggerExternal.isLoggable(java.util.logging.Level.FINER))
                    loggerExternal.log(Level.FINER, this + ": Error batch-closing at least one prepared handle", e);
            }

            // Decrement threshold counter
            discardedPreparedStatementHandleCount.addAndGet(-handlesRemoved);
        }
    }

    /**
     * Determine whether statement pooling is disabled.
     * 
     * @return true if statement pooling is disabled, false if it is enabled.
     */
    public boolean getDisableStatementPooling() {
        return this.disableStatementPooling;
    }

    /**
     * Disable/enable statement pooling.
     * 
     * @param value true to disable statement pooling, false to enable it.
     */
    public void setDisableStatementPooling(boolean value) {
        this.disableStatementPooling = value;
        if (!value && 0 < this.getStatementPoolingCacheSize()) {
            prepareCache();
        }
    }
    
    /**
     * Returns the size of the prepared statement cache for this connection. A value less than 1 means no cache.
     * @return Returns the current setting per the description.
     */
    public int getStatementPoolingCacheSize() {
        return statementPoolingCacheSize;
    }   

    /**
     * Returns the current number of pooled prepared statement handles.
     * @return Returns the current setting per the description.
     */
    public int getStatementHandleCacheEntryCount() {
        if(!isStatementPoolingEnabled())
            return 0;
        else
            return this.preparedStatementHandleCache.size();
    }

    /**
     * Whether statement pooling is enabled or not for this connection.
     * @return Returns the current setting per the description.
     */
    public boolean isStatementPoolingEnabled() {
        return null != preparedStatementHandleCache && 0 < this.getStatementPoolingCacheSize() && !this.getDisableStatementPooling();
    }

    /**
     * Specifies the size of the prepared statement cache for this connection. A value less than 1 means no cache.
     * 
     * @param value
     *            The new cache size.
     * 
     */
    public void setStatementPoolingCacheSize(int value) {
        value = Math.max(0, value);
        statementPoolingCacheSize = value;

        if (!this.disableStatementPooling && value > 0) {
            prepareCache();
        }
        if (null != preparedStatementHandleCache)
            preparedStatementHandleCache.setCapacity(value);

        if (null != parameterMetadataCache)
            parameterMetadataCache.setCapacity(value);
    }

    /**
     * Internal method to prepare the cache handle
     * @param value
     */
    private void prepareCache() {
        preparedStatementHandleCache = new Builder<Sha1HashKey, PreparedStatementHandle>().maximumWeightedCapacity(getStatementPoolingCacheSize())
                .listener(new PreparedStatementCacheEvictionListener()).build();

        parameterMetadataCache = new Builder<Sha1HashKey, SQLServerParameterMetaData>().maximumWeightedCapacity(getStatementPoolingCacheSize())
                .build();
    }

    /** Get a parameter metadata cache entry if statement pooling is enabled */
    final SQLServerParameterMetaData getCachedParameterMetadata(Sha1HashKey key) {
        if(!isStatementPoolingEnabled())
            return null;
        
        return parameterMetadataCache.get(key);
    }

    /** Register a parameter metadata cache entry if statement pooling is enabled */
    final void registerCachedParameterMetadata(Sha1HashKey key, SQLServerParameterMetaData pmd) {
        if(!isStatementPoolingEnabled() || null == pmd)
            return;
        
        parameterMetadataCache.put(key, pmd);
    }

    /** Get or create prepared statement handle cache entry if statement pooling is enabled */
    final PreparedStatementHandle getCachedPreparedStatementHandle(Sha1HashKey key) {
        if(!isStatementPoolingEnabled())
            return null;
        
        return preparedStatementHandleCache.get(key);
    }

    /** Get or create prepared statement handle cache entry if statement pooling is enabled */
    final PreparedStatementHandle registerCachedPreparedStatementHandle(Sha1HashKey key, int handle, boolean isDirectSql) {
        if(!isStatementPoolingEnabled() || null == key)
            return null;
        
        PreparedStatementHandle cacheItem = new PreparedStatementHandle(key, handle, isDirectSql, false);
        preparedStatementHandleCache.putIfAbsent(key, cacheItem);
        return cacheItem;
    }

    /** Return prepared statement handle cache entry so it can be un-prepared. */
    final void returnCachedPreparedStatementHandle(PreparedStatementHandle handle) {
        handle.removeReference();

        if (handle.isEvictedFromCache() && handle.tryDiscardHandle())
            enqueueUnprepareStatementHandle(handle);
    }

    /** Force eviction of prepared statement handle cache entry. */
    final void evictCachedPreparedStatementHandle(PreparedStatementHandle handle) {
    	if(null == handle || null == handle.getKey())
    		return;
    	
    	preparedStatementHandleCache.remove(handle.getKey());
    }

    // Handle closing handles when removed from cache.
    final class PreparedStatementCacheEvictionListener implements EvictionListener<Sha1HashKey, PreparedStatementHandle> {
        public void onEviction(Sha1HashKey key, PreparedStatementHandle handle) {
            if(null != handle) {
                handle.setIsEvictedFromCache(true); // Mark as evicted from cache.

                // Only discard if not referenced.
                if(handle.tryDiscardHandle()) {
                    enqueueUnprepareStatementHandle(handle);
                    // Do not run discard actions here! Can interfere with executing statement.
                }                    
            }
        }
    }

<<<<<<< HEAD
    boolean isAzureDW() throws SQLServerException, SQLException {
        if (null == isAzureDW) {
            try (Statement stmt = this.createStatement(); ResultSet rs = stmt.executeQuery("SELECT CAST(SERVERPROPERTY('EngineEdition') as INT)");)
            {
                // SERVERPROPERTY('EngineEdition') can be used to determine whether the db server is SQL Azure. 
                // It should return 6 for SQL Azure DW. This is more reliable than @@version or serverproperty('edition').
                // Reference:  http://msdn.microsoft.com/en-us/library/ee336261.aspx
                // 
                // SERVERPROPERTY('EngineEdition') means 
                // Database Engine edition of the instance of SQL Server installed on the server.
                // 1 = Personal or Desktop Engine (Not available for SQL Server.)
                // 2 = Standard (This is returned for Standard and Workgroup.) 
                // 3 = Enterprise (This is returned for Enterprise, Enterprise Evaluation, and Developer.)
                // 4 = Express (This is returned for Express, Express with Advanced Services, and Windows Embedded SQL.)
                // 5 = SQL Azure
                // 6 = SQL Azure DW
                // Base data type: int
                final int ENGINE_EDITION_FOR_SQL_AZURE_DW = 6;
                rs.next();
                isAzureDW = (rs.getInt(1) == ENGINE_EDITION_FOR_SQL_AZURE_DW) ? true : false;
            }
            return isAzureDW;
        } else {
            return isAzureDW;
=======
    /**
     * @param st
     *            Statement to add to openStatements
     */
    final synchronized void addOpenStatement(Statement st) {
        if (null != openStatements) {
            openStatements.add(st);
        }
    }

    /**
     * @param st
     *            Statement to remove from openStatements
     */
    final synchronized void removeOpenStatement(Statement st) {
        if (null != openStatements) {
            openStatements.remove(st);
>>>>>>> 58874396
        }
    }
}

// Helper class for security manager functions used by SQLServerConnection class.
final class SQLServerConnectionSecurityManager {
    static final String dllName = "sqljdbc_auth.dll";
    String serverName;
    int portNumber;

    SQLServerConnectionSecurityManager(String serverName,
            int portNumber) {
        this.serverName = serverName;
        this.portNumber = portNumber;
    }

    /**
     * checkConnect will throws a SecurityException if the calling thread is not allowed to open a socket connection to the specified serverName and
     * portNumber.
     * 
     * @throws SecurityException
     *             when an error occurs
     */
    public void checkConnect() throws SecurityException {
        SecurityManager security = System.getSecurityManager();
        if (null != security) {
            security.checkConnect(serverName, portNumber);
        }
    }

    /**
     * Throws a <code>SecurityException</code> if the calling thread is not allowed to dynamic link the library code.
     * 
     * @throws SecurityException
     *             when an error occurs
     */
    public void checkLink() throws SecurityException {
        SecurityManager security = System.getSecurityManager();
        if (null != security) {
            security.checkLink(dllName);
        }
    }
}<|MERGE_RESOLUTION|>--- conflicted
+++ resolved
@@ -5988,7 +5988,6 @@
         }
     }
 
-<<<<<<< HEAD
     boolean isAzureDW() throws SQLServerException, SQLException {
         if (null == isAzureDW) {
             try (Statement stmt = this.createStatement(); ResultSet rs = stmt.executeQuery("SELECT CAST(SERVERPROPERTY('EngineEdition') as INT)");)
@@ -6013,7 +6012,9 @@
             return isAzureDW;
         } else {
             return isAzureDW;
-=======
+        }
+    }
+
     /**
      * @param st
      *            Statement to add to openStatements
@@ -6031,7 +6032,6 @@
     final synchronized void removeOpenStatement(Statement st) {
         if (null != openStatements) {
             openStatements.remove(st);
->>>>>>> 58874396
         }
     }
 }
