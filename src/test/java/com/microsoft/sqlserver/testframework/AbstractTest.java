/*
 * Microsoft JDBC Driver for SQL Server Copyright(c) 2016 Microsoft Corporation All rights reserved. This program is
 * made available under the terms of the MIT License. See the LICENSE file in the project root for more information.
 */

package com.microsoft.sqlserver.testframework;

import static org.junit.jupiter.api.Assertions.fail;

import java.io.ByteArrayOutputStream;
<<<<<<< HEAD
import java.io.FileInputStream;
import java.io.InputStream;
=======
import java.io.File;
import java.io.FileInputStream;
import java.io.FileNotFoundException;
import java.io.FileOutputStream;
import java.io.InputStream;
import java.io.OutputStream;
>>>>>>> dbb35479
import java.io.PrintStream;
import java.sql.Connection;
import java.sql.ResultSet;
import java.sql.SQLException;
import java.sql.Statement;
<<<<<<< HEAD
import java.util.Properties;
import java.util.concurrent.Executors;
import java.util.concurrent.Future;
=======
import java.util.HashMap;
import java.util.Map;
import java.util.Properties;
>>>>>>> dbb35479
import java.util.logging.ConsoleHandler;
import java.util.logging.FileHandler;
import java.util.logging.Handler;
import java.util.logging.Level;
import java.util.logging.Logger;
import java.util.logging.SimpleFormatter;
import java.util.logging.StreamHandler;

import org.junit.jupiter.api.AfterAll;
import org.junit.jupiter.api.Assertions;
import org.junit.jupiter.api.BeforeAll;

import com.microsoft.aad.adal4j.AuthenticationContext;
import com.microsoft.aad.adal4j.AuthenticationResult;
import com.microsoft.sqlserver.jdbc.ISQLServerDataSource;
import com.microsoft.sqlserver.jdbc.SQLServerColumnEncryptionAzureKeyVaultProvider;
import com.microsoft.sqlserver.jdbc.SQLServerColumnEncryptionJavaKeyStoreProvider;
import com.microsoft.sqlserver.jdbc.SQLServerColumnEncryptionKeyStoreProvider;
import com.microsoft.sqlserver.jdbc.SQLServerConnection;
import com.microsoft.sqlserver.jdbc.SQLServerConnectionPoolDataSource;
import com.microsoft.sqlserver.jdbc.SQLServerDataSource;
import com.microsoft.sqlserver.jdbc.SQLServerDriver;
import com.microsoft.sqlserver.jdbc.SQLServerXADataSource;
import com.microsoft.sqlserver.jdbc.TestResource;
import com.microsoft.sqlserver.jdbc.TestUtils;


/**
 * Think about following things:
 * <li>Connection pool
 * <li>Configured Property file instead of passing from args.
 * <li>Think of different property files for different settings. / flag etc.
 * <Li>Think about what kind of logging we are going use it. <B>util.logging</B> will be preference.
 * 
 * @since 6.1.2
 */
public abstract class AbstractTest {

<<<<<<< HEAD
    public static String applicationClientId = null;
    public static String applicationKey = null;
    public static String[] keyIds = null;

    public static String azureServer = null;
    public static String azureDatabase = null;
    public static String azureUserName = null;
    public static String azurePassword = null;
    public static String azureGroupUserName = null;

    public static String spn = null;
    public static String stsurl = null;
    public static String fedauthClientId = null;

    public static String accessToken = null;
    public static String hostNameInCertificate = "*.database.windows.net";
    public static long secondsBeforeExpiration = -1;
    public static String secretstrJks = "";

    public static String[] jksPaths = null;
    public static String[] jksPathsLinux = null;
    public static String[] javaKeyAliases = null;
    public static String windowsKeyPath = null;

    public enum AzureAuthMode {
        SqlPassword,
        ActiveDirectoryIntegrated,
        ActiveDirectoryMSI
    };

    public static AzureAuthMode azureAuthMode = null;
=======
    protected static String applicationClientID = null;
    protected static String applicationKey = null;
    protected static String[] keyIDs = null;

    protected static String[] enclaveServer = null;
    protected static String[] enclaveAttestationUrl = null;
    protected static String[] enclaveAttestationProtocol = null;

    protected static String clientCertificate = null;
    protected static String clientKey = null;
    protected static String clientKeyPassword = "";

    protected static String trustStorePath = "";

    protected static String javaKeyPath = null;
    protected static String javaKeyAliases = null;
    protected static SQLServerColumnEncryptionKeyStoreProvider jksProvider = null;
    protected static SQLServerColumnEncryptionAzureKeyVaultProvider akvProvider = null;
    static boolean isKspRegistered = false;

    protected static String windowsKeyPath = null;

    // properties needed for MSI
    protected static String msiClientId = null;
    protected static String keyStorePrincipalId = null;
    protected static String keyStoreSecret = null;
>>>>>>> dbb35479

    protected static SQLServerConnection connection = null;
    protected static ISQLServerDataSource ds = null;
    protected static ISQLServerDataSource dsXA = null;
    protected static ISQLServerDataSource dsPool = null;

    protected static Connection connectionAzure = null;
    protected static String connectionString = null;
    protected static String connectionStringNTLM;

    private static boolean determinedSqlAzureOrSqlServer = false;
    private static boolean determinedSqlOS = false;
    private static boolean isSqlAzure = false;
    private static boolean isSqlAzureDW = false;
    private static boolean isSqlLinux = false;

    /**
     * Byte Array containing streamed logging output. Content can be retrieved using toByteArray() or toString()
     */
    private static ByteArrayOutputStream logOutputStream = null;
    private static PrintStream logPrintStream = null;
    private static Properties configProperties = null;

    // String OS = System.getProperty("os.name").toLowerCase();
    public static Properties properties = null;

    /**
     * This will take care of all initialization before running the Test Suite.
     * 
     * @throws Exception
     *         when an error occurs
     */
    @BeforeAll
    public static void setup() throws Exception {
        // Invoke fine logging...
        invokeLogging();

        // get Properties from config file
        try (InputStream input = new FileInputStream(Constants.CONFIG_PROPERTIES_FILE)) {
<<<<<<< HEAD
            properties = new Properties();
            properties.load(input);
        }

        String authMode = getConfiguredProperty("azureAuthMode");
        if (authMode.equals(AzureAuthMode.ActiveDirectoryIntegrated.toString())) {
            azureAuthMode = AzureAuthMode.ActiveDirectoryIntegrated;
        } else if (authMode.equals(AzureAuthMode.ActiveDirectoryMSI.toString())) {
            azureAuthMode = AzureAuthMode.ActiveDirectoryMSI;
        } else {
            azureAuthMode = AzureAuthMode.SqlPassword;
        }

        applicationClientId = getConfiguredProperty("applicationClientId");
        applicationKey = getConfiguredProperty("applicationKey");
        keyIds = getConfiguredProperty("keyId", "").split(Constants.SEMI_COLON);
        jksPaths = getConfiguredProperty("jksPaths", "").split(Constants.SEMI_COLON);
        jksPathsLinux = getConfiguredProperty("jksPathsLinux", "").split(Constants.SEMI_COLON);
        javaKeyAliases = getConfiguredProperty("javaKeyAliases", "").split(Constants.SEMI_COLON);

        azureServer = getConfiguredProperty("azureServer");
        azureDatabase = getConfiguredProperty("azureDatabase");
        azureUserName = getConfiguredProperty("azureUserName");
        azurePassword = getConfiguredProperty("azurePassword");
        azureGroupUserName = getConfiguredProperty("azureGroupUserName");

        spn = getConfiguredProperty("spn");
        stsurl = getConfiguredProperty("stsurl");
        fedauthClientId = getConfiguredProperty("fedauthClientId");

        connectionString = getConfiguredProperty(Constants.MSSQL_JDBC_TEST_CONNECTION_PROPERTIES);
        connectionStringNTLM = connectionString;
=======
            configProperties = new Properties();
            configProperties.load(input);
        } catch (FileNotFoundException | SecurityException e) {
            // no config file used
        }

        connectionString = getConfiguredPropertyOrEnv(Constants.MSSQL_JDBC_TEST_CONNECTION_PROPERTIES);
        connectionStringNTLM = connectionString;

        applicationClientID = getConfiguredProperty("applicationClientID");
        applicationKey = getConfiguredProperty("applicationKey");
        javaKeyPath = TestUtils.getCurrentClassPath() + Constants.JKS_NAME;
        keyIDs = getConfiguredProperty("keyID", "").split(Constants.SEMI_COLON);
        windowsKeyPath = getConfiguredProperty("windowsKeyPath");

        String prop;
        prop = getConfiguredProperty("enclaveServer", null);
        if (null == prop) {
            // default to server in connection string
            String serverName = (connectionString.substring(Constants.JDBC_PREFIX.length())
                    .split(Constants.SEMI_COLON)[0]).split(":")[0];
            enclaveServer = new String[1];
            enclaveServer[0] = new String(serverName);
        } else {
            enclaveServer = prop.split(Constants.SEMI_COLON);
        }

        prop = getConfiguredProperty("enclaveAttestationUrl", null);
        enclaveAttestationUrl = null != prop ? prop.split(Constants.SEMI_COLON) : null;

        prop = getConfiguredProperty("enclaveAttestationProtocol", null);
        enclaveAttestationProtocol = null != prop ? prop.split(Constants.SEMI_COLON) : null;

        clientCertificate = getConfiguredProperty("clientCertificate", null);

        clientKey = getConfiguredProperty("clientKey", null);

        clientKeyPassword = getConfiguredProperty("clientKeyPassword", "");

        trustStorePath = getConfiguredProperty("trustStore", "");

        Map<String, SQLServerColumnEncryptionKeyStoreProvider> map = new HashMap<String, SQLServerColumnEncryptionKeyStoreProvider>();
        if (null == jksProvider) {
            jksProvider = new SQLServerColumnEncryptionJavaKeyStoreProvider(javaKeyPath,
                    Constants.JKS_SECRET.toCharArray());
            map.put(Constants.CUSTOM_KEYSTORE_NAME, jksProvider);
        }

        if (null == akvProvider && null != applicationClientID && null != applicationKey) {
            File file = null;
            try {
                file = new File(Constants.MSSQL_JDBC_PROPERTIES);
                try (OutputStream os = new FileOutputStream(file);) {
                    Properties props = new Properties();
                    // Append to the list of hardcoded endpoints.
                    props.setProperty(Constants.AKV_TRUSTED_ENDPOINTS_KEYWORD, ";vault.azure.net");
                    props.store(os, "");
                }
                akvProvider = new SQLServerColumnEncryptionAzureKeyVaultProvider(applicationClientID, applicationKey);
                map.put(Constants.AZURE_KEY_VAULT_NAME, akvProvider);
            } finally {
                if (null != file) {
                    file.delete();
                }
            }
        }

        if (!isKspRegistered) {
            SQLServerConnection.registerColumnEncryptionKeyStoreProviders(map);
            isKspRegistered = true;
        }
>>>>>>> dbb35479

        // if these properties are defined then NTLM is desired, modify connection string accordingly
        String domain = getConfiguredProperty("domainNTLM");
        String user = getConfiguredProperty("userNTLM");
        String password = getConfiguredProperty("passwordNTLM");

        if (null != domain) {
            connectionStringNTLM = TestUtils.addOrOverrideProperty(connectionStringNTLM, "domain", domain);
        }

        if (null != user) {
            connectionStringNTLM = TestUtils.addOrOverrideProperty(connectionStringNTLM, "user", user);
        }

        if (null != password) {
            connectionStringNTLM = TestUtils.addOrOverrideProperty(connectionStringNTLM, "password", password);
        }

        if (null != user && null != password) {
            connectionStringNTLM = TestUtils.addOrOverrideProperty(connectionStringNTLM, "authenticationScheme",
                    "NTLM");
            connectionStringNTLM = TestUtils.addOrOverrideProperty(connectionStringNTLM, "integratedSecurity", "true");
        }

        // MSI properties
        msiClientId = getConfiguredProperty("msiClientId");
        keyStorePrincipalId = getConfiguredProperty("keyStorePrincipalId");
        keyStoreSecret = getConfiguredProperty("keyStoreSecret");

        ds = updateDataSource(connectionString, new SQLServerDataSource());
        dsXA = updateDataSource(connectionString, new SQLServerXADataSource());
        dsPool = updateDataSource(connectionString, new SQLServerConnectionPoolDataSource());

        try {
            Assertions.assertNotNull(connectionString, TestResource.getResource("R_ConnectionStringNull"));
            Class.forName(Constants.MSSQL_JDBC_PACKAGE + ".SQLServerDriver");
            if (!SQLServerDriver.isRegistered()) {
                SQLServerDriver.register();
            }
            if (null == connection || connection.isClosed()) {
                connection = getConnection();
            }
            isSqlAzureOrAzureDW(connection);

            checkSqlOS(connection);
        } catch (Exception e) {
            throw e;
        }
    }

    /**
     * Covers only connection properties required for testing. Does not cover all connection properties - add more
     * properties if needed.
     * 
     * @param ds
     *        DataSource to be configured
     * @return ISQLServerDataSource
     */
    protected static ISQLServerDataSource updateDataSource(String connectionString, ISQLServerDataSource ds) {
        if (null != connectionString && connectionString.startsWith(Constants.JDBC_PREFIX)) {
            String extract = connectionString.substring(Constants.JDBC_PREFIX.length());
            String[] identifiers = extract.split(Constants.SEMI_COLON);
            String server = identifiers[0];

            // Check if serverName contains instance name
            if (server.contains(Constants.BACK_SLASH)) {
                int i = identifiers[0].indexOf(Constants.BACK_SLASH);
                ds.setServerName(extractPort(server.substring(0, i), ds));
                ds.setInstanceName(server.substring(i + 1));
            } else {
                ds.setServerName(extractPort(server, ds));
            }
            for (String prop : identifiers) {
                if (prop.contains(Constants.EQUAL_TO)) {
                    int index = prop.indexOf(Constants.EQUAL_TO);
                    String name = prop.substring(0, index);
                    String value = prop.substring(index + 1);
                    switch (name.toUpperCase()) {
                        case Constants.INTEGRATED_SECURITY:
                            ds.setIntegratedSecurity(Boolean.parseBoolean(value));
                            break;
                        case Constants.USER:
                        case Constants.USER_NAME:
                            ds.setUser(value);
                            break;
                        case Constants.PORT:
                        case Constants.PORT_NUMBER:
                            ds.setPortNumber(Integer.parseInt(value));
                            break;
                        case Constants.PASSWORD:
                            ds.setPassword(value);
                            break;
                        case Constants.DOMAIN:
                        case Constants.DOMAIN_NAME:
                            ds.setDomain(value);
                            break;
                        case Constants.DATABASE:
                        case Constants.DATABASE_NAME:
                            ds.setDatabaseName(value);
                            break;
                        case Constants.COLUMN_ENCRYPTION_SETTING:
                            ds.setColumnEncryptionSetting(value);
                            break;
                        case Constants.DISABLE_STATEMENT_POOLING:
                            ds.setDisableStatementPooling(Boolean.parseBoolean(value));
                            break;
                        case Constants.STATEMENT_POOLING_CACHE_SIZE:
                            ds.setStatementPoolingCacheSize(Integer.parseInt(value));
                            break;
                        case Constants.AUTHENTICATION:
                            ds.setAuthentication(value);
                            break;
                        case Constants.AUTHENTICATION_SCHEME:
                            ds.setAuthenticationScheme(value);
                            break;
                        case Constants.CANCEL_QUERY_TIMEOUT:
                            ds.setCancelQueryTimeout(Integer.parseInt(value));
                            break;
                        case Constants.ENCRYPT:
                            ds.setEncrypt(Boolean.parseBoolean(value));
                            break;
                        case Constants.HOST_NAME_IN_CERTIFICATE:
                            ds.setHostNameInCertificate(value);
                            break;
                        case Constants.ENCLAVE_ATTESTATIONURL:
                            ds.setEnclaveAttestationUrl(value);
                            break;
                        case Constants.ENCLAVE_ATTESTATIONPROTOCOL:
                            ds.setEnclaveAttestationProtocol(value);
                            break;
                        case Constants.KEYVAULTPROVIDER_CLIENTID:
                            ds.setKeyVaultProviderClientId(value);
                            break;
                        case Constants.KEYVAULTPROVIDER_CLIENTKEY:
                            ds.setKeyVaultProviderClientKey(value);
                            break;
                        case Constants.KEYSTORE_AUTHENTICATION:
                            ds.setKeyStoreAuthentication(value);
                            break;
                        case Constants.KEYSTORE_PRINCIPALID:
                            ds.setKeyStorePrincipalId(value);
                            break;
                        case Constants.KEYSTORE_SECRET:
                            ds.setKeyStoreSecret(value);
                            break;
                        case Constants.MSICLIENTID:
                            ds.setMSIClientId(value);
                            break;
                        case Constants.CLIENT_CERTIFICATE:
                            ds.setClientCertificate(value);
                            break;
                        case Constants.CLIENT_KEY:
                            ds.setClientKey(value);
                            break;
                        case Constants.CLIENT_KEY_PASSWORD:
                            ds.setClientKeyPassword(value);
                            break;
                        case Constants.SEND_TEMPORAL_DATATYPES_AS_STRING_FOR_BULK_COPY:
                            ds.setSendTemporalDataTypesAsStringForBulkCopy(Boolean.parseBoolean(value));
                        default:
                            break;
                    }
                }
            }
        }
        return ds;
    }

    static String extractPort(String server, ISQLServerDataSource ds) {
        if (server.contains(Constants.COLON)) {
            ds.setPortNumber(Integer.parseInt(server.substring(server.indexOf(Constants.COLON) + 1)));
            server = server.substring(0, server.indexOf(Constants.COLON));
        }
        return server;
    }

    /**
     * Get the connection String
     * 
     * @return connectionString
     */
    public static String getConnectionString() {
        return connectionString;
    }

    /**
     * Retrieves connection using default configured connection string
     * 
     * @return
     * @throws SQLException
     */
    protected static SQLServerConnection getConnection() throws SQLException {
        return PrepUtil.getConnection(connectionString);
    }

    /**
     * This will take care of all clean ups after running the Test Suite.
     * 
     * @throws Exception
     *         when an error occurs
     */
    @AfterAll
    public static void teardown() throws Exception {
        try {
            if (null != connection && !connection.isClosed()) {
                connection.close();
            }

            if (null != logOutputStream) {
                logOutputStream.close();
            }

            if (null != logPrintStream) {
                logPrintStream.close();
            }
        } finally {
            connection = null;
            logOutputStream = null;
            logPrintStream = null;
        }
    }

    /**
     * Invoke logging.
     */
    public static void invokeLogging() {
        Handler handler = null;

        // enable logging to stream by default for tests
        String enableLogging = getConfiguredPropertyOrEnv(Constants.MSSQL_JDBC_LOGGING, Boolean.TRUE.toString());

        // If logging is not enable then return.
        if (!Boolean.TRUE.toString().equalsIgnoreCase(enableLogging)) {
            return;
        }

        String loggingHandler = getConfiguredPropertyOrEnv(Constants.MSSQL_JDBC_LOGGING_HANDLER,
                Constants.LOGGING_HANDLER_STREAM);

        try {
            if (Constants.LOGGING_HANDLER_CONSOLE.equalsIgnoreCase(loggingHandler)) {
                handler = new ConsoleHandler();
                handler.setFormatter(new SimpleFormatter());
            } else if (Constants.LOGGING_HANDLER_FILE.equalsIgnoreCase(loggingHandler)) {
                handler = new FileHandler(Constants.DEFAULT_DRIVER_LOG);
                handler.setFormatter(new SimpleFormatter());
                System.out.println("Look for Driver.log file in your classpath for detail logs");
            } else if (Constants.LOGGING_HANDLER_STREAM.equalsIgnoreCase(loggingHandler)) {
                logOutputStream = new ByteArrayOutputStream();
                logPrintStream = new PrintStream(logOutputStream);
                handler = new StreamHandler(logPrintStream, new SimpleFormatter());
            }

            if (handler != null) {
                handler.setLevel(Level.FINEST);
                Logger.getLogger(Constants.MSSQL_JDBC_LOGGING_HANDLER).addHandler(handler);
            }

            /*
             * By default, Loggers also send their output to their parent logger. Typically the root Logger is
             * configured with a set of Handlers that essentially act as default handlers for all loggers.
             */
            Logger logger = Logger.getLogger(Constants.MSSQL_JDBC_PACKAGE);
            logger.setLevel(Level.FINEST);
        } catch (Exception e) {
            System.err.println("Could not invoke logging: " + e.getMessage());
        }
    }

    /**
     * Returns if target Server is SQL Azure Database
     * 
     * @return true/false
     */
    public static boolean isSqlAzure() {
        return isSqlAzure;
    }

    /**
     * Returns if target Server is SQL Azure DW
     * 
     * @return true/false
     */
    public static boolean isSqlAzureDW() {
        return isSqlAzureDW;
    }

    /**
     * Returns if target Server is SQL Linux
     *
     * @return true/false
     */
    public static boolean isSqlLinux() {
        return isSqlLinux;
    }

    /**
     * Determines the server's type.
     * 
     * @param con
     *        connection to server
     * @return void
     * @throws SQLException
     */
    private static void isSqlAzureOrAzureDW(Connection con) throws SQLException {
        if (determinedSqlAzureOrSqlServer) {
            return;
        }

        try (Statement stmt = con.createStatement();
                ResultSet rs = stmt.executeQuery("SELECT CAST(SERVERPROPERTY('EngineEdition') as INT)")) {
            rs.next();
            int engineEdition = rs.getInt(1);
            isSqlAzure = (engineEdition == Constants.ENGINE_EDITION_FOR_SQL_AZURE
                    || engineEdition == Constants.ENGINE_EDITION_FOR_SQL_AZURE_DW);
            isSqlAzureDW = (engineEdition == Constants.ENGINE_EDITION_FOR_SQL_AZURE_DW);
            determinedSqlAzureOrSqlServer = true;
        }
    }

    /**
<<<<<<< HEAD
     * Get Fedauth info
     * 
     */
    protected static void getFedauthInfo() {
        try {
            AuthenticationContext context = new AuthenticationContext(stsurl, false, Executors.newFixedThreadPool(1));
            Future<AuthenticationResult> future = context.acquireToken(spn, fedauthClientId, azureUserName,
                    azurePassword, null);
            secondsBeforeExpiration = future.get().getExpiresAfter();
            accessToken = future.get().getAccessToken();
        } catch (Exception e) {
            fail(e.getMessage());
        }
=======
     * Determines the server's OSF
     *
     * @param con
     * @throws SQLException
     */
    private static void checkSqlOS(Connection con) throws SQLException {
        if (determinedSqlOS) {
            return;
        }

        try (Statement stmt = con.createStatement(); ResultSet rs = stmt.executeQuery("SELECT @@VERSION")) {
            rs.next();
            isSqlLinux = rs.getString(1).contains("Linux");
            determinedSqlOS = true;
        }
    }

    /**
     * Read property from system or config properties file
     * 
     * @param key
     * @return property value
     */
    protected static String getConfiguredProperty(String key) {
        String value = System.getProperty(key);

        if (null == value && null != configProperties) {
            return configProperties.getProperty(key);
        }

        return value;
    }

    /**
     * Read property from system or config properties file or read from env var
     * 
     * @param key
     * @return property value
     */
    private static String getConfiguredPropertyOrEnv(String key) {
        String value = getConfiguredProperty(key);

        if (null == value) {
            return System.getenv(key);
        }

        return value;
    }

    /**
     * Read property from system or config properties file if not set return default value
     * 
     * @param key
     * @return property value or default value
     */
    private static String getConfiguredProperty(String key, String defaultValue) {
        String value = getConfiguredProperty(key);

        if (null == value) {
            return defaultValue;
        }

        return value;
    }

    /**
     * Read property from system or config properties file or env var if not set return default value
     * 
     * @param key
     * @return property value or default value
     */
    private static String getConfiguredPropertyOrEnv(String key, String defaultValue) {
        String value = getConfiguredProperty(key);

        if (null == value) {
            value = System.getenv(key);
        }

        if (null == value) {
            value = defaultValue;
        }

        return value;
>>>>>>> dbb35479
    }
}<|MERGE_RESOLUTION|>--- conflicted
+++ resolved
@@ -8,31 +8,22 @@
 import static org.junit.jupiter.api.Assertions.fail;
 
 import java.io.ByteArrayOutputStream;
-<<<<<<< HEAD
-import java.io.FileInputStream;
-import java.io.InputStream;
-=======
 import java.io.File;
 import java.io.FileInputStream;
 import java.io.FileNotFoundException;
 import java.io.FileOutputStream;
 import java.io.InputStream;
 import java.io.OutputStream;
->>>>>>> dbb35479
 import java.io.PrintStream;
 import java.sql.Connection;
 import java.sql.ResultSet;
 import java.sql.SQLException;
 import java.sql.Statement;
-<<<<<<< HEAD
+import java.util.HashMap;
+import java.util.Map;
 import java.util.Properties;
 import java.util.concurrent.Executors;
 import java.util.concurrent.Future;
-=======
-import java.util.HashMap;
-import java.util.Map;
-import java.util.Properties;
->>>>>>> dbb35479
 import java.util.logging.ConsoleHandler;
 import java.util.logging.FileHandler;
 import java.util.logging.Handler;
@@ -71,10 +62,30 @@
  */
 public abstract class AbstractTest {
 
-<<<<<<< HEAD
-    public static String applicationClientId = null;
-    public static String applicationKey = null;
-    public static String[] keyIds = null;
+    protected static String applicationClientID = null;
+    protected static String applicationKey = null;
+    protected static String[] keyIDs = null;
+
+    protected static String[] enclaveServer = null;
+    protected static String[] enclaveAttestationUrl = null;
+    protected static String[] enclaveAttestationProtocol = null;
+
+    protected static String clientCertificate = null;
+    protected static String clientKey = null;
+    protected static String clientKeyPassword = "";
+
+    protected static String trustStorePath = "";
+
+    protected static String windowsKeyPath = null;
+    protected static String AEjavaKeyPath = null;
+    protected static String AEjavaKeyAliases = null;
+    protected static SQLServerColumnEncryptionKeyStoreProvider jksProvider = null;
+    protected static SQLServerColumnEncryptionAzureKeyVaultProvider akvProvider = null;
+    static boolean isKspRegistered = false;
+
+    public static String[] jksPaths = null;
+    public static String[] jksPathsLinux = null;
+    public static String[] javaKeyAliases = null;
 
     public static String azureServer = null;
     public static String azureDatabase = null;
@@ -82,55 +93,26 @@
     public static String azurePassword = null;
     public static String azureGroupUserName = null;
 
-    public static String spn = null;
-    public static String stsurl = null;
-    public static String fedauthClientId = null;
-
-    public static String accessToken = null;
-    public static String hostNameInCertificate = "*.database.windows.net";
-    public static long secondsBeforeExpiration = -1;
-    public static String secretstrJks = "";
-
-    public static String[] jksPaths = null;
-    public static String[] jksPathsLinux = null;
-    public static String[] javaKeyAliases = null;
-    public static String windowsKeyPath = null;
-
     public enum AzureAuthMode {
         SqlPassword,
         ActiveDirectoryIntegrated,
         ActiveDirectoryMSI
     };
 
-    public static AzureAuthMode azureAuthMode = null;
-=======
-    protected static String applicationClientID = null;
-    protected static String applicationKey = null;
-    protected static String[] keyIDs = null;
-
-    protected static String[] enclaveServer = null;
-    protected static String[] enclaveAttestationUrl = null;
-    protected static String[] enclaveAttestationProtocol = null;
-
-    protected static String clientCertificate = null;
-    protected static String clientKey = null;
-    protected static String clientKeyPassword = "";
-
-    protected static String trustStorePath = "";
-
-    protected static String javaKeyPath = null;
-    protected static String javaKeyAliases = null;
-    protected static SQLServerColumnEncryptionKeyStoreProvider jksProvider = null;
-    protected static SQLServerColumnEncryptionAzureKeyVaultProvider akvProvider = null;
-    static boolean isKspRegistered = false;
-
-    protected static String windowsKeyPath = null;
+    public static boolean enableADIntegrated = false;
+
+    public static String spn = null;
+    public static String stsurl = null;
+    public static String fedauthClientId = null;
+    public static long secondsBeforeExpiration = -1;
+    public static String secretstrJks = "";
+    public static String accessToken = null;
+    public static String hostNameInCertificate = "*.database.windows.net";
 
     // properties needed for MSI
     protected static String msiClientId = null;
     protected static String keyStorePrincipalId = null;
     protected static String keyStoreSecret = null;
->>>>>>> dbb35479
 
     protected static SQLServerConnection connection = null;
     protected static ISQLServerDataSource ds = null;
@@ -170,27 +152,24 @@
 
         // get Properties from config file
         try (InputStream input = new FileInputStream(Constants.CONFIG_PROPERTIES_FILE)) {
-<<<<<<< HEAD
-            properties = new Properties();
-            properties.load(input);
-        }
-
-        String authMode = getConfiguredProperty("azureAuthMode");
-        if (authMode.equals(AzureAuthMode.ActiveDirectoryIntegrated.toString())) {
-            azureAuthMode = AzureAuthMode.ActiveDirectoryIntegrated;
-        } else if (authMode.equals(AzureAuthMode.ActiveDirectoryMSI.toString())) {
-            azureAuthMode = AzureAuthMode.ActiveDirectoryMSI;
-        } else {
-            azureAuthMode = AzureAuthMode.SqlPassword;
-        }
-
-        applicationClientId = getConfiguredProperty("applicationClientId");
+            configProperties = new Properties();
+            configProperties.load(input);
+        } catch (FileNotFoundException | SecurityException e) {
+            // no config file used
+        }
+
+        connectionString = getConfiguredPropertyOrEnv(Constants.MSSQL_JDBC_TEST_CONNECTION_PROPERTIES);
+        connectionStringNTLM = connectionString;
+
+        applicationClientID = getConfiguredProperty("applicationClientID");
         applicationKey = getConfiguredProperty("applicationKey");
-        keyIds = getConfiguredProperty("keyId", "").split(Constants.SEMI_COLON);
-        jksPaths = getConfiguredProperty("jksPaths", "").split(Constants.SEMI_COLON);
-        jksPathsLinux = getConfiguredProperty("jksPathsLinux", "").split(Constants.SEMI_COLON);
-        javaKeyAliases = getConfiguredProperty("javaKeyAliases", "").split(Constants.SEMI_COLON);
-
+        AEjavaKeyPath = TestUtils.getCurrentClassPath() + Constants.JKS_NAME;
+        keyIDs = getConfiguredProperty("keyID", "").split(Constants.SEMI_COLON);
+        windowsKeyPath = getConfiguredProperty("windowsKeyPath ");
+
+        enableADIntegrated = !System.getProperty("os.name").startsWith("Windows") ? false :               
+                getConfiguredProperty("enableADIntegrated").equalsIgnoreCase("true") ? true : false;
+        
         azureServer = getConfiguredProperty("azureServer");
         azureDatabase = getConfiguredProperty("azureDatabase");
         azureUserName = getConfiguredProperty("azureUserName");
@@ -200,24 +179,6 @@
         spn = getConfiguredProperty("spn");
         stsurl = getConfiguredProperty("stsurl");
         fedauthClientId = getConfiguredProperty("fedauthClientId");
-
-        connectionString = getConfiguredProperty(Constants.MSSQL_JDBC_TEST_CONNECTION_PROPERTIES);
-        connectionStringNTLM = connectionString;
-=======
-            configProperties = new Properties();
-            configProperties.load(input);
-        } catch (FileNotFoundException | SecurityException e) {
-            // no config file used
-        }
-
-        connectionString = getConfiguredPropertyOrEnv(Constants.MSSQL_JDBC_TEST_CONNECTION_PROPERTIES);
-        connectionStringNTLM = connectionString;
-
-        applicationClientID = getConfiguredProperty("applicationClientID");
-        applicationKey = getConfiguredProperty("applicationKey");
-        javaKeyPath = TestUtils.getCurrentClassPath() + Constants.JKS_NAME;
-        keyIDs = getConfiguredProperty("keyID", "").split(Constants.SEMI_COLON);
-        windowsKeyPath = getConfiguredProperty("windowsKeyPath");
 
         String prop;
         prop = getConfiguredProperty("enclaveServer", null);
@@ -247,7 +208,7 @@
 
         Map<String, SQLServerColumnEncryptionKeyStoreProvider> map = new HashMap<String, SQLServerColumnEncryptionKeyStoreProvider>();
         if (null == jksProvider) {
-            jksProvider = new SQLServerColumnEncryptionJavaKeyStoreProvider(javaKeyPath,
+            jksProvider = new SQLServerColumnEncryptionJavaKeyStoreProvider(AEjavaKeyPath,
                     Constants.JKS_SECRET.toCharArray());
             map.put(Constants.CUSTOM_KEYSTORE_NAME, jksProvider);
         }
@@ -275,7 +236,6 @@
             SQLServerConnection.registerColumnEncryptionKeyStoreProviders(map);
             isKspRegistered = true;
         }
->>>>>>> dbb35479
 
         // if these properties are defined then NTLM is desired, modify connection string accordingly
         String domain = getConfiguredProperty("domainNTLM");
@@ -597,7 +557,92 @@
     }
 
     /**
-<<<<<<< HEAD
+     * Determines the server's OSF
+     *
+     * @param con
+     * @throws SQLException
+     */
+    private static void checkSqlOS(Connection con) throws SQLException {
+        if (determinedSqlOS) {
+            return;
+        }
+
+        try (Statement stmt = con.createStatement(); ResultSet rs = stmt.executeQuery("SELECT @@VERSION")) {
+            rs.next();
+            isSqlLinux = rs.getString(1).contains("Linux");
+            determinedSqlOS = true;
+        }
+    }
+
+    /**
+     * Read property from system or config properties file
+     * 
+     * @param key
+     * @return property value
+     */
+    protected static String getConfiguredProperty(String key) {
+        String value = System.getProperty(key);
+
+        if (null == value && null != configProperties) {
+            return configProperties.getProperty(key);
+        }
+
+        return value;
+    }
+
+    /**
+     * Read property from system or config properties file or read from env var
+     * 
+     * @param key
+     * @return property value
+     */
+    private static String getConfiguredPropertyOrEnv(String key) {
+        String value = getConfiguredProperty(key);
+
+        if (null == value) {
+            return System.getenv(key);
+        }
+
+        return value;
+    }
+
+    /**
+     * Read property from system or config properties file if not set return default value
+     * 
+     * @param key
+     * @return property value or default value
+     */
+    private static String getConfiguredProperty(String key, String defaultValue) {
+        String value = getConfiguredProperty(key);
+
+        if (null == value) {
+            return defaultValue;
+        }
+
+        return value;
+    }
+
+    /**
+     * Read property from system or config properties file or env var if not set return default value
+     * 
+     * @param key
+     * @return property value or default value
+     */
+    private static String getConfiguredPropertyOrEnv(String key, String defaultValue) {
+        String value = getConfiguredProperty(key);
+
+        if (null == value) {
+            value = System.getenv(key);
+        }
+
+        if (null == value) {
+            value = defaultValue;
+        }
+
+        return value;
+    }
+
+    /**
      * Get Fedauth info
      * 
      */
@@ -611,90 +656,5 @@
         } catch (Exception e) {
             fail(e.getMessage());
         }
-=======
-     * Determines the server's OSF
-     *
-     * @param con
-     * @throws SQLException
-     */
-    private static void checkSqlOS(Connection con) throws SQLException {
-        if (determinedSqlOS) {
-            return;
-        }
-
-        try (Statement stmt = con.createStatement(); ResultSet rs = stmt.executeQuery("SELECT @@VERSION")) {
-            rs.next();
-            isSqlLinux = rs.getString(1).contains("Linux");
-            determinedSqlOS = true;
-        }
-    }
-
-    /**
-     * Read property from system or config properties file
-     * 
-     * @param key
-     * @return property value
-     */
-    protected static String getConfiguredProperty(String key) {
-        String value = System.getProperty(key);
-
-        if (null == value && null != configProperties) {
-            return configProperties.getProperty(key);
-        }
-
-        return value;
-    }
-
-    /**
-     * Read property from system or config properties file or read from env var
-     * 
-     * @param key
-     * @return property value
-     */
-    private static String getConfiguredPropertyOrEnv(String key) {
-        String value = getConfiguredProperty(key);
-
-        if (null == value) {
-            return System.getenv(key);
-        }
-
-        return value;
-    }
-
-    /**
-     * Read property from system or config properties file if not set return default value
-     * 
-     * @param key
-     * @return property value or default value
-     */
-    private static String getConfiguredProperty(String key, String defaultValue) {
-        String value = getConfiguredProperty(key);
-
-        if (null == value) {
-            return defaultValue;
-        }
-
-        return value;
-    }
-
-    /**
-     * Read property from system or config properties file or env var if not set return default value
-     * 
-     * @param key
-     * @return property value or default value
-     */
-    private static String getConfiguredPropertyOrEnv(String key, String defaultValue) {
-        String value = getConfiguredProperty(key);
-
-        if (null == value) {
-            value = System.getenv(key);
-        }
-
-        if (null == value) {
-            value = defaultValue;
-        }
-
-        return value;
->>>>>>> dbb35479
     }
 }