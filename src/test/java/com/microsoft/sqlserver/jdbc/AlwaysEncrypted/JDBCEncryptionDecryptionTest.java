/*
 * Microsoft JDBC Driver for SQL Server Copyright(c) Microsoft Corporation All rights reserved. This program is made
 * available under the terms of the MIT License. See the LICENSE file in the project root for more information.
 */
package com.microsoft.sqlserver.jdbc.AlwaysEncrypted;

import static org.junit.jupiter.api.Assertions.assertTrue;
import static org.junit.jupiter.api.Assertions.fail;

import java.sql.ParameterMetaData;
import java.sql.PreparedStatement;
import java.sql.ResultSet;
import java.sql.SQLException;
import java.sql.Statement;
import java.util.LinkedList;

import org.junit.jupiter.api.Tag;
import org.junit.jupiter.api.Test;
import org.junit.platform.runner.JUnitPlatform;
import org.junit.runner.RunWith;
import org.opentest4j.TestAbortedException;

import com.microsoft.sqlserver.jdbc.RandomData;
import com.microsoft.sqlserver.jdbc.SQLServerConnection;
import com.microsoft.sqlserver.jdbc.SQLServerPreparedStatement;
import com.microsoft.sqlserver.jdbc.SQLServerResultSet;
import com.microsoft.sqlserver.jdbc.SQLServerStatement;
import com.microsoft.sqlserver.jdbc.TestResource;
import com.microsoft.sqlserver.jdbc.TestUtils;
import com.microsoft.sqlserver.testframework.AbstractSQLGenerator;
import com.microsoft.sqlserver.testframework.Constants;
import com.microsoft.sqlserver.testframework.PrepUtil;


/**
 * Tests Decryption and encryption of values
 *
 */
@RunWith(JUnitPlatform.class)
@Tag(Constants.xSQLv12)
@Tag(Constants.xAzureSQLDW)
@Tag(Constants.xAzureSQLDB)
public class JDBCEncryptionDecryptionTest extends AESetup {

    private boolean nullable = false;

    enum TestCase {
        NORMAL,
        SETOBJECT,
        SETOBJECT_WITH_JDBCTYPES,
        SETOBJECT_WITH_JAVATYPES,
        SETOBJECT_NULL,
        NULL
    }

    /**
     * Junit test case for char set string for string values
     * 
     * @throws SQLException
     */
    @Test
    public void testCharSpecificSetter_aev1() throws SQLException {
        testCharSpecificSetter(false);
    }

    @Tag(Constants.xSQLv15)
    @Test
    public void testCharSpecificSetter_aev2() throws SQLException {
        testCharSpecificSetter(isAEv2Supported);
    }

    private void testCharSpecificSetter(boolean isTestEnclave) throws SQLException {
        try (SQLServerConnection con = PrepUtil.getConnection(AETestConnectionString, AEInfo);
                SQLServerStatement stmt = (SQLServerStatement) con.createStatement()) {
<<<<<<< HEAD
            charValues = createCharValues(nullable);
            dropTables(stmt);
            createCharTable();
            populateCharNormalCase(charValues);
            testChar(stmt, charValues);
            testChar(null, charValues);
            testAlterColumnEncryption(stmt);
=======
            String[] values = createCharValues(nullable);

            testChars(stmt, cekJks, charTable, values, TestCase.NORMAL, isTestEnclave);

            if (null != cekWin) {
                testChars(stmt, cekWin, charTable, values, TestCase.NORMAL, isTestEnclave);
            }

            if (null != cekAkv) {
                testChars(stmt, cekAkv, charTable, values, TestCase.NORMAL, isTestEnclave);
            }
>>>>>>> a8f5fee9
        }
    }

    /**
     * Junit test case for char set object for string values
     * 
     * @throws SQLException
     */
    @Test
    public void testCharSetObject_aev1() throws SQLException {
        testCharSetObject(false);
    }

    @Tag(Constants.xSQLv15)
    @Test
    public void testCharSetObject_aev2() throws SQLException {
        testCharSetObject(isAEv2Supported);
    }

    private void testCharSetObject(boolean isTestEnclave) throws SQLException {
        try (SQLServerConnection con = PrepUtil.getConnection(AETestConnectionString, AEInfo);
                SQLServerStatement stmt = (SQLServerStatement) con.createStatement()) {
<<<<<<< HEAD
            charValues = createCharValues(nullable);
            dropTables(stmt);
            createCharTable();
            populateCharSetObject(charValues);
            testChar(stmt, charValues);
            testChar(null, charValues);
            testAlterColumnEncryption(stmt);
=======
            String[] values = createCharValues(nullable);

            testChars(stmt, cekJks, charTable, values, TestCase.SETOBJECT, isTestEnclave);

            if (null != cekWin) {
                testChars(stmt, cekWin, charTable, values, TestCase.SETOBJECT, isTestEnclave);
            }

            if (null != cekAkv) {
                testChars(stmt, cekAkv, charTable, values, TestCase.SETOBJECT, isTestEnclave);
            }

>>>>>>> a8f5fee9
        }
    }

    /**
     * Junit test case for char set object for jdbc string values
     * 
     * @throws SQLException
     */
    @Test
    public void testCharSetObjectWithJDBCTypes_aev1() throws SQLException {
        testCharSetObjectWithJDBCTypes(false);
    }

    @Tag(Constants.xSQLv15)
    @Test
    public void testCharSetObjectWithJDBCTypes_aev2() throws SQLException {
        testCharSetObjectWithJDBCTypes(isAEv2Supported);
    }

    private void testCharSetObjectWithJDBCTypes(boolean isTestEnclave) throws SQLException {

        try (SQLServerConnection con = PrepUtil.getConnection(AETestConnectionString, AEInfo);
                SQLServerStatement stmt = (SQLServerStatement) con.createStatement()) {
<<<<<<< HEAD
            charValues = createCharValues(nullable);
            dropTables(stmt);
            createCharTable();
            populateCharSetObjectWithJDBCTypes(charValues);
            testChar(stmt, charValues);
            testChar(null, charValues);
            testAlterColumnEncryption(stmt);
=======
            String[] values = createCharValues(nullable);

            testChars(stmt, cekJks, charTable, values, TestCase.SETOBJECT_WITH_JDBCTYPES, isTestEnclave);

            if (null != cekWin) {
                testChars(stmt, cekWin, charTable, values, TestCase.SETOBJECT_WITH_JDBCTYPES, isTestEnclave);
            }

            if (null != cekAkv) {
                testChars(stmt, cekAkv, charTable, values, TestCase.SETOBJECT_WITH_JDBCTYPES, isTestEnclave);
            }
>>>>>>> a8f5fee9
        }
    }

    /**
     * Junit test case for char set string for null values
     * 
     * @throws SQLException
     */
    @Test
    public void testCharSpecificSetterNull() throws SQLException {
        testCharSpecificSetterNull(false);
    }

    @Tag(Constants.xSQLv15)
    @Test
    public void testCharSpecificSetterNull_aev2() throws SQLException {
        testCharSpecificSetterNull(isAEv2Supported);
    }

    private void testCharSpecificSetterNull(boolean isTestEnclave) throws SQLException {
        try (SQLServerConnection con = PrepUtil.getConnection(AETestConnectionString, AEInfo);
                SQLServerStatement stmt = (SQLServerStatement) con.createStatement()) {
<<<<<<< HEAD
            String[] charValuesNull = {null, null, null, null, null, null, null, null, null};
            dropTables(stmt);
            createCharTable();
            populateCharNormalCase(charValuesNull);
            testChar(stmt, charValuesNull);
            testChar(null, charValuesNull);
            testAlterColumnEncryption(stmt);
=======
            String[] values = {null, null, null, null, null, null, null, null, null};

            testChars(stmt, cekJks, charTable, values, TestCase.NORMAL, isTestEnclave);

            if (null != cekWin) {
                testChars(stmt, cekWin, charTable, values, TestCase.NORMAL, isTestEnclave);
            }

            if (null != cekAkv) {
                testChars(stmt, cekAkv, charTable, values, TestCase.NORMAL, isTestEnclave);
            }
>>>>>>> a8f5fee9
        }
    }

    /**
     * Junit test case for char set object for null values
     * 
     * @throws SQLException
     */
    @Test
    public void testCharSetObjectNull_aev1() throws SQLException {
        testCharSetObjectNull(false);
    }

    @Tag(Constants.xSQLv15)
    @Test
    public void testCharSetObjectNull_aev2() throws SQLException {
        testCharSetObjectNull(isAEv2Supported);
    }

    private void testCharSetObjectNull(boolean isTestEnclave) throws SQLException {
        try (SQLServerConnection con = PrepUtil.getConnection(AETestConnectionString, AEInfo);
                SQLServerStatement stmt = (SQLServerStatement) con.createStatement()) {
            String[] values = {null, null, null, null, null, null, null, null, null};

            testChars(stmt, cekJks, charTable, values, TestCase.SETOBJECT, isTestEnclave);

            if (null != cekWin) {
                testChars(stmt, cekWin, charTable, values, TestCase.SETOBJECT, isTestEnclave);
            }

            if (null != cekAkv) {
                testChars(stmt, cekAkv, charTable, values, TestCase.SETOBJECT, isTestEnclave);
            }
        }
    }

    /**
     * Junit test case for char set null for null values
     * 
     * @throws SQLException
     */
    @Test
    public void testCharSetNull_aev1() throws SQLException {
        testCharSetNull(false);
    }

    @Tag(Constants.xSQLv15)
    @Test
    public void testCharSetNull_aev2() throws SQLException {
        testCharSetNull(isAEv2Supported);
    }

    private void testCharSetNull(boolean isTestEnclave) throws SQLException {
        try (SQLServerConnection con = PrepUtil.getConnection(AETestConnectionString, AEInfo);
                SQLServerStatement stmt = (SQLServerStatement) con.createStatement()) {
            String[] values = {null, null, null, null, null, null, null, null, null};

            testChars(stmt, cekJks, charTable, values, TestCase.NULL, isTestEnclave);

            if (null != cekWin) {
                testChars(stmt, cekWin, charTable, values, TestCase.NULL, isTestEnclave);
            }

            if (null != cekAkv) {
                testChars(stmt, cekAkv, charTable, values, TestCase.NULL, isTestEnclave);
            }
        }
    }

    /**
     * Junit test case for binary set binary for binary values
     * 
     * @throws SQLException
     */
    @Test
    public void testBinarySpecificSetter() throws SQLException {
        try (SQLServerConnection con = PrepUtil.getConnection(AETestConnectionString, AEInfo);
                SQLServerStatement stmt = (SQLServerStatement) con.createStatement()) {
            LinkedList<byte[]> values = createbinaryValues(false);

            testBinaries(stmt, cekJks, binaryTable, values, TestCase.NORMAL);

            if (null != cekWin) {
                testBinaries(stmt, cekWin, binaryTable, values, TestCase.NORMAL);
            }

            if (null != cekAkv) {
                testBinaries(stmt, cekAkv, binaryTable, values, TestCase.NORMAL);
            }
        }
    }

    /**
     * Junit test case for binary set object for binary values
     * 
     * @throws SQLException
     */
    @Test
    public void testBinarySetobject() throws SQLException {
        try (SQLServerConnection con = PrepUtil.getConnection(AETestConnectionString, AEInfo);
                SQLServerStatement stmt = (SQLServerStatement) con.createStatement()) {
            LinkedList<byte[]> values = createbinaryValues(false);

            testBinaries(stmt, cekJks, binaryTable, values, TestCase.SETOBJECT);

            if (null != cekWin) {
                testBinaries(stmt, cekWin, binaryTable, values, TestCase.SETOBJECT);
            }

            if (null != cekAkv) {
                testBinaries(stmt, cekAkv, binaryTable, values, TestCase.SETOBJECT);
            }
        }
    }

    /**
     * Junit test case for binary set null for binary values
     * 
     * @throws SQLException
     */
    @Test
    public void testBinarySetNull() throws SQLException {
        try (SQLServerConnection con = PrepUtil.getConnection(AETestConnectionString, AEInfo);
                SQLServerStatement stmt = (SQLServerStatement) con.createStatement()) {
            LinkedList<byte[]> values = createbinaryValues(true);

            testBinaries(stmt, cekJks, binaryTable, values, TestCase.NULL);

            if (null != cekWin) {
                testBinaries(stmt, cekWin, binaryTable, values, TestCase.NULL);
            }

            if (null != cekAkv) {
                testBinaries(stmt, cekAkv, binaryTable, values, TestCase.NULL);
            }
        }
    }

    /**
     * Junit test case for binary set binary for null values
     * 
     * @throws SQLException
     */
    @Test
    public void testBinarySpecificSetterNull() throws SQLException {
        try (SQLServerConnection con = PrepUtil.getConnection(AETestConnectionString, AEInfo);
                SQLServerStatement stmt = (SQLServerStatement) con.createStatement()) {
            LinkedList<byte[]> values = createbinaryValues(true);

            testBinaries(stmt, cekJks, binaryTable, values, TestCase.NORMAL);

            if (null != cekWin) {
                testBinaries(stmt, cekWin, binaryTable, values, TestCase.NORMAL);
            }

            if (null != cekAkv) {
                testBinaries(stmt, cekAkv, binaryTable, values, TestCase.NORMAL);
            }
        }
    }

    /**
     * Junit test case for binary set object for null values
     * 
     * @throws SQLException
     */
    @Test
    public void testBinarysetObjectNull() throws SQLException {
        try (SQLServerConnection con = PrepUtil.getConnection(AETestConnectionString, AEInfo);
                SQLServerStatement stmt = (SQLServerStatement) con.createStatement()) {
            LinkedList<byte[]> values = createbinaryValues(true);

            testBinaries(stmt, cekJks, binaryTable, values, TestCase.SETOBJECT_NULL);

            if (null != cekWin) {
                testBinaries(stmt, cekWin, binaryTable, values, TestCase.SETOBJECT_NULL);
            }

            if (null != cekAkv) {
                testBinaries(stmt, cekAkv, binaryTable, values, TestCase.SETOBJECT_NULL);
            }
        }
    }

    /**
     * Junit test case for binary set object for jdbc type binary values
     * 
     * @throws SQLException
     */
    @Test
    public void testBinarySetObjectWithJDBCTypes() throws SQLException {

        try (SQLServerConnection con = PrepUtil.getConnection(AETestConnectionString, AEInfo);
                SQLServerStatement stmt = (SQLServerStatement) con.createStatement()) {
            LinkedList<byte[]> values = createbinaryValues(false);

            testBinaries(stmt, cekJks, binaryTable, values, TestCase.SETOBJECT_WITH_JDBCTYPES);

            if (null != cekWin) {
                testBinaries(stmt, cekWin, binaryTable, values, TestCase.SETOBJECT_WITH_JDBCTYPES);
            }

            if (null != cekAkv) {
                testBinaries(stmt, cekAkv, binaryTable, values, TestCase.SETOBJECT_WITH_JDBCTYPES);
            }
        }
    }

    /**
     * Junit test case for date set date for date values
     * 
     * @throws SQLException
     */
    @Test
    public void testDateSpecificSetter() throws SQLException {
        try (SQLServerConnection con = PrepUtil.getConnection(AETestConnectionString, AEInfo);
                SQLServerStatement stmt = (SQLServerStatement) con.createStatement()) {
            LinkedList<Object> values = createTemporalTypes(nullable);

            testDates(stmt, cekJks, dateTable, values, TestCase.NORMAL);

            if (null != cekWin) {
                testDates(stmt, cekWin, dateTable, values, TestCase.NORMAL);
            }

            if (null != cekAkv) {
                testDates(stmt, cekAkv, dateTable, values, TestCase.NORMAL);
            }
        }
    }

    /**
     * Junit test case for date set object for date values
     * 
     * @throws SQLException
     */
    @Test
    public void testDateSetObject() throws SQLException {
        try (SQLServerConnection con = PrepUtil.getConnection(AETestConnectionString, AEInfo);
                SQLServerStatement stmt = (SQLServerStatement) con.createStatement()) {
            LinkedList<Object> values = createTemporalTypes(nullable);

            testDates(stmt, cekJks, dateTable, values, TestCase.SETOBJECT);

            if (null != cekWin) {
                testDates(stmt, cekWin, dateTable, values, TestCase.SETOBJECT);
            }

            if (null != cekAkv) {
                testDates(stmt, cekAkv, dateTable, values, TestCase.SETOBJECT);
            }
        }
    }

    /**
     * Junit test case for date set object for java date values
     * 
     * @throws SQLException
     */
    @Test
    public void testDateSetObjectWithJavaType() throws SQLException {
        try (SQLServerConnection con = PrepUtil.getConnection(AETestConnectionString, AEInfo);
                SQLServerStatement stmt = (SQLServerStatement) con.createStatement()) {
            LinkedList<Object> values = createTemporalTypes(nullable);

            testDates(stmt, cekJks, dateTable, values, TestCase.SETOBJECT_WITH_JAVATYPES);

            if (null != cekWin) {
                testDates(stmt, cekWin, dateTable, values, TestCase.SETOBJECT_WITH_JAVATYPES);
            }

            if (null != cekAkv) {
                testDates(stmt, cekAkv, dateTable, values, TestCase.SETOBJECT_WITH_JAVATYPES);
            }
        }
    }

    /**
     * Junit test case for date set object for jdbc date values
     * 
     * @throws SQLException
     */
    @Test
    public void testDateSetObjectWithJDBCType() throws SQLException {
        try (SQLServerConnection con = PrepUtil.getConnection(AETestConnectionString, AEInfo);
                SQLServerStatement stmt = (SQLServerStatement) con.createStatement()) {
            LinkedList<Object> values = createTemporalTypes(nullable);

            testDates(stmt, cekJks, dateTable, values, TestCase.SETOBJECT_WITH_JDBCTYPES);

            if (null != cekWin) {
                testDates(stmt, cekWin, dateTable, values, TestCase.SETOBJECT_WITH_JDBCTYPES);
            }

            if (null != cekAkv) {
                testDates(stmt, cekAkv, dateTable, values, TestCase.SETOBJECT_WITH_JDBCTYPES);
            }
        }
    }

    /**
     * Junit test case for date set date for min/max date values
     * 
     * @throws SQLException
     */
    @Test
    public void testDateSpecificSetterMinMaxValue() throws SQLException {
        try (SQLServerConnection con = PrepUtil.getConnection(AETestConnectionString, AEInfo);
                SQLServerStatement stmt = (SQLServerStatement) con.createStatement()) {
            RandomData.returnMinMax = true;
            LinkedList<Object> values = createTemporalTypes(nullable);

            testDates(stmt, cekJks, dateTable, values, TestCase.NORMAL);

            if (null != cekWin) {
                testDates(stmt, cekWin, dateTable, values, TestCase.NORMAL);
            }

            if (null != cekAkv) {
                testDates(stmt, cekAkv, dateTable, values, TestCase.NORMAL);
            }
        }
    }

    /**
     * Junit test case for date set date for null values
     * 
     * @throws SQLException
     */
    @Test
    public void testDateSetNull() throws SQLException {
        try (SQLServerConnection con = PrepUtil.getConnection(AETestConnectionString, AEInfo);
                SQLServerStatement stmt = (SQLServerStatement) con.createStatement()) {
            RandomData.returnNull = true;
            nullable = true;
            LinkedList<Object> values = createTemporalTypes(nullable);

            testDates(stmt, cekJks, dateTable, values, TestCase.NULL);

            if (null != cekWin) {
                testDates(stmt, cekWin, dateTable, values, TestCase.NULL);
            }

            if (null != cekAkv) {
                testDates(stmt, cekAkv, dateTable, values, TestCase.NULL);
            }
        }

        nullable = false;
        RandomData.returnNull = false;
    }

    /**
     * Junit test case for date set object for null values
     * 
     * @throws SQLException
     */
    @Test
    public void testDateSetObjectNull() throws SQLException {
        RandomData.returnNull = true;
        nullable = true;

        try (SQLServerConnection con = PrepUtil.getConnection(AETestConnectionString, AEInfo);
                SQLServerStatement stmt = (SQLServerStatement) con.createStatement()) {
            LinkedList<Object> values = createTemporalTypes(nullable);

            testDates(stmt, cekJks, dateTable, values, TestCase.SETOBJECT_NULL);

            if (null != cekWin) {
                testDates(stmt, cekWin, dateTable, values, TestCase.SETOBJECT_NULL);
            }

            if (null != cekAkv) {
                testDates(stmt, cekAkv, dateTable, values, TestCase.SETOBJECT_NULL);
            }
        }

        nullable = false;
        RandomData.returnNull = false;
    }

    /**
     * Junit test case for numeric set numeric for numeric values
     * 
     * @throws SQLException
     */
    @Test
    public void testNumericSpecificSetter() throws TestAbortedException, Exception {
        try (SQLServerConnection con = PrepUtil.getConnection(AETestConnectionString, AEInfo);
                SQLServerStatement stmt = (SQLServerStatement) con.createStatement()) {

            String[] values1 = createNumericValues(nullable);
            String[] values2 = new String[values1.length];
            System.arraycopy(values1, 0, values2, 0, values1.length);

            testNumerics(stmt, cekJks, numericTable, values1, values2, TestCase.NORMAL);

            if (null != cekWin) {
                testNumerics(stmt, cekWin, numericTable, values1, values2, TestCase.NORMAL);
            }

            if (null != cekAkv) {
                testNumerics(stmt, cekAkv, numericTable, values1, values2, TestCase.NORMAL);
            }
        }
    }

    /**
     * Junit test case for numeric set object for numeric values
     * 
     * @throws SQLException
     */
    @Test
    public void testNumericSetObject() throws SQLException {
        try (SQLServerConnection con = PrepUtil.getConnection(AETestConnectionString, AEInfo);
                SQLServerStatement stmt = (SQLServerStatement) con.createStatement()) {
            String[] values1 = createNumericValues(nullable);
            String[] values2 = new String[values1.length];
            System.arraycopy(values1, 0, values2, 0, values1.length);

            testNumerics(stmt, cekJks, numericTable, values1, values2, TestCase.SETOBJECT);

            if (null != cekWin) {
                testNumerics(stmt, cekWin, numericTable, values1, values2, TestCase.SETOBJECT);
            }

            if (null != cekAkv) {
                testNumerics(stmt, cekAkv, numericTable, values1, values2, TestCase.SETOBJECT);
            }
        }
    }

    /**
     * Junit test case for numeric set object for jdbc type numeric values
     * 
     * @throws SQLException
     */
    @Test
    public void testNumericSetObjectWithJDBCTypes() throws SQLException {

        try (SQLServerConnection con = PrepUtil.getConnection(AETestConnectionString, AEInfo);
                SQLServerStatement stmt = (SQLServerStatement) con.createStatement()) {
            String[] values1 = createNumericValues(nullable);
            String[] values2 = new String[values1.length];
            System.arraycopy(values1, 0, values2, 0, values1.length);

            testNumerics(stmt, cekJks, numericTable, values1, values2, TestCase.SETOBJECT_WITH_JDBCTYPES);

            if (null != cekWin) {
                testNumerics(stmt, cekWin, numericTable, values1, values2, TestCase.SETOBJECT_WITH_JDBCTYPES);
            }

            if (null != cekAkv) {
                testNumerics(stmt, cekAkv, numericTable, values1, values2, TestCase.SETOBJECT_WITH_JDBCTYPES);
            }
        }
    }

    /**
     * Junit test case for numeric set numeric for max numeric values
     * 
     * @throws SQLException
     */
    @Test
    public void testNumericSpecificSetterMaxValue() throws SQLException {
        try (SQLServerConnection con = PrepUtil.getConnection(AETestConnectionString, AEInfo);
                SQLServerStatement stmt = (SQLServerStatement) con.createStatement()) {

            String[] values1 = {Boolean.TRUE.toString(), "255", "32767", "2147483647", "9223372036854775807",
                    "1.79E308", "1.123", "3.4E38", "999999999999999999", "12345.12345", "999999999999999999",
                    "567812.78", "214748.3647", "922337203685477.5807", "999999999999999999999999.9999",
                    "999999999999999999999999.9999"};
            String[] values2 = {Boolean.TRUE.toString(), "255", "32767", "2147483647", "9223372036854775807",
                    "1.79E308", "1.123", "3.4E38", "999999999999999999", "12345.12345", "999999999999999999",
                    "567812.78", "214748.3647", "922337203685477.5807", "999999999999999999999999.9999",
                    "999999999999999999999999.9999"};

            testNumerics(stmt, cekJks, numericTable, values1, values2, TestCase.NORMAL);

            if (null != cekWin) {
                testNumerics(stmt, cekWin, numericTable, values1, values2, TestCase.NORMAL);
            }

            if (null != cekAkv) {
                testNumerics(stmt, cekAkv, numericTable, values1, values2, TestCase.NORMAL);
            }
        }
    }

    /**
     * Junit test case for numeric set numeric for min numeric values
     * 
     * @throws SQLException
     */
    @Test
    public void testNumericSpecificSetterMinValue() throws SQLException {
        try (SQLServerConnection con = PrepUtil.getConnection(AETestConnectionString, AEInfo);
                SQLServerStatement stmt = (SQLServerStatement) con.createStatement()) {
            String[] values1 = {Boolean.FALSE.toString(), "0", "-32768", "-2147483648", "-9223372036854775808",
                    "-1.79E308", "1.123", "-3.4E38", "999999999999999999", "12345.12345", "999999999999999999",
                    "567812.78", "-214748.3648", "-922337203685477.5808", "999999999999999999999999.9999",
                    "999999999999999999999999.9999"};
            String[] values2 = {Boolean.FALSE.toString(), "0", "-32768", "-2147483648", "-9223372036854775808",
                    "-1.79E308", "1.123", "-3.4E38", "999999999999999999", "12345.12345", "999999999999999999",
                    "567812.78", "-214748.3648", "-922337203685477.5808", "999999999999999999999999.9999",
                    "999999999999999999999999.9999"};

            testNumerics(stmt, cekJks, numericTable, values1, values2, TestCase.NORMAL);

            if (null != cekWin) {
                testNumerics(stmt, cekWin, numericTable, values1, values2, TestCase.NORMAL);
            }

            if (null != cekAkv) {
                testNumerics(stmt, cekAkv, numericTable, values1, values2, TestCase.NORMAL);
            }
        }
    }

    /**
     * Junit test case for numeric set numeric for null values
     * 
     * @throws SQLException
     */
    @Test
    public void testNumericSpecificSetterNull() throws SQLException {
        try (SQLServerConnection con = PrepUtil.getConnection(AETestConnectionString, AEInfo);
                SQLServerStatement stmt = (SQLServerStatement) con.createStatement()) {
            nullable = true;
            RandomData.returnNull = true;
            String[] values1 = createNumericValues(nullable);
            String[] values2 = new String[values1.length];
            System.arraycopy(values1, 0, values2, 0, values1.length);

            testNumerics(stmt, cekJks, numericTable, values1, values2, TestCase.NULL);

            if (null != cekWin) {
                testNumerics(stmt, cekWin, numericTable, values1, values2, TestCase.NULL);
            }

            if (null != cekAkv) {
                testNumerics(stmt, cekAkv, numericTable, values1, values2, TestCase.NULL);
            }
        }

        nullable = false;
        RandomData.returnNull = false;
    }

    /**
     * Junit test case for numeric set object for null values
     * 
     * @throws SQLException
     */
    @Test
    public void testNumericSpecificSetterSetObjectNull() throws SQLException {
        try (SQLServerConnection con = PrepUtil.getConnection(AETestConnectionString, AEInfo);
                SQLServerStatement stmt = (SQLServerStatement) con.createStatement()) {
            nullable = true;
            RandomData.returnNull = true;
            String[] values1 = createNumericValues(nullable);
            String[] values2 = new String[values1.length];
            System.arraycopy(values1, 0, values2, 0, values1.length);

            testNumerics(stmt, cekJks, numericTable, values1, values2, TestCase.NULL);

            if (null != cekWin) {
                testNumerics(stmt, cekWin, numericTable, values1, values2, TestCase.NULL);
            }

            if (null != cekAkv) {
                testNumerics(stmt, cekAkv, numericTable, values1, values2, TestCase.NULL);
            }
        }

        nullable = false;
        RandomData.returnNull = false;
    }

    /**
     * Junit test case for numeric set numeric for null normalization values
     * 
     * @throws SQLException
     */
    @Test
    public void testNumericNormalization() throws SQLException {
        try (SQLServerConnection con = PrepUtil.getConnection(AETestConnectionString, AEInfo);
                SQLServerStatement stmt = (SQLServerStatement) con.createStatement()) {
            String[] values1 = {Boolean.TRUE.toString(), "1", "127", "100", "100", "1.123", "1.123", "1.123",
                    "123456789123456789", "12345.12345", "987654321123456789", "567812.78", "7812.7812", "7812.7812",
                    "999999999999999999999999.9999", "999999999999999999999999.9999"};
            String[] values2 = {Boolean.TRUE.toString(), "1", "127", "100", "100", "1.123", "1.123", "1.123",
                    "123456789123456789", "12345.12345", "987654321123456789", "567812.78", "7812.7812", "7812.7812",
                    "999999999999999999999999.9999", "999999999999999999999999.9999"};

            testNumerics(stmt, cekJks, numericTable, values1, values2, TestCase.NORMAL);

            if (null != cekWin) {
                testNumerics(stmt, cekWin, numericTable, values1, values2, TestCase.NORMAL);
            }

            if (null != cekAkv) {
                testNumerics(stmt, cekAkv, numericTable, values1, values2, TestCase.NORMAL);
            }
        }
    }

    @Test
    public void testAEFMTOnly() throws SQLException {
        try (SQLServerConnection c = PrepUtil.getConnection(AETestConnectionString + ";useFmtOnly=true", AEInfo);
                Statement s = c.createStatement()) {
            dropTables(s);
            createTable(NUMERIC_TABLE_AE, cekJks, numericTable);
            String sql = "insert into " + AbstractSQLGenerator.escapeIdentifier(NUMERIC_TABLE_AE) + " values( "
                    + "?,?,?," + "?,?,?," + "?,?,?," + "?,?,?," + "?,?,?," + "?,?,?," + "?,?,?," + "?,?,?," + "?,?,?,"
                    + "?,?,?," + "?,?,?," + "?,?,?," + "?,?,?," + "?,?,?," + "?,?,?," + "?,?,?" + ")";
            try (PreparedStatement p = c.prepareStatement(sql)) {
                ParameterMetaData pmd = p.getParameterMetaData();
                assertTrue(pmd.getParameterCount() == 48);
            }
        }
    }

    private void testChar(SQLServerStatement stmt, String[] values) throws SQLException {
        String sql = "select * from " + AbstractSQLGenerator.escapeIdentifier(CHAR_TABLE_AE);
        try (SQLServerConnection con = PrepUtil.getConnection(AETestConnectionString, AEInfo);
                SQLServerPreparedStatement pstmt = (SQLServerPreparedStatement) TestUtils.getPreparedStmt(con, sql,
                        stmtColEncSetting)) {
            try (ResultSet rs = (stmt == null) ? pstmt.executeQuery() : stmt.executeQuery(sql)) {
                int numberOfColumns = rs.getMetaData().getColumnCount();
                while (rs.next()) {
                    testGetString(rs, numberOfColumns, values);
                    testGetObject(rs, numberOfColumns, values);
                }
            }
        }

    }

    private void testBinary(SQLServerStatement stmt, LinkedList<byte[]> values) throws SQLException {
        String sql = "select * from " + AbstractSQLGenerator.escapeIdentifier(BINARY_TABLE_AE.toString());

        try (SQLServerConnection con = PrepUtil.getConnection(AETestConnectionString, AEInfo);
                SQLServerPreparedStatement pstmt = (SQLServerPreparedStatement) TestUtils.getPreparedStmt(con, sql,
                        stmtColEncSetting)) {
            try (ResultSet rs = (stmt == null) ? pstmt.executeQuery() : stmt.executeQuery(sql)) {
                int numberOfColumns = rs.getMetaData().getColumnCount();
                while (rs.next()) {
                    testGetStringForBinary(rs, numberOfColumns, values);
                    testGetBytes(rs, numberOfColumns, values);
                    testGetObjectForBinary(rs, numberOfColumns, values);
                }
            }
        }
    }

    private void testDate(SQLServerStatement stmt, LinkedList<Object> values1) throws SQLException {
        String sql = "select * from " + AbstractSQLGenerator.escapeIdentifier(DATE_TABLE_AE);

        try (SQLServerConnection con = PrepUtil.getConnection(AETestConnectionString, AEInfo);
                SQLServerPreparedStatement pstmt = (SQLServerPreparedStatement) TestUtils.getPreparedStmt(con, sql,
                        stmtColEncSetting)) {
            try (ResultSet rs = (stmt == null) ? pstmt.executeQuery() : stmt.executeQuery(sql)) {
                int numberOfColumns = rs.getMetaData().getColumnCount();
                while (rs.next()) {
                    // testGetStringForDate(rs, numberOfColumns, values1); //TODO: Disabling, since getString throws
                    // verification error for zero temporal
                    // types
                    testGetObjectForTemporal(rs, numberOfColumns, values1);
                    testGetDate(rs, numberOfColumns, values1);
                }
            }
        }
    }

    private void testGetObject(ResultSet rs, int numberOfColumns, String[] values) throws SQLException {
        int index = 0;
        for (int i = 1; i <= numberOfColumns; i = i + 3) {
            try {
                String objectValue1 = ("" + rs.getObject(i)).trim();
                String objectValue2 = ("" + rs.getObject(i + 1)).trim();
                String objectValue3 = ("" + rs.getObject(i + 2)).trim();

                boolean matches = objectValue1.equalsIgnoreCase("" + values[index])
                        && objectValue2.equalsIgnoreCase("" + values[index])
                        && objectValue3.equalsIgnoreCase("" + values[index]);

                if (("" + values[index]).length() >= 1000) {
                    assertTrue(matches,
                            TestResource.getResource("R_decryptionFailed") + "getObject(): " + i + ", " + (i + 1) + ", "
                                    + (i + 2) + ".\n" + TestResource.getResource("R_expectedValueAtIndex") + index);
                } else {
                    assertTrue(matches,
                            TestResource.getResource("R_decryptionFailed") + "getObject(): " + objectValue1 + ", "
                                    + objectValue2 + ", " + objectValue3 + ".\n"
                                    + TestResource.getResource("R_expectedValue") + values[index]);
                }
            } finally {
                index++;
            }
        }
    }

    private void testGetObjectForTemporal(ResultSet rs, int numberOfColumns,
            LinkedList<Object> values) throws SQLException {
        int index = 0;
        for (int i = 1; i <= numberOfColumns; i = i + 3) {
            try {
                String objectValue1 = ("" + rs.getObject(i)).trim();
                String objectValue2 = ("" + rs.getObject(i + 1)).trim();
                String objectValue3 = ("" + rs.getObject(i + 2)).trim();

                Object expected = null;
                if (rs.getMetaData().getColumnTypeName(i).equalsIgnoreCase("smalldatetime")) {
                    expected = TestUtils.roundSmallDateTimeValue(values.get(index));
                } else if (rs.getMetaData().getColumnTypeName(i).equalsIgnoreCase("datetime")) {
                    expected = TestUtils.roundDatetimeValue(values.get(index));
                } else {
                    expected = values.get(index);
                }
                assertTrue(
                        objectValue1.equalsIgnoreCase("" + expected) && objectValue2.equalsIgnoreCase("" + expected)
                                && objectValue3.equalsIgnoreCase("" + expected),
                        TestResource.getResource("R_decryptionFailed") + "getObject(): " + objectValue1 + ", "
                                + objectValue2 + ", " + objectValue3 + ".\n"
                                + TestResource.getResource("R_expectedValue") + expected);
            } finally {
                index++;
            }
        }
    }

    private void testGetObjectForBinary(ResultSet rs, int numberOfColumns,
            LinkedList<byte[]> values) throws SQLException {
        int index = 0;
        for (int i = 1; i <= numberOfColumns; i = i + 3) {
            byte[] objectValue1 = (byte[]) rs.getObject(i);
            byte[] objectValue2 = (byte[]) rs.getObject(i + 1);
            byte[] objectValue3 = (byte[]) rs.getObject(i + 2);

            byte[] expectedBytes = null;

            if (null != values.get(index)) {
                expectedBytes = values.get(index);
            }

            try {
                if (null != values.get(index)) {
                    for (int j = 0; j < expectedBytes.length; j++) {
                        assertTrue(
                                expectedBytes[j] == objectValue1[j] && expectedBytes[j] == objectValue2[j]
                                        && expectedBytes[j] == objectValue3[j],
                                TestResource.getResource("R_decryptionFailed") + "getObject(): " + objectValue1 + ", "
                                        + objectValue2 + ", " + objectValue3 + ".\n");
                    }
                }
            } finally {
                index++;
            }
        }
    }

    private void testGetBigDecimal(ResultSet rs, int numberOfColumns, String[] values) throws SQLException {

        int index = 0;
        for (int i = 1; i <= numberOfColumns; i = i + 3) {

            String decimalValue1 = "" + rs.getBigDecimal(i);
            String decimalValue2 = "" + rs.getBigDecimal(i + 1);
            String decimalValue3 = "" + rs.getBigDecimal(i + 2);
            String value = values[index];

            if (decimalValue1.equalsIgnoreCase("0") && (value.equalsIgnoreCase(Boolean.TRUE.toString())
                    || value.equalsIgnoreCase(Boolean.FALSE.toString()))) {
                decimalValue1 = Boolean.FALSE.toString();
                decimalValue2 = Boolean.FALSE.toString();
                decimalValue3 = Boolean.FALSE.toString();
            } else if (decimalValue1.equalsIgnoreCase("1") && (value.equalsIgnoreCase(Boolean.TRUE.toString())
                    || value.equalsIgnoreCase(Boolean.FALSE.toString()))) {
                decimalValue1 = Boolean.TRUE.toString();
                decimalValue2 = Boolean.TRUE.toString();
                decimalValue3 = Boolean.TRUE.toString();
            }

            if (null != value) {
                if (value.equalsIgnoreCase("1.79E308")) {
                    value = "1.79E+308";
                } else if (value.equalsIgnoreCase("3.4E38")) {
                    value = "3.4E+38";
                }

                if (value.equalsIgnoreCase("-1.79E308")) {
                    value = "-1.79E+308";
                } else if (value.equalsIgnoreCase("-3.4E38")) {
                    value = "-3.4E+38";
                }
            }

            try {
                assertTrue(
                        decimalValue1.equalsIgnoreCase("" + value) && decimalValue2.equalsIgnoreCase("" + value)
                                && decimalValue3.equalsIgnoreCase("" + value),
                        TestResource.getResource("R_decryptionFailed") + "getBigDecimal(): " + decimalValue1 + ", "
                                + decimalValue2 + ", " + decimalValue3 + ".\n"
                                + TestResource.getResource("R_expectedValue") + value);
            } finally {
                index++;
            }
        }
    }

    private void testGetString(ResultSet rs, int numberOfColumns, String[] values) throws SQLException {

        int index = 0;
        for (int i = 1; i <= numberOfColumns; i = i + 3) {
            String stringValue1 = ("" + rs.getString(i)).trim();
            String stringValue2 = ("" + rs.getString(i + 1)).trim();
            String stringValue3 = ("" + rs.getString(i + 2)).trim();

            if (stringValue1.equalsIgnoreCase("0") && (values[index].equalsIgnoreCase(Boolean.TRUE.toString())
                    || values[index].equalsIgnoreCase(Boolean.FALSE.toString()))) {
                stringValue1 = Boolean.FALSE.toString();
                stringValue2 = Boolean.FALSE.toString();
                stringValue3 = Boolean.FALSE.toString();
            } else if (stringValue1.equalsIgnoreCase("1") && (values[index].equalsIgnoreCase(Boolean.TRUE.toString())
                    || values[index].equalsIgnoreCase(Boolean.FALSE.toString()))) {
                stringValue1 = Boolean.TRUE.toString();
                stringValue2 = Boolean.TRUE.toString();
                stringValue3 = Boolean.TRUE.toString();
            }
            try {

                boolean matches = stringValue1.equalsIgnoreCase("" + values[index])
                        && stringValue2.equalsIgnoreCase("" + values[index])
                        && stringValue3.equalsIgnoreCase("" + values[index]);

                if (("" + values[index]).length() >= 1000) {
                    assertTrue(matches, TestResource.getResource("R_decryptionFailed") + " getString():" + i + ", "
                            + (i + 1) + ", " + (i + 2) + ".\n" + TestResource.getResource("R_expectedValue") + index);
                } else {
                    assertTrue(matches,
                            TestResource.getResource("R_decryptionFailed") + " getString(): " + stringValue1 + ", "
                                    + stringValue2 + ", " + stringValue3 + ".\n"
                                    + TestResource.getResource("R_expectedValue") + values[index]);
                }
            } finally {
                index++;
            }
        }
    }

    // not testing this for now.
    @SuppressWarnings("unused")
    private void testGetStringForDate(ResultSet rs, int numberOfColumns,
            LinkedList<Object> values) throws SQLException {

        int index = 0;
        for (int i = 1; i <= numberOfColumns; i = i + 3) {
            String stringValue1 = ("" + rs.getString(i)).trim();
            String stringValue2 = ("" + rs.getString(i + 1)).trim();
            String stringValue3 = ("" + rs.getString(i + 2)).trim();

            try {
                if (index == 3) {
                    assertTrue(
                            stringValue1.contains("" + values.get(index))
                                    && stringValue2.contains("" + values.get(index))
                                    && stringValue3.contains("" + values.get(index)),
                            TestResource.getResource("R_decryptionFailed") + "getString(): " + stringValue1 + ", "
                                    + stringValue2 + ", " + stringValue3 + ".\n"
                                    + TestResource.getResource("R_expectedValue") + values.get(index));
                } else if (index == 4) // round value for datetime
                {
                    Object datetimeValue = "" + TestUtils.roundDatetimeValue(values.get(index));
                    assertTrue(
                            stringValue1.equalsIgnoreCase("" + datetimeValue)
                                    && stringValue2.equalsIgnoreCase("" + datetimeValue)
                                    && stringValue3.equalsIgnoreCase("" + datetimeValue),
                            TestResource.getResource("R_decryptionFailed") + "getString(): " + stringValue1 + ", "
                                    + stringValue2 + ", " + stringValue3 + ".\n"
                                    + TestResource.getResource("R_expectedValue") + datetimeValue);
                } else if (index == 5) // round value for smalldatetime
                {
                    Object smalldatetimeValue = "" + TestUtils.roundSmallDateTimeValue(values.get(index));
                    assertTrue(
                            stringValue1.equalsIgnoreCase("" + smalldatetimeValue)
                                    && stringValue2.equalsIgnoreCase("" + smalldatetimeValue)
                                    && stringValue3.equalsIgnoreCase("" + smalldatetimeValue),
                            TestResource.getResource("R_decryptionFailed") + "getString(): " + stringValue1 + ", "
                                    + stringValue2 + ", " + stringValue3 + ".\n"
                                    + TestResource.getResource("R_expectedValue") + smalldatetimeValue);
                } else {
                    assertTrue(
                            stringValue1.contains("" + values.get(index))
                                    && stringValue2.contains("" + values.get(index))
                                    && stringValue3.contains("" + values.get(index)),
                            TestResource.getResource("R_decryptionFailed") + "getString(): " + stringValue1 + ", "
                                    + stringValue2 + ", " + stringValue3 + ".\n"
                                    + TestResource.getResource("R_expectedValue") + values.get(index));
                }
            } finally {
                index++;
            }
        }
    }

    private void testGetBytes(ResultSet rs, int numberOfColumns, LinkedList<byte[]> values) throws SQLException {
        int index = 0;
        for (int i = 1; i <= numberOfColumns; i = i + 3) {
            byte[] b1 = rs.getBytes(i);
            byte[] b2 = rs.getBytes(i + 1);
            byte[] b3 = rs.getBytes(i + 2);

            byte[] expectedBytes = null;

            if (null != values.get(index)) {
                expectedBytes = values.get(index);
            }

            try {
                if (null != values.get(index)) {
                    for (int j = 0; j < expectedBytes.length; j++) {
                        assertTrue(expectedBytes[j] == b1[j] && expectedBytes[j] == b2[j] && expectedBytes[j] == b3[j],
                                TestResource.getResource("R_decryptionFailed") + "getObject(): " + b1 + ", " + b2 + ", "
                                        + b3 + ".\n");
                    }
                }
            } finally {
                index++;
            }
        }
    }

    private void testGetStringForBinary(ResultSet rs, int numberOfColumns,
            LinkedList<byte[]> values) throws SQLException {

        int index = 0;
        for (int i = 1; i <= numberOfColumns; i = i + 3) {
            String stringValue1 = ("" + rs.getString(i)).trim();
            String stringValue2 = ("" + rs.getString(i + 1)).trim();
            String stringValue3 = ("" + rs.getString(i + 2)).trim();

            StringBuffer expected = new StringBuffer();
            String expectedStr = null;

            if (null != values.get(index)) {
                for (byte b : values.get(index)) {
                    expected.append(String.format("%02X", b));
                }
                expectedStr = "" + expected.toString();
            } else {
                expectedStr = "null";
            }

            try {
                assertTrue(
                        stringValue1.startsWith(expectedStr) && stringValue2.startsWith(expectedStr)
                                && stringValue3.startsWith(expectedStr),
                        TestResource.getResource("R_decryptionFailed") + "getString(): " + stringValue1 + ", "
                                + stringValue2 + ", " + stringValue3 + ".\n"
                                + TestResource.getResource("R_expectedValue") + expectedStr);
            } finally {
                index++;
            }
        }
    }

    private void testGetDate(ResultSet rs, int numberOfColumns, LinkedList<Object> values) throws SQLException {
        for (int i = 1; i <= numberOfColumns; i = i + 3) {

            if (rs instanceof SQLServerResultSet) {

                String stringValue1 = null;
                String stringValue2 = null;
                String stringValue3 = null;
                String expected = null;

                switch (i) {

                    case 1:
                        stringValue1 = "" + ((SQLServerResultSet) rs).getDate(i);
                        stringValue2 = "" + ((SQLServerResultSet) rs).getDate(i + 1);
                        stringValue3 = "" + ((SQLServerResultSet) rs).getDate(i + 2);
                        expected = "" + values.get(0);
                        break;

                    case 4:
                        stringValue1 = "" + ((SQLServerResultSet) rs).getTimestamp(i);
                        stringValue2 = "" + ((SQLServerResultSet) rs).getTimestamp(i + 1);
                        stringValue3 = "" + ((SQLServerResultSet) rs).getTimestamp(i + 2);
                        expected = "" + values.get(1);
                        break;

                    case 7:
                        stringValue1 = "" + ((SQLServerResultSet) rs).getDateTimeOffset(i);
                        stringValue2 = "" + ((SQLServerResultSet) rs).getDateTimeOffset(i + 1);
                        stringValue3 = "" + ((SQLServerResultSet) rs).getDateTimeOffset(i + 2);
                        expected = "" + values.get(2);
                        break;

                    case 10:
                        stringValue1 = "" + ((SQLServerResultSet) rs).getTime(i);
                        stringValue2 = "" + ((SQLServerResultSet) rs).getTime(i + 1);
                        stringValue3 = "" + ((SQLServerResultSet) rs).getTime(i + 2);
                        expected = "" + values.get(3);
                        break;

                    case 13:
                        stringValue1 = "" + ((SQLServerResultSet) rs).getDateTime(i);
                        stringValue2 = "" + ((SQLServerResultSet) rs).getDateTime(i + 1);
                        stringValue3 = "" + ((SQLServerResultSet) rs).getDateTime(i + 2);
                        expected = "" + TestUtils.roundDatetimeValue(values.get(4));
                        break;

                    case 16:
                        stringValue1 = "" + ((SQLServerResultSet) rs).getSmallDateTime(i);
                        stringValue2 = "" + ((SQLServerResultSet) rs).getSmallDateTime(i + 1);
                        stringValue3 = "" + ((SQLServerResultSet) rs).getSmallDateTime(i + 2);
                        expected = "" + TestUtils.roundSmallDateTimeValue(values.get(5));
                        break;

                    default:
                        fail(TestResource.getResource("R_switchFailed"));
                }

                assertTrue(
                        stringValue1.equalsIgnoreCase(expected) && stringValue2.equalsIgnoreCase(expected)
                                && stringValue3.equalsIgnoreCase(expected),
                        TestResource.getResource("R_decryptionFailed") + "testGetDate: " + stringValue1 + ", "
                                + stringValue2 + ", " + stringValue3 + ".\n"
                                + TestResource.getResource("R_expectedValue") + expected);
            }

            else {
                fail(TestResource.getResource("R_resultsetNotInstance"));
            }
        }
    }

    private void testNumeric(Statement stmt, String[] numericValues, boolean isNull) throws SQLException {
        String sql = "select * from " + AbstractSQLGenerator.escapeIdentifier(NUMERIC_TABLE_AE);

        try (SQLServerConnection con = PrepUtil.getConnection(AETestConnectionString, AEInfo);
                SQLServerPreparedStatement pstmt = (SQLServerPreparedStatement) TestUtils.getPreparedStmt(con, sql,
                        stmtColEncSetting)) {
            try (SQLServerResultSet rs = (stmt == null) ? (SQLServerResultSet) pstmt.executeQuery()
                                                        : (SQLServerResultSet) stmt.executeQuery(sql)) {
                int numberOfColumns = rs.getMetaData().getColumnCount();
                while (rs.next()) {
                    testGetString(rs, numberOfColumns, numericValues);
                    testGetObject(rs, numberOfColumns, numericValues);
                    testGetBigDecimal(rs, numberOfColumns, numericValues);
                    if (!isNull)
                        testWithSpecifiedtype(rs, numberOfColumns, numericValues);
                    else {
                        String[] nullNumericValues = {Boolean.FALSE.toString(), "0", "0", "0", "0", "0.0", "0.0", "0.0",
                                null, null, null, null, null, null, null, null};
                        testWithSpecifiedtype(rs, numberOfColumns, nullNumericValues);
                    }
                }
            }
        }
    }

    private void testWithSpecifiedtype(SQLServerResultSet rs, int numberOfColumns,
            String[] values) throws SQLException {

        String value1, value2, value3, expectedValue = null;
        int index = 0;

        // bit
        value1 = "" + rs.getBoolean(1);
        value2 = "" + rs.getBoolean(2);
        value3 = "" + rs.getBoolean(3);

        expectedValue = values[index];
        Compare(expectedValue, value1, value2, value3);
        index++;

        // tiny
        value1 = "" + rs.getShort(4);
        value2 = "" + rs.getShort(5);
        value3 = "" + rs.getShort(6);

        expectedValue = values[index];
        Compare(expectedValue, value1, value2, value3);
        index++;

        // smallint
        value1 = "" + rs.getShort(7);
        value2 = "" + rs.getShort(8);
        value3 = "" + rs.getShort(8);

        expectedValue = values[index];
        Compare(expectedValue, value1, value2, value3);
        index++;

        // int
        value1 = "" + rs.getInt(10);
        value2 = "" + rs.getInt(11);
        value3 = "" + rs.getInt(12);

        expectedValue = values[index];
        Compare(expectedValue, value1, value2, value3);
        index++;

        // bigint
        value1 = "" + rs.getLong(13);
        value2 = "" + rs.getLong(14);
        value3 = "" + rs.getLong(15);

        expectedValue = values[index];
        Compare(expectedValue, value1, value2, value3);
        index++;

        // float
        value1 = "" + rs.getDouble(16);
        value2 = "" + rs.getDouble(17);
        value3 = "" + rs.getDouble(18);

        expectedValue = values[index];
        Compare(expectedValue, value1, value2, value3);
        index++;

        // float(30)
        value1 = "" + rs.getDouble(19);
        value2 = "" + rs.getDouble(20);
        value3 = "" + rs.getDouble(21);

        expectedValue = values[index];
        Compare(expectedValue, value1, value2, value3);
        index++;

        // real
        value1 = "" + rs.getFloat(22);
        value2 = "" + rs.getFloat(23);
        value3 = "" + rs.getFloat(24);

        expectedValue = values[index];
        Compare(expectedValue, value1, value2, value3);
        index++;

        // decimal
        value1 = "" + rs.getBigDecimal(25);
        value2 = "" + rs.getBigDecimal(26);
        value3 = "" + rs.getBigDecimal(27);

        expectedValue = values[index];
        Compare(expectedValue, value1, value2, value3);
        index++;

        // decimal (10,5)
        value1 = "" + rs.getBigDecimal(28);
        value2 = "" + rs.getBigDecimal(29);
        value3 = "" + rs.getBigDecimal(30);

        expectedValue = values[index];
        Compare(expectedValue, value1, value2, value3);
        index++;

        // numeric
        value1 = "" + rs.getBigDecimal(31);
        value2 = "" + rs.getBigDecimal(32);
        value3 = "" + rs.getBigDecimal(33);

        expectedValue = values[index];
        Compare(expectedValue, value1, value2, value3);
        index++;

        // numeric (8,2)
        value1 = "" + rs.getBigDecimal(34);
        value2 = "" + rs.getBigDecimal(35);
        value3 = "" + rs.getBigDecimal(36);

        expectedValue = values[index];
        Compare(expectedValue, value1, value2, value3);
        index++;

        // smallmoney
        value1 = "" + rs.getSmallMoney(37);
        value2 = "" + rs.getSmallMoney(38);
        value3 = "" + rs.getSmallMoney(39);

        expectedValue = values[index];
        Compare(expectedValue, value1, value2, value3);
        index++;

        // money
        value1 = "" + rs.getMoney(40);
        value2 = "" + rs.getMoney(41);
        value3 = "" + rs.getMoney(42);

        expectedValue = values[index];
        Compare(expectedValue, value1, value2, value3);
        index++;

        // decimal(28,4)
        value1 = "" + rs.getBigDecimal(43);
        value2 = "" + rs.getBigDecimal(44);
        value3 = "" + rs.getBigDecimal(45);

        expectedValue = values[index];
        Compare(expectedValue, value1, value2, value3);
        index++;

        // numeric(28,4)
        value1 = "" + rs.getBigDecimal(46);
        value2 = "" + rs.getBigDecimal(47);
        value3 = "" + rs.getBigDecimal(48);

        expectedValue = values[index];
        Compare(expectedValue, value1, value2, value3);
        index++;
    }

<<<<<<< HEAD
    private void ttestAlterEncryption(SQLServerStatement stmt, String[] values) throws SQLException {
        String sql = "ALTER TABLE " + AbstractSQLGenerator.escapeIdentifier(Constants.CHAR_TABLE_AE) + "ALTER COLUMN "
                + "PlainChar char(20) COLLATE Latin1_General_BIN2 ENCRYPTED WITH (COLUMN_ENCRYPTION_KEY = "
                + Constants.CEK_NAME
                + ", ENCRYPTION_TYPE = Deterministic, ALGORITHM = 'AEAD_AES_256_CBC_HMAC_SHA_256')";

        try (SQLServerConnection con = PrepUtil.getConnection(AETestConnectionString, AEInfo);
                SQLServerPreparedStatement pstmt = (SQLServerPreparedStatement) TestUtils.getPreparedStmt(con, sql,
                        stmtColEncSetting)) {
            try (ResultSet rs = (stmt.executeQuery(sql))) {
                int numberOfColumns = rs.getMetaData().getColumnCount();
                while (rs.next()) {
                    testGetString(rs, numberOfColumns, values);
                    testGetObject(rs, numberOfColumns, values);
                }
            }
        }
    }

    /**
     * Alter Column encryption on all the randomized columns to deterministic - this will trigger enclave to re-encrypt
     * 
     * @throws SQLException
     */
    private void testAlterColumnEncryption(SQLServerStatement stmt) throws SQLException {
        for (int i = 0; i < randomizedColumns.length; i++) {
            String sql = "ALTER TABLE " + AbstractSQLGenerator.escapeIdentifier(Constants.CHAR_TABLE_AE)
                    + "ALTER COLUMN " + randomizedColumns[i]
                    + " COLLATE Latin1_General_BIN2 ENCRYPTED WITH (COLUMN_ENCRYPTION_KEY = " + Constants.CEK_NAME
                    + ",ENCRYPTION_TYPE = Deterministic, ALGORITHM = 'AEAD_AES_256_CBC_HMAC_SHA_256')";
            try {
                stmt.execute(sql);
                stmt.execute("DBCC FREEPROCCACHE");
            } catch (SQLException e) {
                fail(e.getMessage());
            }
        }
=======
    /**
     * Alter Column encryption on deterministic columns to randomized - this will trigger enclave to re-encrypt
     * 
     * @param stmt
     * @param tableName
     * @param table
     * @param values
     * @throws SQLException
     */
    private void testAlterColumnEncryption(SQLServerStatement stmt, String tableName, String table[][], String cekName,
            String[] values) throws SQLException {
        try (SQLServerConnection con = PrepUtil.getConnection(AETestConnectionString, AEInfo)) {
            for (int i = 0; i < table.length; i++) {
                // alter deterministic to randomized
                String sql = "ALTER TABLE " + AbstractSQLGenerator.escapeIdentifier(tableName) + " ALTER COLUMN "
                        + ColumnType.DETERMINISTIC.name() + table[i][0] + " " + table[i][1]
                        + String.format(encryptSql, ColumnType.RANDOMIZED.name(), cekName) + ")";
                try (SQLServerPreparedStatement pstmt = (SQLServerPreparedStatement) TestUtils.getPreparedStmt(con, sql,
                        stmtColEncSetting)) {
                    stmt.execute(sql);
                    if (!TestUtils.isAEv2(con)) {
                        fail(TestResource.getResource("R_expectedExceptionNotThrown"));
                    }
                } catch (SQLException e) {
                    if (!TestUtils.isAEv2(con)) {
                        fail(TestResource.getResource("R_expectedExceptionNotThrown"));
                    } else {
                        fail(TestResource.getResource("R_AlterAEv2Error") + e.getMessage() + "Query: " + sql);
                    }
                }
            }
        }
    }

    private void testRichQuery(SQLServerStatement stmt, String tableName, String table[][],
            String[] values) throws SQLException {
        try (SQLServerConnection con = PrepUtil.getConnection(AETestConnectionString, AEInfo)) {
            for (int i = 0; i < table.length; i++) {
                String sql = "SELECT * FROM " + AbstractSQLGenerator.escapeIdentifier(tableName) + " WHERE "
                        + ColumnType.PLAIN.name() + table[i][0] + "= ?";
                try (SQLServerPreparedStatement pstmt = (SQLServerPreparedStatement) TestUtils.getPreparedStmt(con, sql,
                        stmtColEncSetting)) {
                    switch (table[i][2]) {
                        case "CHAR":
                        case "LONGVARCHAR":
                            pstmt.setString(1, values[i / 3]);
                            break;
                        case "NCHAR":
                        case "LONGNVARCHAR":
                            pstmt.setNString(1, values[i / 3]);
                            break;
                        case "GUID":
                            pstmt.setUniqueIdentifier(1, null);
                            pstmt.setUniqueIdentifier(1, Constants.UID);
                            break;
                        default:
                            System.out.println("die");

                    }
                    try (ResultSet rs = (pstmt.executeQuery())) {
                        if (!TestUtils.isAEv2(con)) {
                            fail(TestResource.getResource("R_expectedExceptionNotThrown"));
                        }

                        int numberOfColumns = rs.getMetaData().getColumnCount();
                        while (rs.next()) {
                            testGetString(rs, numberOfColumns, values);
                            testGetObject(rs, numberOfColumns, values);
                        }
                    } catch (SQLException e) {
                        if (!TestUtils.isAEv2(con)) {
                            fail(TestResource.getResource("R_expectedExceptionNotThrown"));
                        } else {
                            fail(TestResource.getResource("R_RichQueryError") + e.getMessage() + "Query: " + sql);
                        }
                    }
                } catch (Exception e) {
                    fail(TestResource.getResource("R_RichQueryError") + e.getMessage() + "Query: " + sql);
                }

            }
        }

>>>>>>> a8f5fee9
    }

    private void Compare(String expectedValue, String value1, String value2, String value3) {

        if (null != expectedValue) {
            if (expectedValue.equalsIgnoreCase("1.79E+308")) {
                expectedValue = "1.79E308";
            } else if (expectedValue.equalsIgnoreCase("3.4E+38")) {
                expectedValue = "3.4E38";
            }

            if (expectedValue.equalsIgnoreCase("-1.79E+308")) {
                expectedValue = "-1.79E308";
            } else if (expectedValue.equalsIgnoreCase("-3.4E+38")) {
                expectedValue = "-3.4E38";
            }
        }

        assertTrue(
                value1.equalsIgnoreCase("" + expectedValue) && value2.equalsIgnoreCase("" + expectedValue)
                        && value3.equalsIgnoreCase("" + expectedValue),
                TestResource.getResource("R_decryptionFailed") + "getBigDecimal(): " + value1 + ", " + value2 + ", "
                        + value3 + ".\n" + TestResource.getResource("R_expectedValue"));
    }

    private void testChars(SQLServerStatement stmt, String cekName, String[][] table, String[] values,
            TestCase testcase, boolean isTestEnclave) throws SQLException {
        TestUtils.dropTableIfExists(AbstractSQLGenerator.escapeIdentifier(CHAR_TABLE_AE), stmt);
        createTable(CHAR_TABLE_AE, cekName, table);

        switch (testcase) {
            case NORMAL:
                populateCharNormalCase(values);
                break;
            case SETOBJECT:
                populateCharSetObject(values);
                break;
            case SETOBJECT_NULL:
                populateDateSetObjectNull();
                break;
            case SETOBJECT_WITH_JDBCTYPES:
                populateCharSetObjectWithJDBCTypes(values);
                break;
            case NULL:
                populateCharNullCase();
                break;
        }

        testChar(stmt, values);
        testChar(null, values);

        if (isTestEnclave && null != getConfiguredProperty(Constants.ENCLAVE_ATTESTATIONURL)) {
            testAlterColumnEncryption(stmt, CHAR_TABLE_AE, table, cekName, values);
            testRichQuery(stmt, CHAR_TABLE_AE, table, values);
        }
    }

    private void testBinaries(SQLServerStatement stmt, String cekName, String[][] table, LinkedList<byte[]> values,
            TestCase testcase) throws SQLException {
        TestUtils.dropTableIfExists(AbstractSQLGenerator.escapeIdentifier(BINARY_TABLE_AE), stmt);
        createTable(BINARY_TABLE_AE, cekName, table);

        switch (testcase) {
            case NORMAL:
                populateBinaryNormalCase(values);
                break;
            case SETOBJECT:
                populateBinarySetObject(values);
            case SETOBJECT_WITH_JDBCTYPES:
                populateBinarySetObjectWithJDBCType(values);
                break;
            case SETOBJECT_NULL:
                populateBinarySetObject(null);
                break;

            case NULL:
                populateBinaryNullCase();
                break;
        }

        testBinary(stmt, values);
        testBinary(null, values);
    }

    private void testDates(SQLServerStatement stmt, String cekName, String[][] table, LinkedList<Object> values,
            TestCase testcase) throws SQLException {
        TestUtils.dropTableIfExists(AbstractSQLGenerator.escapeIdentifier(DATE_TABLE_AE), stmt);
        createTable(DATE_TABLE_AE, cekName, table);

        switch (testcase) {
            case NORMAL:
                populateDateNormalCase(values);
                break;
            case SETOBJECT:
                populateDateSetObject(values, "");
                break;
            case SETOBJECT_WITH_JDBCTYPES:
                populateDateSetObject(values, "setwithJDBCType");
                break;
            case SETOBJECT_WITH_JAVATYPES:
                populateDateSetObject(values, "setwithJavaType");
                break;
            case NULL:
                populateDateNullCase();
                break;
        }

        testDate(stmt, values);
        testDate(null, values);
    }

    private void testNumerics(SQLServerStatement stmt, String cekName, String[][] table, String[] values1,
            String[] values2, TestCase testcase) throws SQLException {
        TestUtils.dropTableIfExists(AbstractSQLGenerator.escapeIdentifier(NUMERIC_TABLE_AE), stmt);
        createTable(NUMERIC_TABLE_AE, cekName, table);

        boolean isNull = false;
        switch (testcase) {
            case NORMAL:
                populateNumeric(values1);
                break;
            case SETOBJECT:
                populateNumericSetObject(values1);
                break;
            case SETOBJECT_WITH_JDBCTYPES:
                populateNumericSetObjectWithJDBCTypes(values1);
                break;
            case NULL:
                populateNumericNullCase(values1);
                isNull = true;
                break;
        }

        testNumeric(stmt, values1, isNull);
        testNumeric(null, values2, isNull);
    }
}<|MERGE_RESOLUTION|>--- conflicted
+++ resolved
@@ -72,15 +72,6 @@
     private void testCharSpecificSetter(boolean isTestEnclave) throws SQLException {
         try (SQLServerConnection con = PrepUtil.getConnection(AETestConnectionString, AEInfo);
                 SQLServerStatement stmt = (SQLServerStatement) con.createStatement()) {
-<<<<<<< HEAD
-            charValues = createCharValues(nullable);
-            dropTables(stmt);
-            createCharTable();
-            populateCharNormalCase(charValues);
-            testChar(stmt, charValues);
-            testChar(null, charValues);
-            testAlterColumnEncryption(stmt);
-=======
             String[] values = createCharValues(nullable);
 
             testChars(stmt, cekJks, charTable, values, TestCase.NORMAL, isTestEnclave);
@@ -92,7 +83,6 @@
             if (null != cekAkv) {
                 testChars(stmt, cekAkv, charTable, values, TestCase.NORMAL, isTestEnclave);
             }
->>>>>>> a8f5fee9
         }
     }
 
@@ -115,15 +105,6 @@
     private void testCharSetObject(boolean isTestEnclave) throws SQLException {
         try (SQLServerConnection con = PrepUtil.getConnection(AETestConnectionString, AEInfo);
                 SQLServerStatement stmt = (SQLServerStatement) con.createStatement()) {
-<<<<<<< HEAD
-            charValues = createCharValues(nullable);
-            dropTables(stmt);
-            createCharTable();
-            populateCharSetObject(charValues);
-            testChar(stmt, charValues);
-            testChar(null, charValues);
-            testAlterColumnEncryption(stmt);
-=======
             String[] values = createCharValues(nullable);
 
             testChars(stmt, cekJks, charTable, values, TestCase.SETOBJECT, isTestEnclave);
@@ -136,7 +117,6 @@
                 testChars(stmt, cekAkv, charTable, values, TestCase.SETOBJECT, isTestEnclave);
             }
 
->>>>>>> a8f5fee9
         }
     }
 
@@ -160,15 +140,6 @@
 
         try (SQLServerConnection con = PrepUtil.getConnection(AETestConnectionString, AEInfo);
                 SQLServerStatement stmt = (SQLServerStatement) con.createStatement()) {
-<<<<<<< HEAD
-            charValues = createCharValues(nullable);
-            dropTables(stmt);
-            createCharTable();
-            populateCharSetObjectWithJDBCTypes(charValues);
-            testChar(stmt, charValues);
-            testChar(null, charValues);
-            testAlterColumnEncryption(stmt);
-=======
             String[] values = createCharValues(nullable);
 
             testChars(stmt, cekJks, charTable, values, TestCase.SETOBJECT_WITH_JDBCTYPES, isTestEnclave);
@@ -180,7 +151,6 @@
             if (null != cekAkv) {
                 testChars(stmt, cekAkv, charTable, values, TestCase.SETOBJECT_WITH_JDBCTYPES, isTestEnclave);
             }
->>>>>>> a8f5fee9
         }
     }
 
@@ -203,15 +173,6 @@
     private void testCharSpecificSetterNull(boolean isTestEnclave) throws SQLException {
         try (SQLServerConnection con = PrepUtil.getConnection(AETestConnectionString, AEInfo);
                 SQLServerStatement stmt = (SQLServerStatement) con.createStatement()) {
-<<<<<<< HEAD
-            String[] charValuesNull = {null, null, null, null, null, null, null, null, null};
-            dropTables(stmt);
-            createCharTable();
-            populateCharNormalCase(charValuesNull);
-            testChar(stmt, charValuesNull);
-            testChar(null, charValuesNull);
-            testAlterColumnEncryption(stmt);
-=======
             String[] values = {null, null, null, null, null, null, null, null, null};
 
             testChars(stmt, cekJks, charTable, values, TestCase.NORMAL, isTestEnclave);
@@ -223,7 +184,6 @@
             if (null != cekAkv) {
                 testChars(stmt, cekAkv, charTable, values, TestCase.NORMAL, isTestEnclave);
             }
->>>>>>> a8f5fee9
         }
     }
 
@@ -1439,45 +1399,6 @@
         index++;
     }
 
-<<<<<<< HEAD
-    private void ttestAlterEncryption(SQLServerStatement stmt, String[] values) throws SQLException {
-        String sql = "ALTER TABLE " + AbstractSQLGenerator.escapeIdentifier(Constants.CHAR_TABLE_AE) + "ALTER COLUMN "
-                + "PlainChar char(20) COLLATE Latin1_General_BIN2 ENCRYPTED WITH (COLUMN_ENCRYPTION_KEY = "
-                + Constants.CEK_NAME
-                + ", ENCRYPTION_TYPE = Deterministic, ALGORITHM = 'AEAD_AES_256_CBC_HMAC_SHA_256')";
-
-        try (SQLServerConnection con = PrepUtil.getConnection(AETestConnectionString, AEInfo);
-                SQLServerPreparedStatement pstmt = (SQLServerPreparedStatement) TestUtils.getPreparedStmt(con, sql,
-                        stmtColEncSetting)) {
-            try (ResultSet rs = (stmt.executeQuery(sql))) {
-                int numberOfColumns = rs.getMetaData().getColumnCount();
-                while (rs.next()) {
-                    testGetString(rs, numberOfColumns, values);
-                    testGetObject(rs, numberOfColumns, values);
-                }
-            }
-        }
-    }
-
-    /**
-     * Alter Column encryption on all the randomized columns to deterministic - this will trigger enclave to re-encrypt
-     * 
-     * @throws SQLException
-     */
-    private void testAlterColumnEncryption(SQLServerStatement stmt) throws SQLException {
-        for (int i = 0; i < randomizedColumns.length; i++) {
-            String sql = "ALTER TABLE " + AbstractSQLGenerator.escapeIdentifier(Constants.CHAR_TABLE_AE)
-                    + "ALTER COLUMN " + randomizedColumns[i]
-                    + " COLLATE Latin1_General_BIN2 ENCRYPTED WITH (COLUMN_ENCRYPTION_KEY = " + Constants.CEK_NAME
-                    + ",ENCRYPTION_TYPE = Deterministic, ALGORITHM = 'AEAD_AES_256_CBC_HMAC_SHA_256')";
-            try {
-                stmt.execute(sql);
-                stmt.execute("DBCC FREEPROCCACHE");
-            } catch (SQLException e) {
-                fail(e.getMessage());
-            }
-        }
-=======
     /**
      * Alter Column encryption on deterministic columns to randomized - this will trigger enclave to re-encrypt
      * 
@@ -1561,7 +1482,6 @@
             }
         }
 
->>>>>>> a8f5fee9
     }
 
     private void Compare(String expectedValue, String value1, String value2, String value3) {
