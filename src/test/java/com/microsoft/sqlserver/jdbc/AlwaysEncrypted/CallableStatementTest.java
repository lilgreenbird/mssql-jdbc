--- conflicted
+++ resolved
@@ -33,10 +33,6 @@
 import com.microsoft.sqlserver.jdbc.SQLServerStatement;
 import com.microsoft.sqlserver.jdbc.TestResource;
 import com.microsoft.sqlserver.jdbc.TestUtils;
-<<<<<<< HEAD
-=======
-
->>>>>>> 7e1c1e3b
 import com.microsoft.sqlserver.testframework.AbstractSQLGenerator;
 import com.microsoft.sqlserver.testframework.DBConnection;
 
@@ -94,6 +90,7 @@
         try (DBConnection con = new DBConnection(connectionString)) {
             assumeTrue(13 <= con.getServerVersion(), TestResource.getResource("R_Incompat_SQLServerVersion"));
         }
+
         dropTables();
 
         numericValues = createNumericValues(nullable);
@@ -650,19 +647,11 @@
                 + TestUtils.escapeSingleQuotes(multiStatementsProcedure)
                 + "') and OBJECTPROPERTY(id, N'IsProcedure') = 1)" + " DROP PROCEDURE "
                 + AbstractSQLGenerator.escapeIdentifier(multiStatementsProcedure);
-<<<<<<< HEAD
 
         try (SQLServerConnection con = (SQLServerConnection) DriverManager.getConnection(AETestConnectionString,
                 AEInfo); SQLServerStatement stmt = (SQLServerStatement) con.createStatement()) {
             stmt.execute(sql);
 
-=======
-
-        try (SQLServerConnection con = (SQLServerConnection) DriverManager.getConnection(AETestConnectionString,
-                AEInfo); SQLServerStatement stmt = (SQLServerStatement) con.createStatement()) {
-            stmt.execute(sql);
-
->>>>>>> 7e1c1e3b
             sql = "CREATE PROCEDURE " + AbstractSQLGenerator.escapeIdentifier(multiStatementsProcedure)
                     + " (@p0 char(20) = null, @p1 char(20) = null, @p2 char(20) = null, "
                     + "@p3 varchar(50) = null, @p4 varchar(50) = null, @p5 varchar(50) = null)" + " AS"
@@ -798,7 +787,6 @@
         String sql = " IF EXISTS (select * from sysobjects where id = object_id(N'"
                 + TestUtils.escapeSingleQuotes(inputProcedure2) + "') and OBJECTPROPERTY(id, N'IsProcedure') = 1)"
                 + " DROP PROCEDURE " + AbstractSQLGenerator.escapeIdentifier(inputProcedure2);
-<<<<<<< HEAD
 
         try (SQLServerConnection con = (SQLServerConnection) DriverManager.getConnection(AETestConnectionString,
                 AEInfo); SQLServerStatement stmt = (SQLServerStatement) con.createStatement()) {
@@ -812,21 +800,6 @@
                     + AbstractSQLGenerator.escapeIdentifier(charTable)
                     + " where DeterministicVarchar = @p0 and DeterministicUniqueidentifier =@p1";
 
-=======
-
-        try (SQLServerConnection con = (SQLServerConnection) DriverManager.getConnection(AETestConnectionString,
-                AEInfo); SQLServerStatement stmt = (SQLServerStatement) con.createStatement()) {
-            stmt.execute(sql);
-
-            sql = "CREATE PROCEDURE " + AbstractSQLGenerator.escapeIdentifier(inputProcedure2)
-                    + " @p0 varchar(50), @p1 uniqueidentifier, @p2 varchar(max), @p3 nchar(30), @p4 nvarchar(60), @p5 nvarchar(max), "
-                    + " @p6 varchar(8000), @p7 nvarchar(4000)" + " AS"
-                    + " SELECT top 1 RandomizedVarchar, DeterministicUniqueidentifier, DeterministicVarcharMax, RandomizedNchar, "
-                    + " DeterministicNvarchar, DeterministicNvarcharMax, DeterministicVarchar8000, RandomizedNvarchar4000  FROM "
-                    + AbstractSQLGenerator.escapeIdentifier(charTable)
-                    + " where DeterministicVarchar = @p0 and DeterministicUniqueidentifier =@p1";
-
->>>>>>> 7e1c1e3b
             stmt.execute(sql);
         }
     }
@@ -868,7 +841,6 @@
         String sql = " IF EXISTS (select * from sysobjects where id = object_id(N'"
                 + TestUtils.escapeSingleQuotes(outputProcedure3) + "') and OBJECTPROPERTY(id, N'IsProcedure') = 1)"
                 + " DROP PROCEDURE " + AbstractSQLGenerator.escapeIdentifier(outputProcedure3);
-<<<<<<< HEAD
 
         try (SQLServerConnection con = (SQLServerConnection) DriverManager.getConnection(AETestConnectionString,
                 AEInfo); SQLServerStatement stmt = (SQLServerStatement) con.createStatement()) {
@@ -879,18 +851,6 @@
                     + AbstractSQLGenerator.escapeIdentifier(table3) + " SELECT top 1 @p1=RandomizedInt FROM "
                     + AbstractSQLGenerator.escapeIdentifier(table4);
 
-=======
-
-        try (SQLServerConnection con = (SQLServerConnection) DriverManager.getConnection(AETestConnectionString,
-                AEInfo); SQLServerStatement stmt = (SQLServerStatement) con.createStatement()) {
-            stmt.execute(sql);
-
-            sql = "CREATE PROCEDURE " + AbstractSQLGenerator.escapeIdentifier(outputProcedure3)
-                    + " @p0 int OUTPUT, @p1 int OUTPUT " + " AS" + " SELECT top 1 @p0=DeterministicInt FROM "
-                    + AbstractSQLGenerator.escapeIdentifier(table3) + " SELECT top 1 @p1=RandomizedInt FROM "
-                    + AbstractSQLGenerator.escapeIdentifier(table4);
-
->>>>>>> 7e1c1e3b
             stmt.execute(sql);
         }
     }
@@ -1156,7 +1116,6 @@
         String sql = " IF EXISTS (select * from sysobjects where id = object_id(N'"
                 + TestUtils.escapeSingleQuotes(outputProcedure) + "') and OBJECTPROPERTY(id, N'IsProcedure') = 1)"
                 + " DROP PROCEDURE " + AbstractSQLGenerator.escapeIdentifier(outputProcedure);
-<<<<<<< HEAD
 
         try (SQLServerConnection con = (SQLServerConnection) DriverManager.getConnection(AETestConnectionString,
                 AEInfo); SQLServerStatement stmt = (SQLServerStatement) con.createStatement()) {
@@ -1169,20 +1128,6 @@
                     + " @p3=RandomizedBigint, @p4=DeterministicTinyint, @p5=DeterministicSmallMoney, @p6=DeterministicMoney FROM "
                     + AbstractSQLGenerator.escapeIdentifier(table3);
 
-=======
-
-        try (SQLServerConnection con = (SQLServerConnection) DriverManager.getConnection(AETestConnectionString,
-                AEInfo); SQLServerStatement stmt = (SQLServerStatement) con.createStatement()) {
-            stmt.execute(sql);
-
-            sql = "CREATE PROCEDURE " + AbstractSQLGenerator.escapeIdentifier(outputProcedure)
-                    + " @p0 int OUTPUT, @p1 float OUTPUT, @p2 smallint OUTPUT, "
-                    + "@p3 bigint OUTPUT, @p4 tinyint OUTPUT, @p5 smallmoney OUTPUT, @p6 money OUTPUT " + " AS"
-                    + " SELECT top 1 @p0=RandomizedInt, @p1=DeterministicFloatDefault, @p2=RandomizedSmallint,"
-                    + " @p3=RandomizedBigint, @p4=DeterministicTinyint, @p5=DeterministicSmallMoney, @p6=DeterministicMoney FROM "
-                    + AbstractSQLGenerator.escapeIdentifier(table3);
-
->>>>>>> 7e1c1e3b
             stmt.execute(sql);
         }
     }
@@ -1326,19 +1271,11 @@
         String sql = " IF EXISTS (select * from sysobjects where id = object_id(N'"
                 + TestUtils.escapeSingleQuotes(inoutProcedure) + "') and OBJECTPROPERTY(id, N'IsProcedure') = 1)"
                 + " DROP PROCEDURE " + AbstractSQLGenerator.escapeIdentifier(inoutProcedure);
-<<<<<<< HEAD
 
         try (SQLServerConnection con = (SQLServerConnection) DriverManager.getConnection(AETestConnectionString,
                 AEInfo); SQLServerStatement stmt = (SQLServerStatement) con.createStatement()) {
             stmt.execute(sql);
 
-=======
-
-        try (SQLServerConnection con = (SQLServerConnection) DriverManager.getConnection(AETestConnectionString,
-                AEInfo); SQLServerStatement stmt = (SQLServerStatement) con.createStatement()) {
-            stmt.execute(sql);
-
->>>>>>> 7e1c1e3b
             sql = "CREATE PROCEDURE " + AbstractSQLGenerator.escapeIdentifier(inoutProcedure) + " @p0 int OUTPUT"
                     + " AS" + " SELECT top 1 @p0=DeterministicInt FROM " + AbstractSQLGenerator.escapeIdentifier(table3)
                     + " where DeterministicInt=@p0";
@@ -1497,7 +1434,6 @@
         String sql = " IF EXISTS (select * from sysobjects where id = object_id(N'"
                 + TestUtils.escapeSingleQuotes(mixedProcedure3) + "') and OBJECTPROPERTY(id, N'IsProcedure') = 1)"
                 + " DROP PROCEDURE " + AbstractSQLGenerator.escapeIdentifier(mixedProcedure3);
-<<<<<<< HEAD
 
         try (SQLServerConnection con = (SQLServerConnection) DriverManager.getConnection(AETestConnectionString,
                 AEInfo); SQLServerStatement stmt = (SQLServerStatement) con.createStatement()) {
@@ -1508,18 +1444,6 @@
                     + " SELECT top 1 @p0=PlainBigint, @p1=PlainFloatDefault FROM "
                     + AbstractSQLGenerator.escapeIdentifier(table3) + " where PlainInt=@p2 and PlainSmallint=@p3";
 
-=======
-
-        try (SQLServerConnection con = (SQLServerConnection) DriverManager.getConnection(AETestConnectionString,
-                AEInfo); SQLServerStatement stmt = (SQLServerStatement) con.createStatement()) {
-            stmt.execute(sql);
-
-            sql = "CREATE PROCEDURE " + AbstractSQLGenerator.escapeIdentifier(mixedProcedure3)
-                    + " @p0 bigint OUTPUT, @p1 float OUTPUT, @p2 int OUTPUT, @p3 smallint" + " AS"
-                    + " SELECT top 1 @p0=PlainBigint, @p1=PlainFloatDefault FROM "
-                    + AbstractSQLGenerator.escapeIdentifier(table3) + " where PlainInt=@p2 and PlainSmallint=@p3";
-
->>>>>>> 7e1c1e3b
             stmt.execute(sql);
         }
     }
