/*
 * Microsoft JDBC Driver for SQL Server Copyright(c) Microsoft Corporation All rights reserved. This program is made
 * available under the terms of the MIT License. See the LICENSE file in the project root for more information.
 */

package com.microsoft.sqlserver.jdbc;

import static org.junit.Assert.fail;
import static org.junit.jupiter.api.Assertions.assertTrue;

import java.io.ByteArrayInputStream;
import java.io.CharArrayReader;
import java.net.URI;
import java.sql.CallableStatement;
import java.sql.Connection;
import java.sql.PreparedStatement;
import java.sql.ResultSet;
import java.sql.SQLException;
import java.sql.Statement;
import java.sql.Timestamp;
import java.util.ArrayList;
import java.util.Arrays;
import java.util.Calendar;
import java.util.Locale;
import java.util.ResourceBundle;

import com.microsoft.sqlserver.testframework.AbstractSQLGenerator;
import com.microsoft.sqlserver.testframework.Constants;
import com.microsoft.sqlserver.testframework.sqlType.SqlBigInt;
import com.microsoft.sqlserver.testframework.sqlType.SqlBinary;
import com.microsoft.sqlserver.testframework.sqlType.SqlBit;
import com.microsoft.sqlserver.testframework.sqlType.SqlChar;
import com.microsoft.sqlserver.testframework.sqlType.SqlDate;
import com.microsoft.sqlserver.testframework.sqlType.SqlDateTime;
import com.microsoft.sqlserver.testframework.sqlType.SqlDateTime2;
import com.microsoft.sqlserver.testframework.sqlType.SqlDateTimeOffset;
import com.microsoft.sqlserver.testframework.sqlType.SqlDecimal;
import com.microsoft.sqlserver.testframework.sqlType.SqlFloat;
import com.microsoft.sqlserver.testframework.sqlType.SqlInt;
import com.microsoft.sqlserver.testframework.sqlType.SqlMoney;
import com.microsoft.sqlserver.testframework.sqlType.SqlNChar;
import com.microsoft.sqlserver.testframework.sqlType.SqlNVarChar;
import com.microsoft.sqlserver.testframework.sqlType.SqlNVarCharMax;
import com.microsoft.sqlserver.testframework.sqlType.SqlNumeric;
import com.microsoft.sqlserver.testframework.sqlType.SqlReal;
import com.microsoft.sqlserver.testframework.sqlType.SqlSmallDateTime;
import com.microsoft.sqlserver.testframework.sqlType.SqlSmallInt;
import com.microsoft.sqlserver.testframework.sqlType.SqlSmallMoney;
import com.microsoft.sqlserver.testframework.sqlType.SqlTime;
import com.microsoft.sqlserver.testframework.sqlType.SqlTinyInt;
import com.microsoft.sqlserver.testframework.sqlType.SqlType;
import com.microsoft.sqlserver.testframework.sqlType.SqlVarBinary;
import com.microsoft.sqlserver.testframework.sqlType.SqlVarBinaryMax;
import com.microsoft.sqlserver.testframework.sqlType.SqlVarChar;
import com.microsoft.sqlserver.testframework.sqlType.SqlVarCharMax;


/**
 * Generic Utility class which we can access by test classes.
 * 
 * @since 6.1.2
 */
public class TestUtils {
    // private static SqlType types = null;
    private static ArrayList<SqlType> types = null;
    private static final char[] HEXCHARS = {'0', '1', '2', '3', '4', '5', '6', '7', '8', '9', 'A', 'B', 'C', 'D', 'E',
            'F'};

    final static int ENGINE_EDITION_FOR_SQL_AZURE = 5;
    final static int ENGINE_EDITION_FOR_SQL_AZURE_DW = 6;
    final static int ENGINE_EDITION_FOR_SQL_AZURE_MI = 8;
    private static Boolean isAzure = null;
    private static Boolean isAzureDW = null;
    private static Boolean isAzureMI = null;

    /**
<<<<<<< HEAD
     * Check if connected to Azure server.
=======
     * Checks if connection is established to Azure server.
>>>>>>> 51d6c40a
     * 
     * @see com.microsoft.sqlserver.jdbc.SQLServerConnection#isAzure()
     */
    public static boolean isAzure(Connection con) {
        return ((SQLServerConnection) con).isAzure();
    }

    /**
<<<<<<< HEAD
     * Check if connection is to Azure DW server.
=======
     * Checks if connection is established to Azure DW server.
>>>>>>> 51d6c40a
     * 
     * @see com.microsoft.sqlserver.jdbc.SQLServerConnection#isAzureDW()
     */
    public static boolean isAzureDW(Connection con) {
        isAzure(con);
        return isAzureDW;
    }

    /**
<<<<<<< HEAD
     * Check if connection is to Azure MI server.
=======
     * Checks if connection is established to Azure MI server.
>>>>>>> 51d6c40a
     * 
     * @see com.microsoft.sqlserver.jdbc.SQLServerConnection#isAzureMI()
     */
    public static boolean isAzureMI(Connection con) {
        isAzure(con);
        return isAzureMI;
    }

    /**
     * Read variable from property files if found null try to read from env.
     * 
     * @param key
     * @return Value
     */
    public static String getConfiguredProperty(String key) {
        String value = System.getProperty(key);

        if (value == null) {
            value = System.getenv(key);
        }

        return value;
    }

    /**
     * Convenient method for {@link #getConfiguredProperty(String)}
     * 
     * @param key
     * @return Value
     */
    public static String getConfiguredProperty(String key, String defaultValue) {
        String value = getConfiguredProperty(key);

        if (value == null) {
            value = defaultValue;
        }

        return value;
    }

    /**
     * 
     * @param javatype
     * @return
     */
    public static SqlType find(Class<?> javatype) {
        if (null != types) {
            types();
            for (SqlType type : types) {
                if (type.getType() == javatype)
                    return type;
            }
        }
        return null;
    }

    /**
     * 
     * @param name
     * @return
     */
    public static SqlType find(String name) {
        if (null == types)
            types();
        if (null != types) {
            for (SqlType type : types) {
                if (type.getName().equalsIgnoreCase(name))
                    return type;
            }
        }
        return null;
    }

    /**
     * 
     * @return
     */
    public static ArrayList<SqlType> types() {
        if (null == types) {
            types = new ArrayList<>();

            types.add(new SqlInt());
            types.add(new SqlSmallInt());
            types.add(new SqlTinyInt());
            types.add(new SqlBit());
            types.add(new SqlDateTime());
            types.add(new SqlSmallDateTime());
            types.add(new SqlDecimal());
            types.add(new SqlNumeric());
            types.add(new SqlReal());
            types.add(new SqlFloat());
            types.add(new SqlMoney());
            types.add(new SqlSmallMoney());
            types.add(new SqlVarChar());
            types.add(new SqlChar());
            // types.add(new SqlText());
            types.add(new SqlBinary());
            types.add(new SqlVarBinary());
            // types.add(new SqlImage());
            // types.add(new SqlTimestamp());

            types.add(new SqlNVarChar());
            types.add(new SqlNChar());
            // types.add(new SqlNText());
            // types.add(new SqlGuid());

            types.add(new SqlBigInt());
            // types.add(new SqlVariant(this));

            // 9.0 types
            types.add(new SqlVarCharMax());
            types.add(new SqlNVarCharMax());
            types.add(new SqlVarBinaryMax());
            // types.add(new SqlXml());

            // 10.0 types
            types.add(new SqlDate());
            types.add(new SqlDateTime2());
            types.add(new SqlTime());
            types.add(new SqlDateTimeOffset());
        }
        return types;
    }

    /**
     * Wrapper Class for BinaryStream
     *
     */
    public static class DBBinaryStream extends ByteArrayInputStream {
        byte[] data;

        // Constructor
        public DBBinaryStream(byte[] value) {
            super(value);
            data = value;
        }

    }

    /**
     * Wrapper for CharacterStream
     *
     */
    public static class DBCharacterStream extends CharArrayReader {
        String localValue;

        /**
         * Constructor
         * 
         * @param value
         */
        public DBCharacterStream(String value) {
            super(value.toCharArray());
            localValue = value;
        }

    }

    /**
     * Wrapper for NCharacterStream
     */
    class DBNCharacterStream extends DBCharacterStream {
        // Constructor
        public DBNCharacterStream(String value) {
            super(value);
        }
    }

    /**
     * 
     * @return location of resource file
     */
    public static String getCurrentClassPath() {
        try {
            String className = new Object() {}.getClass().getEnclosingClass().getName();
            String location = Class.forName(className).getProtectionDomain().getCodeSource().getLocation().getPath();
            URI uri = new URI(location + "/");
            return uri.getPath();
        } catch (Exception e) {
            fail("Failed to get CSV file path. " + e.getMessage());
        }
        return null;
    }

    /**
     * mimic "DROP TABLE IF EXISTS ..." for older versions of SQL Server
     */
    public static void dropTableIfExists(String tableName, java.sql.Statement stmt) throws SQLException {
        dropObjectIfExists(tableName, "IsTable", stmt);
    }

    /**
     * mimic "DROP PROCEDURE IF EXISTS ..." for older versions of SQL Server
     */
    public static void dropProcedureIfExists(String procName, java.sql.Statement stmt) throws SQLException {
        dropObjectIfExists(procName, "IsProcedure", stmt);
    }

    public static void dropDatabaseIfExists(String databaseName, java.sql.Statement stmt) throws SQLException {
        stmt.executeUpdate("USE MASTER; IF EXISTS(SELECT * from sys.databases WHERE name='"
                + escapeSingleQuotes(databaseName) + "') DROP DATABASE [" + databaseName + "]");
    }

    public static void dropTriggerIfExists(String triggerName, java.sql.Statement stmt) throws SQLException {
        stmt.execute("IF EXISTS (\r\n" + "    SELECT *\r\n" + "    FROM sys.objects\r\n"
                + "    WHERE [type] = 'TR' AND [name] = '" + TestUtils.escapeSingleQuotes(triggerName) + "'\r\n"
                + "    )\r\n" + "    DROP TRIGGER " + AbstractSQLGenerator.escapeIdentifier(triggerName)
                + Constants.SEMI_COLON);
    }

    /**
     * actually perform the "DROP TABLE / PROCEDURE"
     */
    private static void dropObjectIfExists(String objectName, String objectProperty,
            java.sql.Statement stmt) throws SQLException {
        StringBuilder sb = new StringBuilder();
        if (!objectName.startsWith("[")) {
            sb.append("[");
        }
        sb.append(objectName);
        if (!objectName.endsWith("]")) {
            sb.append("]");
        }
        String bracketedObjectName = sb.toString();
        String sql = String.format("IF EXISTS " + "( " + "SELECT * from sys.objects "
                + "WHERE object_id = OBJECT_ID(N'%s') AND OBJECTPROPERTY(object_id, N'%s') = 1 " + ") " + "DROP %s %s ",
                escapeSingleQuotes(bracketedObjectName), objectProperty,
                "IsProcedure".equals(objectProperty) ? "PROCEDURE" : "TABLE", bracketedObjectName);
        try {
            stmt.executeUpdate(sql);
        } catch (SQLException e) {
            fail(TestResource.getResource("R_createDropTableFailed") + TestResource.getResource("R_errorMessage")
                    + e.getMessage());
        }
    }

    public static boolean parseByte(byte[] expectedData, byte[] retrieved) {
        assertTrue(Arrays.equals(expectedData, Arrays.copyOf(retrieved, expectedData.length)),
                " unexpected BINARY value, expected");
        for (int i = expectedData.length; i < retrieved.length; i++) {
            assertTrue(0 == retrieved[i], "unexpected data BINARY");
        }
        return true;
    }

    public static boolean isJDBC43OrGreater(Connection connection) throws SQLException {
        return getJDBCVersion(connection) >= 4.3F;
    }

    public static float getJDBCVersion(Connection connection) throws SQLException {
        return Float.valueOf(
                connection.getMetaData().getJDBCMajorVersion() + "." + connection.getMetaData().getJDBCMinorVersion());
    }

    public static boolean serverSupportsUTF8(Connection connection) throws SQLException {
        try (Statement stmt = connection.createStatement(); ResultSet rs = stmt
                .executeQuery("SELECT name FROM sys.fn_helpcollations() WHERE name LIKE '%UTF8%'");) {
            return rs.isBeforeFirst();
        }
    }

    /**
     * 
     * @param b
     *        byte value
     * @param length
     *        length of the array
     * @return
     */
    public static String bytesToHexString(byte[] b, int length) {
        StringBuilder sb = new StringBuilder(length * 2);
        for (int i = 0; i < length; i++) {
            int hexVal = b[i] & 0xFF;
            sb.append(HEXCHARS[(hexVal & 0xF0) >> 4]);
            sb.append(HEXCHARS[(hexVal & 0x0F)]);
        }
        return sb.toString();
    }

    /**
     * conversion routine valid values 0-9 a-f A-F throws exception when failed to convert
     * 
     * @param value
     *        charArray
     * @return
     * @throws SQLException
     */
    static byte CharToHex(char value) throws SQLException {
        byte ret = 0;
        if (value >= 'A' && value <= 'F') {
            ret = (byte) (value - 'A' + 10);
        } else if (value >= 'a' && value <= 'f') {
            ret = (byte) (value - 'a' + 10);
        } else if (value >= '0' && value <= '9') {
            ret = (byte) (value - '0');
        } else {
            throw new IllegalArgumentException("The string  is not in a valid hex format. ");
        }
        return ret;
    }

    /**
     * Utility method for a callable statement
     * 
     * @param connection
     *        connection object
     * @param stmtColEncSetting
     *        SQLServerStatementColumnEncryptionSetting object
     * @param sql
     * @return
     */
    public static CallableStatement getCallableStmt(Connection connection, String sql,
            SQLServerStatementColumnEncryptionSetting stmtColEncSetting) throws SQLException {
        if (null == stmtColEncSetting) {
            return ((SQLServerConnection) connection).prepareCall(sql);
        } else {
            return ((SQLServerConnection) connection).prepareCall(sql, ResultSet.TYPE_FORWARD_ONLY,
                    ResultSet.CONCUR_READ_ONLY, connection.getHoldability(), stmtColEncSetting);
        }
    }

    /**
     * Utility method for generating a prepared statement
     * 
     * @param connection
     *        connection object
     * @param sql
     *        SQL string
     * @param stmtColEncSetting
     *        SQLServerStatementColumnEncryptionSetting object
     * @return
     */
    public static PreparedStatement getPreparedStmt(Connection connection, String sql,
            SQLServerStatementColumnEncryptionSetting stmtColEncSetting) throws SQLException {
        if (null == stmtColEncSetting) {
            return ((SQLServerConnection) connection).prepareStatement(sql);
        } else {
            return ((SQLServerConnection) connection).prepareStatement(sql, ResultSet.TYPE_FORWARD_ONLY,
                    ResultSet.CONCUR_READ_ONLY, connection.getHoldability(), stmtColEncSetting);
        }
    }

    /**
     * Utility method for a scrollable statement
     * 
     * @param connection
     *        connection object
     * @return
     */
    public static Statement getScrollableStatement(Connection connection) throws SQLException {
        return ((SQLServerConnection) connection).createStatement(ResultSet.TYPE_SCROLL_SENSITIVE,
                ResultSet.CONCUR_UPDATABLE);
    }

    /**
     * Utility method for a scrollable statement
     * 
     * @param connection
     *        connection object
     * @param stmtColEncSetting
     *        SQLServerStatementColumnEncryptionSetting object
     * @return
     */
    public static Statement getScrollableStatement(Connection connection,
            SQLServerStatementColumnEncryptionSetting stmtColEncSetting) throws SQLException {
        return ((SQLServerConnection) connection).createStatement(ResultSet.TYPE_SCROLL_SENSITIVE,
                ResultSet.TYPE_SCROLL_SENSITIVE, ResultSet.CONCUR_UPDATABLE, stmtColEncSetting);
    }

    /**
     * Utility method for a statement
     * 
     * @param connection
     *        connection object
     * @param sql
     *        SQL string
     * @param stmtColEncSetting
     *        SQLServerStatementColumnEncryptionSetting object
     * @return
     */
    public static Statement getStatement(Connection connection,
            SQLServerStatementColumnEncryptionSetting stmtColEncSetting) throws SQLException {
        // default getStatement assumes resultSet is type_forward_only and concur_read_only
        if (null == stmtColEncSetting) {
            return ((SQLServerConnection) connection).createStatement();
        } else {
            return ((SQLServerConnection) connection).createStatement(ResultSet.TYPE_FORWARD_ONLY,
                    ResultSet.CONCUR_READ_ONLY, connection.getHoldability(), stmtColEncSetting);
        }
    }

    /**
     * Utility method for a statement
     * 
     * @param connection
     *        connection object
     * @param stmtColEncSetting
     *        SQLServerStatementColumnEncryptionSetting object
     * @param rsScrollSensitivity
     * @param rsConcurrence
     * @return
     */
    public static Statement getStatement(Connection connection,
            SQLServerStatementColumnEncryptionSetting stmtColEncSetting, int rsScrollSensitivity,
            int rsConcurrence) throws SQLException {
        // overloaded getStatement allows setting resultSet type
        if (null == stmtColEncSetting) {
            return ((SQLServerConnection) connection).createStatement(rsScrollSensitivity, rsConcurrence,
                    connection.getHoldability());
        } else {
            return ((SQLServerConnection) connection).createStatement(rsScrollSensitivity, rsConcurrence,
                    connection.getHoldability(), stmtColEncSetting);
        }
    }

    /**
     * Converts a string to an array of bytes
     * 
     * @param hexV
     *        a hexized string representation of bytes
     * @return
     * @throws SQLException
     */
    public static byte[] hexStringToByte(String hexV) throws SQLException {
        int len = hexV.length();
        char orig[] = hexV.toCharArray();
        if ((len % 2) != 0) {
            throw new IllegalArgumentException("The string is not in a valid hex format: " + hexV);
        }
        byte[] bin = new byte[len / 2];
        for (int i = 0; i < len / 2; i++) {
            bin[i] = (byte) ((CharToHex(orig[2 * i]) << 4) + CharToHex(orig[2 * i + 1]));
        }
        return bin;
    }

    /**
     * Utility method for a datetime value
     * 
     * @param value
     * @return
     */
    public static Object roundDatetimeValue(Object value) {
        if (value == null)
            return null;
        Timestamp ts = value instanceof Timestamp ? (Timestamp) value
                                                  : new Timestamp(((Calendar) value).getTimeInMillis());
        int millis = ts.getNanos() / 1000000;
        int lastDigit = (int) (millis % 10);
        switch (lastDigit) {
            // 0, 1 -> 0
            case 1:
                ts.setNanos((millis - 1) * 1000000);
                break;
            // 2, 3, 4 -> 3
            case 2:
                ts.setNanos((millis + 1) * 1000000);
                break;
            case 4:
                ts.setNanos((millis - 1) * 1000000);
                break;
            // 5, 6, 7, 8 -> 7
            case 5:
                ts.setNanos((millis + 2) * 1000000);
                break;
            case 6:
                ts.setNanos((millis + 1) * 1000000);
                break;
            case 8:
                ts.setNanos((millis - 1) * 1000000);
                break;
            // 9 -> 0 with overflow
            case 9:
                ts.setNanos(0);
                ts.setTime(ts.getTime() + millis + 1);
                break;
            // default, i.e. 0, 3, 7 -> 0, 3, 7
            // don't change the millis but make sure that any
            // sub-millisecond digits are zeroed out
            default:
                ts.setNanos((millis) * 1000000);
        }
        if (value instanceof Calendar) {
            ((Calendar) value).setTimeInMillis(ts.getTime());
            ((Calendar) value).getTimeInMillis();
            return value;
        }
        return ts;
    }

    /**
     * Utility method for a datetime value
     * 
     * @param value
     * @return
     */
    public static Object roundSmallDateTimeValue(Object value) {
        if (value == null) {
            return null;
        }

        Calendar cal;
        java.sql.Timestamp ts = null;
        int nanos = -1;

        if (value instanceof Calendar) {
            cal = (Calendar) value;
        } else {
            ts = (java.sql.Timestamp) value;
            cal = Calendar.getInstance();
            cal.setTimeInMillis(ts.getTime());
            nanos = ts.getNanos();
        }

        // round to the nearest minute
        double seconds = cal.get(Calendar.SECOND)
                + (nanos == -1 ? ((double) cal.get(Calendar.MILLISECOND) / 1000) : ((double) nanos / 1000000000));
        if (seconds > 29.998) {
            cal.set(Calendar.MINUTE, cal.get(Calendar.MINUTE) + 1);
        }
        cal.set(Calendar.SECOND, 0);
        cal.set(Calendar.MILLISECOND, 0);
        nanos = 0;

        // required to force computation
        cal.getTimeInMillis();

        // return appropriate value
        if (value instanceof Calendar) {
            return cal;
        } else {
            ts.setTime(cal.getTimeInMillis());
            ts.setNanos(nanos);
            return ts;
        }
    }

    /**
     * Checks if object SYS.SENSITIVITY_CLASSIFICATIONS exists in SQL Server
     * 
     * @param Statement
     * @return boolean
     */
    public static boolean serverSupportsDataClassification(Statement stmt) {
        try {
            stmt.execute("SELECT * FROM SYS.SENSITIVITY_CLASSIFICATIONS");
        } catch (SQLException e) {
            // Check for Error 208: Invalid Object Name
            if (e.getErrorCode() == 208) {
                return false;
            }
        }
        return true;
    }

    /**
     * Utility function for checking if the system supports JDBC 4.2
     * 
     * @param con
     * @return
     */
    public static boolean supportJDBC42(Connection con) throws SQLException {
        SQLServerDatabaseMetaData meta = (SQLServerDatabaseMetaData) con.getMetaData();
        return (meta.getJDBCMajorVersion() >= 4 && meta.getJDBCMinorVersion() >= 2);
    }

    /**
     * Utility function for checking if the system supports JDBC 4.3
     * 
     * @param con
     * @return
     */
    public static boolean supportJDBC43(Connection con) throws SQLException {
        SQLServerDatabaseMetaData meta = (SQLServerDatabaseMetaData) con.getMetaData();
        return (meta.getJDBCMajorVersion() >= 4 && meta.getJDBCMinorVersion() >= 3);
    }

    /**
     * Escapes single quotes (') in object name to convert and pass it as String safely.
     * 
     * @param name
     *        Object name to be passed as String
     * @return Converted object name
     */
    public static String escapeSingleQuotes(String name) {
        return name.replace("'", "''");
    }

    public static final ResourceBundle rBundle = getDefaultLocaleBundle();

    /**
     * Returns the root bundle. This is the bundle from SQLServerResource.java - the English version that gets updated
     * in development process.
     *
     * @return root bundle.
     */
    private static ResourceBundle getDefaultLocaleBundle() {
        return ResourceBundle.getBundle("com.microsoft.sqlserver.jdbc.SQLServerResource", Locale.getDefault());
    }

    /**
<<<<<<< HEAD
     * Creates a regex where all '{#}' fields will return true for any value when calling match
=======
     * Creates a regex where all '{#}' fields will return true for any value when calling match.
>>>>>>> 51d6c40a
     *
     * @return regex expression.
     */
    public static String formatErrorMsg(String s) {
        return (".*\\Q" + TestUtils.rBundle.getString(s) + "\\E").replaceAll("\\{+[0-9]+\\}", "\\\\E.*\\\\Q");
    }

}<|MERGE_RESOLUTION|>--- conflicted
+++ resolved
@@ -74,11 +74,8 @@
     private static Boolean isAzureMI = null;
 
     /**
-<<<<<<< HEAD
-     * Check if connected to Azure server.
-=======
-     * Checks if connection is established to Azure server.
->>>>>>> 51d6c40a
+     * <<<<<<< HEAD Check if connected to Azure server. ======= Checks if connection is established to Azure server.
+     * >>>>>>> upstream/dev
      * 
      * @see com.microsoft.sqlserver.jdbc.SQLServerConnection#isAzure()
      */
@@ -87,11 +84,8 @@
     }
 
     /**
-<<<<<<< HEAD
-     * Check if connection is to Azure DW server.
-=======
-     * Checks if connection is established to Azure DW server.
->>>>>>> 51d6c40a
+     * <<<<<<< HEAD Check if connection is to Azure DW server. ======= Checks if connection is established to Azure DW
+     * server. >>>>>>> upstream/dev
      * 
      * @see com.microsoft.sqlserver.jdbc.SQLServerConnection#isAzureDW()
      */
@@ -101,11 +95,8 @@
     }
 
     /**
-<<<<<<< HEAD
-     * Check if connection is to Azure MI server.
-=======
-     * Checks if connection is established to Azure MI server.
->>>>>>> 51d6c40a
+     * <<<<<<< HEAD Check if connection is to Azure MI server. ======= Checks if connection is established to Azure MI
+     * server. >>>>>>> upstream/dev
      * 
      * @see com.microsoft.sqlserver.jdbc.SQLServerConnection#isAzureMI()
      */
@@ -707,11 +698,7 @@
     }
 
     /**
-<<<<<<< HEAD
-     * Creates a regex where all '{#}' fields will return true for any value when calling match
-=======
      * Creates a regex where all '{#}' fields will return true for any value when calling match.
->>>>>>> 51d6c40a
      *
      * @return regex expression.
      */
