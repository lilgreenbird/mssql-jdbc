--- conflicted
+++ resolved
@@ -74,7 +74,8 @@
     private static Boolean isAzureMI = null;
 
     /**
-<<<<<<< HEAD
+     * <<<<<<< HEAD
+     * 
      * <pre>
      * SERVERPROPERTY('EngineEdition') can be used to determine whether the db server is SQL Azure.
      * It should return 6 for SQL Azure DW. This is more reliable than @@version or
@@ -92,11 +93,10 @@
      * 8 = Managed Instance
      * Base data type: int
      * </pre>
-=======
-     * Checks if connection is established to Azure server.
-     * 
-     * @see com.microsoft.sqlserver.jdbc.SQLServerConnection#isAzure()
->>>>>>> 51d6c40a
+     * 
+     * ======= Checks if connection is established to Azure server.
+     * 
+     * @see com.microsoft.sqlserver.jdbc.SQLServerConnection#isAzure() >>>>>>> upstream/dev
      */
     public static boolean isAzure(Connection con) {
         return ((SQLServerConnection) con).isAzure();
@@ -715,11 +715,7 @@
     }
 
     /**
-<<<<<<< HEAD
-     * Creates a regex where all '{#}' fields will return true for any value when calling match
-=======
      * Creates a regex where all '{#}' fields will return true for any value when calling match.
->>>>>>> 51d6c40a
      *
      * @return regex expression.
      */
@@ -727,7 +723,6 @@
         return (".*\\Q" + TestUtils.rBundle.getString(s) + "\\E").replaceAll("\\{+[0-9]+\\}", "\\\\E.*\\\\Q");
     }
 
-<<<<<<< HEAD
     /**
      * Adds or updates the value of the given connection property in the connection string by overriding property.
      * 
@@ -742,6 +737,4 @@
     public static String addOrOverrideProperty(String connectionString, String property, String value) {
         return connectionString + ";" + property + "=" + value + ";";
     }
-=======
->>>>>>> 51d6c40a
 }