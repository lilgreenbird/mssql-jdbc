--- conflicted
+++ resolved
@@ -33,7 +33,6 @@
     Connection con = null;
     Statement stmt = null;
 
-<<<<<<< HEAD
     /**
      * Connect with supported protocol
      * 
@@ -56,27 +55,7 @@
             assertTrue(e.getMessage().contains("protocol version is not enabled or not supported by the client."));
         }
     }
-=======
-	/**
-	 * Connect with supported protocol
-	 * @param sslProtocol
-	 * @throws Exception
-	 */
-	public void testWithSupportedProtocols(String sslProtocol) throws Exception {
-		String url = connectionString + ";sslProtocol=" + sslProtocol;
-		try {
-			con = DriverManager.getConnection(url);
-			DatabaseMetaData dbmd = con.getMetaData();
-			assertNotNull(dbmd);
-			assertTrue(!StringUtils.isEmpty(dbmd.getDatabaseProductName()));
-		}catch (SQLServerException e){ 	
-			// Some older versions of SQLServer might not have all the TLS protocol versions enabled. 
-			// Example, if the highest TLS version enabled in the server is TLSv1.1,
-			// the connection will fail if we enable only TLSv1.2
-			assertTrue(e.getMessage().contains("protocol version is not enabled or not supported by the client."));
-		}
-	}
->>>>>>> 11cd0007
+
 
     /**
      * Connect with unsupported protocol
@@ -122,4 +101,4 @@
             testWithSupportedProtocols(supportedProtocol);
         }
     }
-}+}
