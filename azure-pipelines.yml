--- conflicted
+++ resolved
@@ -33,11 +33,7 @@
     displayName: 'Maven build 43'
     inputs:
       mavenPomFile: 'pom.xml'
-<<<<<<< HEAD
-      goals: 'clean -Dmssql_jdbc_test_connection_properties=jdbc:sqlserver://$(Target_SQL)$(server_domain);$(database);$(user);$(password); install -Pbuild43 -DuserNTLM=$(userNTLM) -DpasswordNTLM=$(passwordNTLM) -Ddomain=$(domainNTLM)'
-=======
-      goals: 'clean -Dmssql_jdbc_test_connection_properties=jdbc:sqlserver://$(Target_SQL)$(server_domain);$(database);$(user);$(password); install -Pbuild43 -DexcludeGroups=$(Ex_Groups)'
->>>>>>> 9bc1faf9
+      goals: 'clean -Dmssql_jdbc_test_connection_properties=jdbc:sqlserver://$(Target_SQL)$(server_domain);$(database);$(user);$(password); install -Pbuild43 -DuserNTLM=$(userNTLM) -DpasswordNTLM=$(passwordNTLM) -Ddomain=$(domainNTLM) -DexcludeGroups=$(Ex_Groups)'
       testResultsFiles: '**/TEST-*.xml'
       testRunTitle: 'Maven build 43'
       javaHomeOption: Path
@@ -49,11 +45,7 @@
     displayName: 'Maven build 42'
     inputs:
       mavenPomFile: 'pom.xml'
-<<<<<<< HEAD
-      goals: 'clean -Dmssql_jdbc_test_connection_properties=jdbc:sqlserver://$(Target_SQL)$(server_domain);$(database);$(user);$(password); install -Pbuild42 -DuserNTLM=$(userNTLM) -DpasswordNTLM=$(passwordNTLM) -Ddomain=$(domainNTLM)'
-=======
-      goals: 'clean -Dmssql_jdbc_test_connection_properties=jdbc:sqlserver://$(Target_SQL)$(server_domain);$(database);$(user);$(password); install -Pbuild42 -DexcludeGroups=$(Ex_Groups)'
->>>>>>> 9bc1faf9
+      goals: 'clean -Dmssql_jdbc_test_connection_properties=jdbc:sqlserver://$(Target_SQL)$(server_domain);$(database);$(user);$(password); install -Pbuild42 -DuserNTLM=$(userNTLM) -DpasswordNTLM=$(passwordNTLM) -Ddomain=$(domainNTLM) -DexcludeGroups=$(Ex_Groups)'
       testRunTitle: 'Maven build 42'
       javaHomeOption: Path
       jdkDirectory: $(JDK11)
